--- conflicted
+++ resolved
@@ -11,13 +11,8 @@
 		parent::setUp();
 
 		global $wp_json_server;
-<<<<<<< HEAD
 
-=======
-		
->>>>>>> dd641b96
 		$this->server = $wp_json_server = new WP_JSON_Server;
-
 	}
 
 	public function test_envelope() {
@@ -59,16 +54,9 @@
 			'callback' => '__return_null',
 			'args'     => array(
 				'foo'  => array(
-<<<<<<< HEAD
 					'default'  => 'bar',
 				),
 			),
-=======
-					'required' => false,
-					'default'  => 'bar'
-				)
-			)
->>>>>>> dd641b96
 		) );
 
 		$request = new WP_JSON_Request( 'GET', '/test-ns/test' );
@@ -77,27 +65,16 @@
 		$this->assertEquals( 'bar', $request['foo'] );
 	}
 
-<<<<<<< HEAD
 	public function test_default_param_is_overridden() {
-=======
-	public function test_default_param_is_overriden() {
->>>>>>> dd641b96
 
 		register_json_route( 'test-ns', '/test', array(
 			'methods'  => array( 'GET' ),
 			'callback' => '__return_null',
 			'args'     => array(
 				'foo'  => array(
-<<<<<<< HEAD
 					'default'  => 'bar',
 				),
 			),
-=======
-					'required' => false,
-					'default'  => 'bar'
-				)
-			)
->>>>>>> dd641b96
 		) );
 
 		$request = new WP_JSON_Request( 'GET', '/test-ns/test' );
@@ -107,7 +84,6 @@
 		$this->assertEquals( '123', $request['foo'] );
 	}
 
-<<<<<<< HEAD
 	public function test_optional_param() {
 		register_json_route( 'optional', '/test', array(
 			'methods'  => array( 'GET' ),
@@ -124,6 +100,4 @@
 		$this->assertEquals( 200, $response->get_status() );
 		$this->assertArrayNotHasKey( 'foo', (array) $request );
 	}
-=======
->>>>>>> dd641b96
 }