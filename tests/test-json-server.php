--- conflicted
+++ resolved
@@ -11,15 +11,9 @@
 		parent::setUp();
 
 		global $wp_json_server;
-<<<<<<< HEAD
 		$this->server = $wp_json_server = new WP_JSON_Server();
 
 		do_action( 'wp_json_server_before_serve', $this->server );
-=======
-		
-		$this->server = $wp_json_server = new WP_JSON_Server;
-
->>>>>>> b5f6be88
 	}
 
 	public function test_envelope() {
@@ -54,7 +48,6 @@
 		$this->assertEquals( $headers, $enveloped['headers'] );
 	}
 
-<<<<<<< HEAD
 	/**
 	 * Pass a capability which the user does not have, this should 
 	 * result in a 403 error
@@ -189,7 +182,7 @@
 	function permission_denied() {
 		return new WP_Error( 'forbidden', 'You are not allowed to do this', array( 'status' => 403 ) );
 	}
-=======
+
 	public function test_default_param() {
 
 		register_json_route( 'test-ns', '/test', array(
@@ -229,5 +222,4 @@
 		$this->assertEquals( '123', $request['foo'] );
 	}
 
->>>>>>> b5f6be88
 }