--- conflicted
+++ resolved
@@ -11,14 +11,9 @@
 		parent::setUp();
 
 		global $wp_json_server;
-<<<<<<< HEAD
 		$this->server = $wp_json_server = new WP_JSON_Server();
 
 		do_action( 'wp_json_server_before_serve', $this->server );
-=======
-
-		$this->server = $wp_json_server = new WP_JSON_Server;
->>>>>>> 0fa80084
 	}
 
 	public function test_envelope() {
@@ -52,142 +47,8 @@
 		$this->assertEquals( $status,  $enveloped['status'] );
 		$this->assertEquals( $headers, $enveloped['headers'] );
 	}
-
-<<<<<<< HEAD
-	/**
-	 * Pass a capability which the user does not have, this should 
-	 * result in a 403 error
-	 */
-	function test_json_route_capability_authorization_fails() {
-		
-		register_json_route( 'test-ns', '/test', array(
-			'method'       => 'GET',
-			'callback'     => '__return_null',
-			'should_exist' => false,
-			'permission_callback' => array( $this, 'permission_denied' )
-		) );
-
-		$request = new WP_JSON_Request( 'GET', '/test-ns/test', array() );
-		$result = $this->server->dispatch( $request );
-
-		$this->assertEquals( 403, $result->get_status() );
-	}
-
-	/**
-	 * An editor should be able to get access to an route with the
-	 * edit_posts capability
-	 */
-	function test_json_route_capability_authorization() {
-		register_json_route( 'test-ns', '/test', array(
-			'methods'      => 'GET',
-			'callback'     => '__return_null',
-			'should_exist' => false,
-			'permission_callback' => array( $this, 'permission_allowed' )
-		) );
-
-		$editor = $this->factory->user->create( array( 'role' => 'editor' ) );
-
-		$request = new WP_JSON_Request( 'GET', '/test-ns/test', array() );
-		
-		wp_set_current_user( $editor );
-
-		$result = $this->server->dispatch( $request );
-
-		$this->assertFalse( $result->get_status() !== 200 );
-	}
-
-	/**
-	 * An "Allow" HTTP header should be sent with a request
-	 * for all available methods on that route
-	 */
-	function test_allow_header_sent() {
-
-		register_json_route( 'test-ns', '/test', array(
-			'methods'      => 'GET',
-			'callback'     => '__return_null',
-			'should_exist' => false
-		) );
-
-		$request = new WP_JSON_Request( 'GET', '/test-ns/test', array() );
-
-		$result = $this->server->dispatch( $request );
-
-		apply_filters( 'json_post_dispatch', $result, $request, $this->server );
-
-		$this->assertFalse( $result->get_status() !== 200 );
-
-		$sent_headers = $result->get_headers();
-		$this->assertEquals( $sent_headers['Allow'], 'GET' );
-	}
-
-	/**
-	 * The "Allow" HTTP header should include all available
-	 * methods that can be sent to a route.
-	 */
-	function test_allow_header_sent_with_multiple_methods() {
-
-		register_json_route( 'test-ns', '/test', array(
-			'methods'      => 'GET',
-			'callback'     => '__return_null',
-			'should_exist' => false
-		) );
-
-		register_json_route( 'test-ns', '/test', array(
-			'methods'      => 'POST',
-			'callback'     => '__return_null',
-			'should_exist' => false
-		) );
-
-		$request = new WP_JSON_Request( 'GET', '/test-ns/test', array() );
-
-		$result = $this->server->dispatch( $request );
-
-		$this->assertFalse( $result->get_status() !== 200 );
-
-		apply_filters( 'json_post_dispatch', $result, $request, $this->server );
-
-		$sent_headers = $result->get_headers();
-		$this->assertEquals( $sent_headers['Allow'], 'GET, POST' );
-	}
-
-	/**
-	 * The "Allow" HTTP header should NOT include other methods
-	 * which the user does not have access to.
-	 */
-	function test_allow_header_send_only_permitted_methods() {
-
-		register_json_route( 'test-ns', '/test', array(
-			'methods'      => 'GET',
-			'callback'     => '__return_null',
-			'should_exist' => false,
-			'permission_callback' => array( $this, 'permission_denied' )
-		) );
-
-		register_json_route( 'test-ns', '/test', array(
-			'methods'      => 'POST',
-			'callback'     => '__return_null',
-			'should_exist' => false
-		) );
-
-		$request = new WP_JSON_Request( 'GET', '/test-ns/test', array() );
-
-		$result = $this->server->dispatch( $request );
-
-		apply_filters( 'json_post_dispatch', $result, $request, $this->server );
-		
-		$this->assertEquals( $result->get_status(), 403 );
-
-		$sent_headers = $result->get_headers();
-		$this->assertEquals( $sent_headers['Allow'], 'POST' );
-	}
-
-	function permission_allowed() {
-		return true;
-	}
-
-	function permission_denied() {
-		return new WP_Error( 'forbidden', 'You are not allowed to do this', array( 'status' => 403 ) );
-=======
+	
+	
 	public function test_default_param() {
 
 		register_json_route( 'test-ns', '/test', array(
@@ -240,6 +101,140 @@
 		$this->assertInstanceOf( 'WP_JSON_Response', $response );
 		$this->assertEquals( 200, $response->get_status() );
 		$this->assertArrayNotHasKey( 'foo', (array) $request );
->>>>>>> 0fa80084
+	}
+
+	/**
+	 * Pass a capability which the user does not have, this should 
+	 * result in a 403 error
+	 */
+	function test_json_route_capability_authorization_fails() {
+		
+		register_json_route( 'test-ns', '/test', array(
+			'method'       => 'GET',
+			'callback'     => '__return_null',
+			'should_exist' => false,
+			'permission_callback' => array( $this, 'permission_denied' )
+		) );
+
+		$request = new WP_JSON_Request( 'GET', '/test-ns/test', array() );
+		$result = $this->server->dispatch( $request );
+
+		$this->assertEquals( 403, $result->get_status() );
+	}
+
+	/**
+	 * An editor should be able to get access to an route with the
+	 * edit_posts capability
+	 */
+	function test_json_route_capability_authorization() {
+		register_json_route( 'test-ns', '/test', array(
+			'methods'      => 'GET',
+			'callback'     => '__return_null',
+			'should_exist' => false,
+			'permission_callback' => array( $this, 'permission_allowed' )
+		) );
+
+		$editor = $this->factory->user->create( array( 'role' => 'editor' ) );
+
+		$request = new WP_JSON_Request( 'GET', '/test-ns/test', array() );
+		
+		wp_set_current_user( $editor );
+
+		$result = $this->server->dispatch( $request );
+
+		$this->assertFalse( $result->get_status() !== 200 );
+	}
+
+	/**
+	 * An "Allow" HTTP header should be sent with a request
+	 * for all available methods on that route
+	 */
+	function test_allow_header_sent() {
+
+		register_json_route( 'test-ns', '/test', array(
+			'methods'      => 'GET',
+			'callback'     => '__return_null',
+			'should_exist' => false
+		) );
+
+		$request = new WP_JSON_Request( 'GET', '/test-ns/test', array() );
+
+		$result = $this->server->dispatch( $request );
+
+		apply_filters( 'json_post_dispatch', $result, $request, $this->server );
+
+		$this->assertFalse( $result->get_status() !== 200 );
+
+		$sent_headers = $result->get_headers();
+		$this->assertEquals( $sent_headers['Allow'], 'GET' );
+	}
+
+	/**
+	 * The "Allow" HTTP header should include all available
+	 * methods that can be sent to a route.
+	 */
+	function test_allow_header_sent_with_multiple_methods() {
+
+		register_json_route( 'test-ns', '/test', array(
+			'methods'      => 'GET',
+			'callback'     => '__return_null',
+			'should_exist' => false
+		) );
+
+		register_json_route( 'test-ns', '/test', array(
+			'methods'      => 'POST',
+			'callback'     => '__return_null',
+			'should_exist' => false
+		) );
+
+		$request = new WP_JSON_Request( 'GET', '/test-ns/test', array() );
+
+		$result = $this->server->dispatch( $request );
+
+		$this->assertFalse( $result->get_status() !== 200 );
+
+		apply_filters( 'json_post_dispatch', $result, $request, $this->server );
+
+		$sent_headers = $result->get_headers();
+		$this->assertEquals( $sent_headers['Allow'], 'GET, POST' );
+	}
+
+	/**
+	 * The "Allow" HTTP header should NOT include other methods
+	 * which the user does not have access to.
+	 */
+	function test_allow_header_send_only_permitted_methods() {
+
+		register_json_route( 'test-ns', '/test', array(
+			'methods'      => 'GET',
+			'callback'     => '__return_null',
+			'should_exist' => false,
+			'permission_callback' => array( $this, 'permission_denied' )
+		) );
+
+		register_json_route( 'test-ns', '/test', array(
+			'methods'      => 'POST',
+			'callback'     => '__return_null',
+			'should_exist' => false
+		) );
+
+		$request = new WP_JSON_Request( 'GET', '/test-ns/test', array() );
+
+		$result = $this->server->dispatch( $request );
+
+		apply_filters( 'json_post_dispatch', $result, $request, $this->server );
+		
+		$this->assertEquals( $result->get_status(), 403 );
+
+		$sent_headers = $result->get_headers();
+		$this->assertEquals( $sent_headers['Allow'], 'POST' );
+	}
+
+	function permission_allowed() {
+		return true;
+	}
+
+	function permission_denied() {
+		return new WP_Error( 'forbidden', 'You are not allowed to do this', array( 'status' => 403 ) );
 	}
 }