<?php

/**
 * Unit tests covering WP_REST_Terms_Controller functionality.
 *
 * @package WordPress
 * @subpackage JSON API
 */
class WP_Test_REST_Terms_Controller extends WP_Test_REST_Controller_Testcase {

	public function setUp() {
		parent::setUp();
		$this->administrator = $this->factory->user->create( array(
			'role' => 'administrator',
		) );
		$this->subscriber = $this->factory->user->create( array(
			'role' => 'subscriber',
		) );
	}

	public function test_register_routes() {
		$routes = $this->server->get_routes();
		$this->assertArrayHasKey( '/wp/v2/terms/category', $routes );
		$this->assertArrayHasKey( '/wp/v2/terms/category/(?P<id>[\d]+)', $routes );
		$this->assertArrayHasKey( '/wp/v2/terms/category/schema', $routes );
		$this->assertArrayHasKey( '/wp/v2/terms/tag', $routes );
		$this->assertArrayHasKey( '/wp/v2/terms/tag/(?P<id>[\d]+)', $routes );
		$this->assertArrayHasKey( '/wp/v2/terms/tag/schema', $routes );
	}

	public function test_get_items() {
		$request = new WP_REST_Request( 'GET', '/wp/v2/terms/category' );
		$response = $this->server->dispatch( $request );
		$this->check_get_taxonomy_terms_response( $response );
	}

	public function test_get_items_orderby_args() {
		$tag1 = $this->factory->tag->create( array( 'name' => 'Apple' ) );
		$tag2 = $this->factory->tag->create( array( 'name' => 'Banana' ) );
		/*
		 * Tests:
		 * - orderby
		 * - order
		 * - per_page
		 */
		$request = new WP_REST_Request( 'GET', '/wp/v2/terms/tag' );
		$request->set_param( 'orderby', 'name' );
		$request->set_param( 'order', 'desc' );
		$request->set_param( 'per_page', 1 );
		$response = $this->server->dispatch( $request );
		$this->assertEquals( 200, $response->get_status() );
		$data = $response->get_data();
		$this->assertEquals( 1, count( $data ) );
		$this->assertEquals( 'Banana', $data[0]['name'] );
		$request = new WP_REST_Request( 'GET', '/wp/v2/terms/tag' );
		$request->set_param( 'orderby', 'name' );
		$request->set_param( 'order', 'asc' );
		$request->set_param( 'per_page', 2 );
		$response = $this->server->dispatch( $request );
		$this->assertEquals( 200, $response->get_status() );
		$data = $response->get_data();
		$this->assertEquals( 2, count( $data ) );
		$this->assertEquals( 'Apple', $data[0]['name'] );
	}

	public function test_get_items_post_args() {
		$post_id = $this->factory->post->create();
		$tag1 = $this->factory->tag->create( array( 'name' => 'DC' ) );
		$tag2 = $this->factory->tag->create( array( 'name' => 'Marvel' ) );
		wp_set_object_terms( $post_id, array( $tag1, $tag2 ), 'post_tag' );

		$request = new WP_REST_Request( 'GET', '/wp/v2/terms/tag' );
		$request->set_param( 'post', $post_id );
		$response = $this->server->dispatch( $request );
		$this->assertEquals( 200, $response->get_status() );

		$data = $response->get_data();
		$this->assertEquals( 2, count( $data ) );
		$this->assertEquals( 'DC', $data[0]['name'] );
	}

	public function test_get_items_custom_tax_post_args() {
		register_taxonomy( 'batman', 'post', array( 'show_in_rest' => true ) );
		$controller = new WP_REST_Terms_Controller( 'batman' );
		$controller->register_routes();
		$term1 = $this->factory->term->create( array( 'name' => 'Cape', 'taxonomy' => 'batman' ) );
		$term2 = $this->factory->term->create( array( 'name' => 'Mask', 'taxonomy' => 'batman' ) );
		$post_id = $this->factory->post->create();
		wp_set_object_terms( $post_id, array( $term1, $term2 ), 'batman' );

		$request = new WP_REST_Request( 'GET', '/wp/v2/terms/batman' );
		$request->set_param( 'post', $post_id );
		$response = $this->server->dispatch( $request );
		$this->assertEquals( 200, $response->get_status() );

		$data = $response->get_data();
		$this->assertEquals( 2, count( $data ) );
		$this->assertEquals( 'Cape', $data[0]['name'] );
	}

	public function test_get_items_search_args() {
		$tag1 = $this->factory->tag->create( array( 'name' => 'Apple' ) );
		$tag2 = $this->factory->tag->create( array( 'name' => 'Banana' ) );
		/*
		 * Tests:
		 * - search
		 */
		$request = new WP_REST_Request( 'GET', '/wp/v2/terms/tag' );
		$request->set_param( 'search', 'App' );
		$response = $this->server->dispatch( $request );
		$this->assertEquals( 200, $response->get_status() );
		$data = $response->get_data();
		$this->assertEquals( 1, count( $data ) );
		$this->assertEquals( 'Apple', $data[0]['name'] );
		$request = new WP_REST_Request( 'GET', '/wp/v2/terms/tag' );
		$request->set_param( 'search', 'Garbage' );
		$response = $this->server->dispatch( $request );
		$this->assertEquals( 200, $response->get_status() );
		$data = $response->get_data();
		$this->assertEquals( 0, count( $data ) );
	}

	public function test_get_terms_parent_arg() {
		$category1 = $this->factory->category->create( array( 'name' => 'Parent' ) );
		$category2 = $this->factory->category->create( array( 'name' => 'Child', 'parent' => $category1 ) );
		$request = new WP_REST_Request( 'GET', '/wp/v2/terms/category' );
		$request->set_param( 'parent', $category1 );
		$response = $this->server->dispatch( $request );
		$data = $response->get_data();
		$this->assertEquals( 1, count( $data ) );
		$this->assertEquals( 'Child', $data[0]['name'] );
	}

	public function test_get_terms_private_taxonomy() {
		register_taxonomy( 'robin', 'post', array( 'public' => false ) );
		$term1 = $this->factory->term->create( array( 'name' => 'Cape', 'taxonomy' => 'robin' ) );
		$term2 = $this->factory->term->create( array( 'name' => 'Mask', 'taxonomy' => 'robin' ) );

		$request = new WP_REST_Request( 'GET', '/wp/v2/terms/robin' );
		$response = $this->server->dispatch( $request );
		$this->assertErrorResponse( 'rest_no_route', $response, 404 );
	}

	public function test_get_terms_invalid_taxonomy() {
		$request = new WP_REST_Request( 'GET', '/wp/v2/terms/invalid-taxonomy' );
		$response = $this->server->dispatch( $request );
		$this->assertErrorResponse( 'rest_no_route', $response, 404 );
	}

<<<<<<< HEAD
=======
	public function test_get_items_invalid_post() {
		$request = new WP_REST_Request( 'GET', '/wp/v2/terms/tag' );
		$request->set_param( 'post', REST_TESTS_IMPOSSIBLY_HIGH_NUMBER );
		$response = $this->server->dispatch( $request );
		$this->assertErrorResponse( 'rest_post_invalid_id', $response, 404 );
	}

	public function test_get_items_invalid_taxonomy_for_post_type() {
		$page_id = $this->factory->post->create( array(
			'post_type' => 'page',
		) );
		$request = new WP_REST_Request( 'GET', '/wp/v2/terms/tag' );
		$request->set_param( 'post', $page_id );
		$response = $this->server->dispatch( $request );
		$this->assertErrorResponse( 'rest_post_taxonomy_invalid', $response, 404 );
	}

>>>>>>> f510e73d
	public function test_get_terms_pagination_headers() {
		// Start of the index
		for ( $i = 0; $i < 50; $i++ ) {
			$this->factory->tag->create( array(
				'name'   => "Tag {$i}",
				) );
		}
		$request = new WP_REST_Request( 'GET', '/wp/v2/terms/tag' );
		$response = $this->server->dispatch( $request );
		$headers = $response->get_headers();
		$this->assertEquals( 50, $headers['X-WP-Total'] );
		$this->assertEquals( 5, $headers['X-WP-TotalPages'] );
		$next_link = add_query_arg( array(
			'page'    => 2,
			), rest_url( '/wp/v2/terms/tag' ) );
		$this->assertFalse( stripos( $headers['Link'], 'rel="prev"' ) );
		$this->assertContains( '<' . $next_link . '>; rel="next"', $headers['Link'] );
		// 3rd page
		$this->factory->tag->create( array(
				'name'   => 'Tag 51',
				) );
		$request = new WP_REST_Request( 'GET', '/wp/v2/terms/tag' );
		$request->set_param( 'page', 3 );
		$response = $this->server->dispatch( $request );
		$headers = $response->get_headers();
		$this->assertEquals( 51, $headers['X-WP-Total'] );
		$this->assertEquals( 6, $headers['X-WP-TotalPages'] );
		$prev_link = add_query_arg( array(
			'page'    => 2,
			), rest_url( '/wp/v2/terms/tag' ) );
		$this->assertContains( '<' . $prev_link . '>; rel="prev"', $headers['Link'] );
		$next_link = add_query_arg( array(
			'page'    => 4,
			), rest_url( '/wp/v2/terms/tag' ) );
		$this->assertContains( '<' . $next_link . '>; rel="next"', $headers['Link'] );
		// Last page
		$request = new WP_REST_Request( 'GET', '/wp/v2/terms/tag' );
		$request->set_param( 'page', 6 );
		$response = $this->server->dispatch( $request );
		$headers = $response->get_headers();
		$this->assertEquals( 51, $headers['X-WP-Total'] );
		$this->assertEquals( 6, $headers['X-WP-TotalPages'] );
		$prev_link = add_query_arg( array(
			'page'    => 5,
			), rest_url( '/wp/v2/terms/tag' ) );
		$this->assertContains( '<' . $prev_link . '>; rel="prev"', $headers['Link'] );
		$this->assertFalse( stripos( $headers['Link'], 'rel="next"' ) );
		// Out of bounds
		$request = new WP_REST_Request( 'GET', '/wp/v2/terms/tag' );
		$request->set_param( 'page', 8 );
		$response = $this->server->dispatch( $request );
		$headers = $response->get_headers();
		$this->assertEquals( 51, $headers['X-WP-Total'] );
		$this->assertEquals( 6, $headers['X-WP-TotalPages'] );
		$prev_link = add_query_arg( array(
			'page'    => 6,
			), rest_url( '/wp/v2/terms/tag' ) );
		$this->assertContains( '<' . $prev_link . '>; rel="prev"', $headers['Link'] );
		$this->assertFalse( stripos( $headers['Link'], 'rel="next"' ) );
	}

	public function test_get_item() {
		$request = new WP_REST_Request( 'GET', '/wp/v2/terms/category/1' );
		$response = $this->server->dispatch( $request );
		$this->check_get_taxonomy_term_response( $response );
	}

	public function test_get_term_invalid_taxonomy() {
		$request = new WP_REST_Request( 'GET', '/wp/v2/terms/invalid-taxonomy/1' );
		$response = $this->server->dispatch( $request );
		$this->assertErrorResponse( 'rest_no_route', $response, 404 );
	}

	public function test_get_term_invalid_term() {
		$request = new WP_REST_Request( 'GET', '/wp/v2/terms/category/' . REST_TESTS_IMPOSSIBLY_HIGH_NUMBER );
		$response = $this->server->dispatch( $request );
		$this->assertErrorResponse( 'rest_term_invalid', $response, 404 );
	}

	public function test_get_term_private_taxonomy() {
		register_taxonomy( 'robin', 'post', array( 'public' => false ) );
		$term1 = $this->factory->term->create( array( 'name' => 'Cape', 'taxonomy' => 'robin' ) );

		$request = new WP_REST_Request( 'GET', '/wp/v2/terms/robin/' . $term1 );
		$response = $this->server->dispatch( $request );
		$this->assertErrorResponse( 'rest_no_route', $response, 404 );
	}

	public function test_create_item() {
		wp_set_current_user( $this->administrator );
		$request = new WP_REST_Request( 'POST', '/wp/v2/terms/category' );
		$request->set_param( 'name', 'My Awesome Term' );
		$request->set_param( 'description', 'This term is so awesome.' );
		$request->set_param( 'slug', 'so-awesome' );
		$response = $this->server->dispatch( $request );
		$this->assertEquals( 200, $response->get_status() );
		$data = $response->get_data();
		$this->assertEquals( 'My Awesome Term', $data['name'] );
		$this->assertEquals( 'This term is so awesome.', $data['description'] );
		$this->assertEquals( 'so-awesome', $data['slug'] );
	}

	public function test_create_item_invalid_taxonomy() {
		wp_set_current_user( $this->administrator );
		$request = new WP_REST_Request( 'POST', '/wp/v2/terms/invalid-taxonomy' );
		$request->set_param( 'name', 'Invalid Taxonomy' );
		$response = $this->server->dispatch( $request );
		$this->assertErrorResponse( 'rest_no_route', $response, 404 );
	}

	public function test_create_item_incorrect_permissions() {
		wp_set_current_user( $this->subscriber );
		$request = new WP_REST_Request( 'POST', '/wp/v2/terms/category' );
		$request->set_param( 'name', 'Incorrect permissions' );
		$response = $this->server->dispatch( $request );
		$this->assertErrorResponse( 'rest_forbidden', $response, 403 );
	}

	public function test_create_item_missing_arguments() {
		wp_set_current_user( $this->administrator );
		$request = new WP_REST_Request( 'POST', '/wp/v2/terms/category' );
		$response = $this->server->dispatch( $request );
		$this->assertErrorResponse( 'rest_missing_callback_param', $response, 400 );
	}

	public function test_create_item_with_parent() {
		wp_set_current_user( $this->administrator );
		$parent = wp_insert_term( 'test-category', 'category' );
		$request = new WP_REST_Request( 'POST', '/wp/v2/terms/category' );
		$request->set_param( 'name', 'My Awesome Term' );
		$request->set_param( 'parent', $parent['term_taxonomy_id'] );
		$response = $this->server->dispatch( $request );
		$this->assertEquals( 200, $response->get_status() );
		$data = $response->get_data();
		$this->assertEquals( $parent['term_taxonomy_id'], $data['parent'] );
	}

	public function test_create_item_invalid_parent() {
		wp_set_current_user( $this->administrator );
		$term = get_term_by( 'id', $this->factory->category->create(), 'category' );

		$request = new WP_REST_Request( 'POST', '/wp/v2/terms/category/' . $term->term_taxonomy_id );
		$request->set_param( 'name', 'My Awesome Term' );
		$request->set_param( 'parent', 9999 );
		$response = $this->server->dispatch( $request );
		$this->assertErrorResponse( 'rest_term_invalid', $response, 400 );
	}

	public function test_create_item_parent_non_hierarchical_taxonomy() {
		wp_set_current_user( $this->administrator );

		$request = new WP_REST_Request( 'POST', '/wp/v2/terms/tag' );
		$request->set_param( 'name', 'My Awesome Term' );
		$request->set_param( 'parent', 9999 );
		$response = $this->server->dispatch( $request );
		$this->assertErrorResponse( 'rest_taxonomy_not_hierarchical', $response, 400 );
	}

	public function test_update_item() {
		wp_set_current_user( $this->administrator );
		$orig_args = array(
			'name'        => 'Original Name',
			'description' => 'Original Description',
			'slug'        => 'original-slug',
			);
		$term = get_term_by( 'id', $this->factory->category->create( $orig_args ), 'category' );
		$request = new WP_REST_Request( 'POST', '/wp/v2/terms/category/' . $term->term_taxonomy_id );
		$request->set_param( 'name', 'New Name' );
		$request->set_param( 'description', 'New Description' );
		$request->set_param( 'slug', 'new-slug' );
		$response = $this->server->dispatch( $request );
		$this->assertEquals( 200, $response->get_status() );
		$data = $response->get_data();
		$this->assertEquals( 'New Name', $data['name'] );
		$this->assertEquals( 'New Description', $data['description'] );
		$this->assertEquals( 'new-slug', $data['slug'] );
	}

	public function test_update_item_invalid_taxonomy() {
		wp_set_current_user( $this->administrator );
		$request = new WP_REST_Request( 'POST', '/wp/v2/terms/invalid-taxonomy/9999999' );
		$request->set_param( 'name', 'Invalid Taxonomy' );
		$response = $this->server->dispatch( $request );
		$this->assertErrorResponse( 'rest_no_route', $response, 404 );
	}

	public function test_update_item_invalid_term() {
		wp_set_current_user( $this->administrator );
		$request = new WP_REST_Request( 'POST', '/wp/v2/terms/category/9999999' );
		$request->set_param( 'name', 'Invalid Term' );
		$response = $this->server->dispatch( $request );
		$this->assertErrorResponse( 'rest_term_invalid', $response, 404 );
	}

	public function test_update_item_incorrect_permissions() {
		wp_set_current_user( $this->subscriber );
		$term = get_term_by( 'id', $this->factory->category->create(), 'category' );
		$request = new WP_REST_Request( 'POST', '/wp/v2/terms/category/' . $term->term_taxonomy_id );
		$request->set_param( 'name', 'Incorrect permissions' );
		$response = $this->server->dispatch( $request );
		$this->assertErrorResponse( 'rest_forbidden', $response, 403 );
	}

	public function test_update_item_parent() {
		wp_set_current_user( $this->administrator );
		$parent = get_term_by( 'id', $this->factory->category->create(), 'category' );
		$term = get_term_by( 'id', $this->factory->category->create(), 'category' );

		$request = new WP_REST_Request( 'POST', '/wp/v2/terms/category/' . $term->term_taxonomy_id );
		$request->set_param( 'parent', $parent->term_taxonomy_id );
		$response = $this->server->dispatch( $request );
		$this->assertEquals( 200, $response->get_status() );

		$data = $response->get_data();
		$this->assertEquals( $parent->term_taxonomy_id, $data['parent'] );
	}

	public function test_update_item_invalid_parent() {
		wp_set_current_user( $this->administrator );
		$term = get_term_by( 'id', $this->factory->category->create(), 'category' );

		$request = new WP_REST_Request( 'POST', '/wp/v2/terms/category/' . $term->term_taxonomy_id );
		$request->set_param( 'parent', 9999 );
		$response = $this->server->dispatch( $request );
		$this->assertErrorResponse( 'rest_term_invalid', $response, 400 );
	}

	public function test_update_item_parent_non_hierarchical_taxonomy() {
		wp_set_current_user( $this->administrator );
		$term = get_term_by( 'id', $this->factory->tag->create(), 'post_tag' );

		$request = new WP_REST_Request( 'POST', '/wp/v2/terms/tag/' . $term->term_taxonomy_id );
		$request->set_param( 'parent', 9999 );
		$response = $this->server->dispatch( $request );
		$this->assertErrorResponse( 'rest_taxonomy_not_hierarchical', $response, 400 );
	}

	public function test_delete_item() {
		wp_set_current_user( $this->administrator );
		$term = get_term_by( 'id', $this->factory->category->create( array( 'name' => 'Deleted Category' ) ), 'category' );
		$request = new WP_REST_Request( 'DELETE', '/wp/v2/terms/category/' . $term->term_taxonomy_id );
		$response = $this->server->dispatch( $request );
		$this->assertEquals( 200, $response->get_status() );
		$data = $response->get_data();
		$this->assertEquals( 'Deleted Category', $data['name'] );
	}

	public function test_delete_item_invalid_taxonomy() {
		wp_set_current_user( $this->administrator );
		$request = new WP_REST_Request( 'DELETE', '/wp/v2/terms/invalid-taxonomy/9999999' );
		$response = $this->server->dispatch( $request );
		$this->assertErrorResponse( 'rest_no_route', $response, 404 );
	}

	public function test_delete_item_invalid_term() {
		wp_set_current_user( $this->administrator );
		$request = new WP_REST_Request( 'DELETE', '/wp/v2/terms/category/9999999' );
		$response = $this->server->dispatch( $request );
		$this->assertErrorResponse( 'rest_term_invalid', $response, 404 );
	}

	public function test_delete_item_incorrect_permissions() {
		wp_set_current_user( $this->subscriber );
		$term = get_term_by( 'id', $this->factory->category->create(), 'category' );
		$request = new WP_REST_Request( 'DELETE', '/wp/v2/terms/category/' . $term->term_taxonomy_id );
		$response = $this->server->dispatch( $request );
		$this->assertErrorResponse( 'rest_forbidden', $response, 403 );
	}

	public function test_prepare_item() {
		$term = get_term( 1, 'category' );

		$request = new WP_REST_Request( 'GET', '/wp/v2/terms/category/1' );
		$response = $this->server->dispatch( $request );
		$data = $response->get_data();

		$this->check_taxonomy_term( $term, $data );
	}

	public function test_prepare_taxonomy_term_child() {
		$child = $this->factory->category->create( array(
			'parent' => 1,
		) );
		$term = get_term( $child, 'category' );

		$request = new WP_REST_Request( 'GET', '/wp/v2/terms/category/' . $child );
		$response = $this->server->dispatch( $request );
		$data = $response->get_data();

		$this->check_taxonomy_term( $term, $data );

		$this->assertEquals( 1, $data['parent'] );

		$links = $response->get_links();
		$this->assertEquals( rest_url( '/wp/v2/terms/category/1' ), $links['up'][0]['href'] );
	}

	public function test_get_item_schema() {
		$request = new WP_REST_Request( 'GET', '/wp/v2/terms/category/schema' );
		$response = $this->server->dispatch( $request );
		$data = $response->get_data();
		$properties = $data['properties'];
		$this->assertEquals( 8, count( $properties ) );
		$this->assertArrayHasKey( 'id', $properties );
		$this->assertArrayHasKey( 'count', $properties );
		$this->assertArrayHasKey( 'description', $properties );
		$this->assertArrayHasKey( 'link', $properties );
		$this->assertArrayHasKey( 'name', $properties );
		$this->assertArrayHasKey( 'parent', $properties );
		$this->assertArrayHasKey( 'slug', $properties );
		$this->assertArrayHasKey( 'taxonomy', $properties );
		$this->assertEquals( array_keys( get_taxonomies() ), $properties['taxonomy']['enum'] );
	}

	public function test_get_item_schema_non_hierarchical() {
		$request = new WP_REST_Request( 'GET', '/wp/v2/terms/tag/schema' );
		$response = $this->server->dispatch( $request );
		$data = $response->get_data();
		$properties = $data['properties'];
		$this->assertArrayHasKey( 'id', $properties );
		$this->assertFalse( isset( $properties['parent'] ) );
	}

	public function tearDown() {
		_unregister_taxonomy( 'batman' );
		_unregister_taxonomy( 'robin' );
		parent::tearDown();
	}

	protected function check_get_taxonomy_terms_response( $response ) {
		$this->assertNotInstanceOf( 'WP_Error', $response );
		$response = rest_ensure_response( $response );
		$this->assertEquals( 200, $response->get_status() );
		$data = $response->get_data();
		$args = array(
			'hide_empty' => false,
		);
		$categories = get_terms( 'category', $args );
		$this->assertEquals( count( $categories ), count( $data ) );
		$this->assertEquals( $categories[0]->term_id, $data[0]['id'] );
		$this->assertEquals( $categories[0]->name, $data[0]['name'] );
		$this->assertEquals( $categories[0]->slug, $data[0]['slug'] );
		$this->assertEquals( $categories[0]->taxonomy, $data[0]['taxonomy'] );
		$this->assertEquals( $categories[0]->description, $data[0]['description'] );
		$this->assertEquals( $categories[0]->count, $data[0]['count'] );
	}

	protected function check_taxonomy_term( $term, $data ) {
		$this->assertEquals( $term->term_id, $data['id'] );
		$this->assertEquals( $term->name, $data['name'] );
		$this->assertEquals( $term->slug, $data['slug'] );
		$this->assertEquals( $term->description, $data['description'] );
		$this->assertEquals( get_term_link( $term ),  $data['link'] );
		$this->assertEquals( $term->count, $data['count'] );
		$taxonomy = get_taxonomy( $term->taxonomy );
		if ( $taxonomy->hierarchical ) {
			$this->assertEquals( $term->parent, $data['parent'] );
		} else {
			$this->assertFalse( isset( $term->parent ) );
		}
	}

	protected function check_get_taxonomy_term_response( $response ) {
		$this->assertNotInstanceOf( 'WP_Error', $response );
		$response = rest_ensure_response( $response );

		$this->assertEquals( 200, $response->get_status() );

		$data = $response->get_data();
		$category = get_term( 1, 'category' );
		$this->check_taxonomy_term( $category, $data );
	}
}<|MERGE_RESOLUTION|>--- conflicted
+++ resolved
@@ -147,26 +147,6 @@
 		$this->assertErrorResponse( 'rest_no_route', $response, 404 );
 	}
 
-<<<<<<< HEAD
-=======
-	public function test_get_items_invalid_post() {
-		$request = new WP_REST_Request( 'GET', '/wp/v2/terms/tag' );
-		$request->set_param( 'post', REST_TESTS_IMPOSSIBLY_HIGH_NUMBER );
-		$response = $this->server->dispatch( $request );
-		$this->assertErrorResponse( 'rest_post_invalid_id', $response, 404 );
-	}
-
-	public function test_get_items_invalid_taxonomy_for_post_type() {
-		$page_id = $this->factory->post->create( array(
-			'post_type' => 'page',
-		) );
-		$request = new WP_REST_Request( 'GET', '/wp/v2/terms/tag' );
-		$request->set_param( 'post', $page_id );
-		$response = $this->server->dispatch( $request );
-		$this->assertErrorResponse( 'rest_post_taxonomy_invalid', $response, 404 );
-	}
-
->>>>>>> f510e73d
 	public function test_get_terms_pagination_headers() {
 		// Start of the index
 		for ( $i = 0; $i < 50; $i++ ) {
