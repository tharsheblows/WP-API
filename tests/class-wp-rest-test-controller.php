--- conflicted
+++ resolved
@@ -40,26 +40,24 @@
 					'format'       => 'email',
 					'context'      => array( 'view' ),
 				),
-				'someenum'             => array(
+				'someenum'         => array(
 					'type'         => 'string',
 					'enum'         => array( 'a', 'b', 'c' ),
 					'context'      => array( 'view' ),
 				),
-<<<<<<< HEAD
-				'someargoptions'      => array(
+				'someargoptions'   => array(
 					'type'         => 'integer',
 					'required'     => true,
 					'arg_options'  => array(
-						'required' => false,
+						'required'          => false,
 						'sanitize_callback' => '__return_true',
 					),
-=======
-				'somedefault'           => array(
+				),
+				'somedefault'      => array(
 					'type'         => 'string',
 					'enum'         => array( 'a', 'b', 'c' ),
 					'context'      => array( 'view' ),
 					'default'      => 'a',
->>>>>>> b4411adb
 				),
 			),
 		);
