<?php
/**
 * Unit tests covering WP_REST_Users_Controller functionality.
 *
 * @package WordPress
 * @subpackage JSON API
 */

class WP_Test_REST_Users_Controller extends WP_Test_REST_Controller_Testcase {
	/**
	 * This function is run before each method
	 */
	public function setUp() {
		parent::setUp();

		$this->user = $this->factory->user->create( array(
			'role' => 'administrator',
		) );

		$this->editor = $this->factory->user->create( array(
			'role' => 'editor',
		) );

		$this->endpoint = new WP_REST_Users_Controller();
	}

	public function test_register_routes() {
		$routes = $this->server->get_routes();

		$this->assertArrayHasKey( '/wp/v2/users', $routes );
		$this->assertCount( 2, $routes['/wp/v2/users'] );
		$this->assertArrayHasKey( '/wp/v2/users/(?P<id>[\d]+)', $routes );
		$this->assertCount( 3, $routes['/wp/v2/users/(?P<id>[\d]+)'] );
		$this->assertArrayHasKey( '/wp/v2/users/me', $routes );
	}

	public function test_get_items() {
		wp_set_current_user( $this->user );

		$request = new WP_REST_Request( 'GET', '/wp/v2/users' );
		$request->set_param( 'context', 'view' );
		$response = $this->server->dispatch( $request );
		$this->check_get_users_response( $response );
	}

	public function test_get_items_without_permission() {
		wp_set_current_user( $this->editor );

		$request = new WP_REST_Request( 'GET', '/wp/v2/users' );
		$response = $this->server->dispatch( $request );
		$this->assertErrorResponse( 'rest_forbidden', $response, 403 );
	}

	/**
	 * @group test
	 */
	public function test_get_items_pagination_headers() {
		wp_set_current_user( $this->user );
		// Start of the index, including the three existing users
		for ( $i = 0; $i < 47; $i++ ) {
			$this->factory->user->create( array(
				'name'   => "User {$i}",
				) );
		}
		$request = new WP_REST_Request( 'GET', '/wp/v2/users' );
		$response = $this->server->dispatch( $request );
		$headers = $response->get_headers();
		$this->assertEquals( 50, $headers['X-WP-Total'] );
		$this->assertEquals( 5, $headers['X-WP-TotalPages'] );
		$next_link = add_query_arg( array(
			'page'    => 2,
			), rest_url( '/wp/v2/users' ) );
		$this->assertFalse( stripos( $headers['Link'], 'rel="prev"' ) );
		$this->assertContains( '<' . $next_link . '>; rel="next"', $headers['Link'] );
		// 3rd page
		$this->factory->user->create( array(
				'name'   => 'User 51',
				) );
		$request = new WP_REST_Request( 'GET', '/wp/v2/users' );
		$request->set_param( 'page', 3 );
		$response = $this->server->dispatch( $request );
		$headers = $response->get_headers();
		$this->assertEquals( 51, $headers['X-WP-Total'] );
		$this->assertEquals( 6, $headers['X-WP-TotalPages'] );
		$prev_link = add_query_arg( array(
			'page'    => 2,
			), rest_url( '/wp/v2/users' ) );
		$this->assertContains( '<' . $prev_link . '>; rel="prev"', $headers['Link'] );
		$next_link = add_query_arg( array(
			'page'    => 4,
			), rest_url( '/wp/v2/users' ) );
		$this->assertContains( '<' . $next_link . '>; rel="next"', $headers['Link'] );
		// Last page
		$request = new WP_REST_Request( 'GET', '/wp/v2/users' );
		$request->set_param( 'page', 6 );
		$response = $this->server->dispatch( $request );
		$headers = $response->get_headers();
		$this->assertEquals( 51, $headers['X-WP-Total'] );
		$this->assertEquals( 6, $headers['X-WP-TotalPages'] );
		$prev_link = add_query_arg( array(
			'page'    => 5,
			), rest_url( '/wp/v2/users' ) );
		$this->assertContains( '<' . $prev_link . '>; rel="prev"', $headers['Link'] );
		$this->assertFalse( stripos( $headers['Link'], 'rel="next"' ) );
		// Out of bounds
		$request = new WP_REST_Request( 'GET', '/wp/v2/users' );
		$request->set_param( 'page', 8 );
		$response = $this->server->dispatch( $request );
		$headers = $response->get_headers();
		$this->assertEquals( 51, $headers['X-WP-Total'] );
		$this->assertEquals( 6, $headers['X-WP-TotalPages'] );
		$prev_link = add_query_arg( array(
			'page'    => 6,
			), rest_url( '/wp/v2/users' ) );
		$this->assertContains( '<' . $prev_link . '>; rel="prev"', $headers['Link'] );
		$this->assertFalse( stripos( $headers['Link'], 'rel="next"' ) );
	}

	public function test_get_items_per_page() {
		wp_set_current_user( $this->user );
		for ( $i = 0; $i < 20; $i++ ) {
			$this->factory->user->create( array( 'display_name' => "User {$i}" ) );
		}
		$request = new WP_REST_Request( 'GET', '/wp/v2/users' );
		$response = $this->server->dispatch( $request );
		$this->assertEquals( 10, count( $response->get_data() ) );
		$request = new WP_REST_Request( 'GET', '/wp/v2/users' );
		$request->set_param( 'per_page', 5 );
		$response = $this->server->dispatch( $request );
		$this->assertEquals( 5, count( $response->get_data() ) );
	}

	public function test_get_items_page() {
		wp_set_current_user( $this->user );
		for ( $i = 0; $i < 20; $i++ ) {
			$this->factory->user->create( array( 'display_name' => "User {$i}" ) );
		}
		$request = new WP_REST_Request( 'GET', '/wp/v2/users' );
		$request->set_param( 'per_page', 5 );
		$request->set_param( 'page', 2 );
		$response = $this->server->dispatch( $request );
		$this->assertEquals( 5, count( $response->get_data() ) );
		$prev_link = add_query_arg( array(
			'per_page'  => 5,
			'page'      => 1,
			), rest_url( '/wp/v2/users' ) );
		$headers = $response->get_headers();
		$this->assertContains( '<' . $prev_link . '>; rel="prev"', $headers['Link'] );
	}

	public function test_get_items_orderby() {
		wp_set_current_user( $this->user );
		$low_id = $this->factory->user->create( array( 'display_name' => 'AAAAA' ) );
		$mid_id = $this->factory->user->create( array( 'display_name' => 'NNNNN' ) );
		$high_id = $this->factory->user->create( array( 'display_name' => 'ZZZZ' ) );
		$request = new WP_REST_Request( 'GET', '/wp/v2/users' );
		$request->set_param( 'orderby', 'name' );
		$request->set_param( 'order', 'desc' );
		$request->set_param( 'per_page', 1 );
		$response = $this->server->dispatch( $request );
		$data = $response->get_data();
		$this->assertEquals( $high_id, $data[0]['id'] );
		$request = new WP_REST_Request( 'GET', '/wp/v2/users' );
		$request->set_param( 'orderby', 'name' );
		$request->set_param( 'order', 'asc' );
		$request->set_param( 'per_page', 1 );
		$response = $this->server->dispatch( $request );
		$data = $response->get_data();
		$this->assertEquals( $low_id, $data[0]['id'] );
	}

	public function test_get_items_search() {
		wp_set_current_user( $this->user );
		$request = new WP_REST_Request( 'GET', '/wp/v2/users' );
		$request->set_param( 'search', 'yololololo' );
		$response = $this->server->dispatch( $request );
		$this->assertEquals( 0, count( $response->get_data() ) );
		$yolo_id = $this->factory->user->create( array( 'display_name' => 'yololololo' ) );
		$request = new WP_REST_Request( 'GET', '/wp/v2/users' );
		$request->set_param( 'search', $yolo_id ); // searching doesn't support display name
		$response = $this->server->dispatch( $request );
		$this->assertEquals( 1, count( $response->get_data() ) );
	}

	public function test_get_item() {
		$user_id = $this->factory->user->create();
		wp_set_current_user( $this->user );

		$request = new WP_REST_Request( 'GET', sprintf( '/wp/v2/users/%d', $user_id ) );

		$response = $this->server->dispatch( $request );
		$this->check_get_user_response( $response, 'embed' );
	}

	public function test_prepare_item() {
		wp_set_current_user( $this->user );
		$request = new WP_REST_Request;
		$request->set_param( 'context', 'edit' );
		$user = get_user_by( 'id', get_current_user_id() );
		$data = $this->endpoint->prepare_item_for_response( $user, $request );
		$this->check_get_user_response( $data, 'edit' );
	}

	public function test_get_user_invalid_id() {
		wp_set_current_user( $this->user );
		$request = new WP_REST_Request( 'GET', '/wp/v2/users/100' );
		$response = $this->server->dispatch( $request );

		$this->assertErrorResponse( 'rest_user_invalid_id', $response, 404 );
	}

	public function test_get_item_without_permission() {
		wp_set_current_user( $this->editor );

		$request = new WP_REST_Request( 'GET', sprintf( '/wp/v2/users/%d', $this->user ) );
		$response = $this->server->dispatch( $request );

		$this->assertErrorResponse( 'rest_user_cannot_view', $response, 403 );
	}

	public function test_get_item_published_author() {
		$this->author_id = $this->factory->user->create( array(
			'role' => 'author',
		) );
		$this->post_id = $this->factory->post->create( array(
			'post_author' => $this->author_id,
		));
		wp_set_current_user( 0 );
		$request = new WP_REST_Request( 'GET', sprintf( '/wp/v2/users/%d', $this->author_id ) );
		$response = $this->server->dispatch( $request );
		$this->check_get_user_response( $response, 'embed' );
	}

	public function test_get_user_with_edit_context() {
		$user_id = $this->factory->user->create();
		$this->allow_user_to_manage_multisite();

		$request = new WP_REST_Request( 'GET', sprintf( '/wp/v2/users/%d', $user_id ) );
		$request->set_param( 'context', 'edit' );

		$response = $this->server->dispatch( $request );
		$this->check_get_user_response( $response, 'edit' );
	}

	public function test_get_item_published_author_wrong_context() {
		$this->author_id = $this->factory->user->create( array(
			'role' => 'author',
		) );
		$this->post_id = $this->factory->post->create( array(
			'post_author' => $this->author_id,
		));
		wp_set_current_user( 0 );
		$request = new WP_REST_Request( 'GET', sprintf( '/wp/v2/users/%d', $this->author_id ) );
		$request->set_param( 'context', 'edit' );
		$response = $this->server->dispatch( $request );
		$this->assertErrorResponse( 'rest_user_cannot_view', $response, 403 );
	}

	public function test_get_current_user() {
		wp_set_current_user( $this->user );

		$request = new WP_REST_Request( 'GET', '/wp/v2/users/me' );

		$response = $this->server->dispatch( $request );
		$this->assertNotInstanceOf( 'WP_Error', $response );
		$this->assertEquals( 302, $response->get_status() );

		$headers = $response->get_headers();
		$this->assertArrayHasKey( 'Location', $headers );
		$this->assertEquals( rest_url( '/wp/v2/users/' . $this->user ), $headers['Location'] );
	}

	public function test_get_current_user_without_permission() {
		wp_set_current_user( 0 );
		$request = new WP_REST_Request( 'GET', '/wp/v2/users/me' );
		$response = $this->server->dispatch( $request );

		$this->assertErrorResponse( 'rest_not_logged_in', $response, 401 );
	}

	public function test_create_item() {
		$this->allow_user_to_manage_multisite();
		wp_set_current_user( $this->user );

		$params = array(
			'username'    => 'testuser',
			'password'    => 'testpassword',
			'email'       => 'test@example.com',
			'name'        => 'Test User',
			'nickname'    => 'testuser',
			'slug'        => 'test-user',
			'role'        => 'editor',
			'description' => 'New API User',
			'url'         => 'http://example.com',
		);

		$request = new WP_REST_Request( 'POST', '/wp/v2/users' );
		$request->add_header( 'content-type', 'application/x-www-form-urlencoded' );
		$request->set_body_params( $params );

		$response = $this->server->dispatch( $request );
		$this->check_add_edit_user_response( $response );
	}

	public function test_json_create_user() {
		$this->allow_user_to_manage_multisite();
		wp_set_current_user( $this->user );

		$params = array(
			'username' => 'testjsonuser',
			'password' => 'testjsonpassword',
			'email'    => 'testjson@example.com',
		);

		$request = new WP_REST_Request( 'POST', '/wp/v2/users' );
		$request->add_header( 'content-type', 'application/json' );
		$request->set_body( json_encode( $params ) );

		$response = $this->server->dispatch( $request );
		$this->check_add_edit_user_response( $response );
	}

	public function test_create_user_without_permission() {
		wp_set_current_user( $this->editor );

		$params = array(
			'username' => 'homersimpson',
			'password' => 'stupidsexyflanders',
			'email'    => 'chunkylover53@aol.com',
		);

		$request = new WP_REST_Request( 'POST', '/wp/v2/users' );
		$request->add_header( 'content-type', 'application/x-www-form-urlencoded' );
		$request->set_body_params( $params );
		$response = $this->server->dispatch( $request );

		$this->assertErrorResponse( 'rest_cannot_create_user', $response, 403 );
	}

	public function test_create_user_invalid_id() {
		$this->allow_user_to_manage_multisite();
		wp_set_current_user( $this->user );

		$params = array(
			'id'       => '156',
			'username' => 'lisasimpson',
			'password' => 'DavidHasselhoff',
			'email'    => 'smartgirl63_@yahoo.com',
		);

		$request = new WP_REST_Request( 'POST', '/wp/v2/users' );
		$request->add_header( 'content-type', 'application/x-www-form-urlencoded' );
		$request->set_body_params( $params );
		$response = $this->server->dispatch( $request );

		$this->assertErrorResponse( 'rest_user_exists', $response, 400 );
	}

<<<<<<< HEAD
	public function test_create_user_invalid_email() {
=======
	public function test_create_user_invalid_role() {
>>>>>>> 91e14d0e
		$this->allow_user_to_manage_multisite();
		wp_set_current_user( $this->user );

		$params = array(
<<<<<<< HEAD
			'username' => 'lisasimpson',
			'password' => 'DavidHasselhoff',
			'email'    => 'something',
=======
			'username' => 'maggiesimpson',
			'password' => 'i_shot_mrburns',
			'email'    => 'packingheat@example',
			'role'     => 'baby',
>>>>>>> 91e14d0e
		);

		$request = new WP_REST_Request( 'POST', '/wp/v2/users' );
		$request->add_header( 'content-type', 'application/x-www-form-urlencoded' );
		$request->set_body_params( $params );
		$response = $this->server->dispatch( $request );

<<<<<<< HEAD
		$this->assertErrorResponse( 'rest_invalid_param', $response, 400 );
=======
		$this->assertErrorResponse( 'rest_user_invalid_role', $response, 400 );
>>>>>>> 91e14d0e
	}

	public function test_update_item() {
		$user_id = $this->factory->user->create( array(
			'user_email' => 'test@example.com',
			'user_pass' => 'sjflsfls',
			'user_login' => 'test_update',
			'first_name' => 'Old Name',
		));
		$this->allow_user_to_manage_multisite();
		wp_set_current_user( $this->user );

		$userdata = get_userdata( $user_id );
		$pw_before = $userdata->user_pass;

		$_POST['email'] = $userdata->user_email;
		$_POST['username'] = $userdata->user_login;
		$_POST['first_name'] = 'New Name';

		$request = new WP_REST_Request( 'PUT', sprintf( '/wp/v2/users/%d', $user_id ) );
		$request->add_header( 'content-type', 'application/x-www-form-urlencoded' );
		$request->set_body_params( $_POST );

		$response = $this->server->dispatch( $request );
		$this->check_add_edit_user_response( $response );

		// Check that the name has been updated correctly
		$new_data = $response->get_data();
		$this->assertEquals( 'New Name', $new_data['first_name'] );
		$user = get_userdata( $user_id );
		$this->assertEquals( 'New Name', $user->first_name );

		// Check that we haven't inadvertently changed the user's password,
		// as per https://core.trac.wordpress.org/ticket/21429
		$this->assertEquals( $pw_before, $user->user_pass );
	}

	public function test_update_item_existing_email() {
		$user1 = $this->factory->user->create( array( 'user_login' => 'test_json_user', 'user_email' => 'testjson@example.com' ) );
		$user2 = $this->factory->user->create( array( 'user_login' => 'test_json_user2', 'user_email' => 'testjson2@example.com' ) );
		$this->allow_user_to_manage_multisite();
		wp_set_current_user( $this->user );

		$request = new WP_REST_Request( 'PUT', '/wp/v2/users/' . $user2 );
		$request->set_param( 'email', 'testjson@example.com' );
		$response = $this->server->dispatch( $request );
		$this->assertInstanceOf( 'WP_Error', $response->as_error() );
		$this->assertEquals( 'rest_user_invalid_email', $response->as_error()->get_error_code() );
	}

	public function test_update_item_username_attempt() {
		$user1 = $this->factory->user->create( array( 'user_login' => 'test_json_user', 'user_email' => 'testjson@example.com' ) );
		$user2 = $this->factory->user->create( array( 'user_login' => 'test_json_user2', 'user_email' => 'testjson2@example.com' ) );
		$this->allow_user_to_manage_multisite();
		wp_set_current_user( $this->user );

		$request = new WP_REST_Request( 'PUT', '/wp/v2/users/' . $user2 );
		$request->set_param( 'username', 'test_json_user' );
		$response = $this->server->dispatch( $request );
		$this->assertInstanceOf( 'WP_Error', $response->as_error() );
		$this->assertEquals( 'rest_user_invalid_argument', $response->as_error()->get_error_code() );
	}

	public function test_update_item_existing_nicename() {
		$user1 = $this->factory->user->create( array( 'user_login' => 'test_json_user', 'user_email' => 'testjson@example.com' ) );
		$user2 = $this->factory->user->create( array( 'user_login' => 'test_json_user2', 'user_email' => 'testjson2@example.com' ) );
		$this->allow_user_to_manage_multisite();
		wp_set_current_user( $this->user );

		$request = new WP_REST_Request( 'PUT', '/wp/v2/users/' . $user2 );
		$request->set_param( 'slug', 'test_json_user' );
		$response = $this->server->dispatch( $request );
		$this->assertInstanceOf( 'WP_Error', $response->as_error() );
		$this->assertEquals( 'rest_user_invalid_slug', $response->as_error()->get_error_code() );
	}

	public function test_json_update_user() {
		$user_id = $this->factory->user->create( array(
			'user_email' => 'testjson2@example.com',
			'user_pass'  => 'sjflsfl3sdjls',
			'user_login' => 'test_json_update',
			'first_name' => 'Old Name',
			'last_name'  => 'Original Last',
		));
		$this->allow_user_to_manage_multisite();
		wp_set_current_user( $this->user );

		$params = array(
			'username'   => 'test_json_update',
			'email'      => 'testjson2@example.com',
			'first_name' => 'JSON Name',
			'last_name'  => 'New Last',
		);

		$userdata = get_userdata( $user_id );
		$pw_before = $userdata->user_pass;

		$request = new WP_REST_Request( 'PUT', sprintf( '/wp/v2/users/%d', $user_id ) );
		$request->add_header( 'content-type', 'application/json' );
		$request->set_body( json_encode( $params ) );

		$response = $this->server->dispatch( $request );
		$this->check_add_edit_user_response( $response );

		// Check that the name has been updated correctly
		$new_data = $response->get_data();
		$this->assertEquals( 'JSON Name', $new_data['first_name'] );
		$this->assertEquals( 'New Last', $new_data['last_name'] );
		$user = get_userdata( $user_id );
		$this->assertEquals( 'JSON Name', $user->first_name );
		$this->assertEquals( 'New Last', $user->last_name );

		// Check that we haven't inadvertently changed the user's password,
		// as per https://core.trac.wordpress.org/ticket/21429
		$this->assertEquals( $pw_before, $user->user_pass );
	}

	public function test_update_user_role() {
		$user_id = $this->factory->user->create( array( 'role' => 'administrator' ) );

		wp_set_current_user( $this->user );
		$this->allow_user_to_manage_multisite();

		$request = new WP_REST_Request( 'PUT', sprintf( '/wp/v2/users/%d', $user_id ) );
		$request->set_param( 'role', 'editor' );
		$response = $this->server->dispatch( $request );

		$new_data = $response->get_data();
		$this->assertEquals( 'editor', $new_data['roles'][0] );
		$this->assertNotEquals( 'administrator', $new_data['roles'][0] );

		$user = get_userdata( $user_id );
		$this->assertArrayHasKey( 'editor', $user->caps );
		$this->assertArrayNotHasKey( 'administrator', $user->caps );
	}

	public function test_update_user_role_invalid_privilege_escalation() {
		wp_set_current_user( $this->editor );

		$request = new WP_REST_Request( 'PUT', sprintf( '/wp/v2/users/%d', $this->editor ) );
		$request->set_param( 'role', 'administrator' );
		$response = $this->server->dispatch( $request );

		$this->assertErrorResponse( 'rest_cannot_edit_roles', $response, 403 );

		$user = get_userdata( $this->editor );
		$this->assertArrayHasKey( 'editor', $user->caps );
		$this->assertArrayNotHasKey( 'administrator', $user->caps );
	}

	public function test_update_user_role_invalid_privilege_deescalation() {
		if ( is_multisite() ) {
			return $this->markTestSkipped( 'Test only intended for single site.' );
		}

		$user_id = $this->factory->user->create( array( 'role' => 'administrator' ) );

		wp_set_current_user( $user_id );

		$request = new WP_REST_Request( 'PUT', sprintf( '/wp/v2/users/%d', $user_id ) );
		$request->set_param( 'role', 'editor' );
		$response = $this->server->dispatch( $request );

		$this->assertErrorResponse( 'rest_user_invalid_role', $response, 403 );

		$user = get_userdata( $user_id );
		$this->assertArrayHasKey( 'administrator', $user->caps );
		$this->assertArrayNotHasKey( 'editor', $user->caps );
	}

	public function test_update_user_role_privilege_deescalation_multisite() {
		if ( ! is_multisite() ) {
			return $this->markTestSkipped( 'Test only intended for multisite.' );
		}

		$user_id = $this->factory->user->create( array( 'role' => 'administrator' ) );

		wp_set_current_user( $user_id );
		$user = wp_get_current_user();
		update_site_option( 'site_admins', array( $user->user_login ) );

		$request = new WP_REST_Request( 'PUT', sprintf( '/wp/v2/users/%d', $user_id ) );
		$request->set_param( 'role', 'editor' );
		$response = $this->server->dispatch( $request );

		$new_data = $response->get_data();
		$this->assertEquals( 'editor', $new_data['roles'][0] );
		$this->assertNotEquals( 'administrator', $new_data['roles'][0] );
	}


	public function test_update_user_role_invalid_role() {
		wp_set_current_user( $this->user );
		$this->allow_user_to_manage_multisite();

		$request = new WP_REST_Request( 'PUT', sprintf( '/wp/v2/users/%d', $this->editor ) );
		$request->set_param( 'role', 'BeSharp' );
		$response = $this->server->dispatch( $request );

		$this->assertErrorResponse( 'rest_user_invalid_role', $response, 400 );

		$user = get_userdata( $this->editor );
		$this->assertArrayHasKey( 'editor', $user->caps );
		$this->assertArrayNotHasKey( 'BeSharp', $user->caps );
	}

	public function test_update_user_without_permission() {
		wp_set_current_user( $this->editor );

		$params = array(
			'username' => 'homersimpson',
			'password' => 'stupidsexyflanders',
			'email'    => 'chunkylover53@aol.com',
		);

		$request = new WP_REST_Request( 'PUT', sprintf( '/wp/v2/users/%d', $this->user ) );
		$request->add_header( 'content-type', 'application/x-www-form-urlencoded' );
		$request->set_body_params( $params );
		$response = $this->server->dispatch( $request );

		$this->assertErrorResponse( 'rest_cannot_edit', $response, 403 );
	}

	public function test_update_user_invalid_id() {
		$this->allow_user_to_manage_multisite();
		wp_set_current_user( $this->user );

		$params = array(
			'id'       => '156',
			'username' => 'lisasimpson',
			'password' => 'DavidHasselhoff',
			'email'    => 'smartgirl63_@yahoo.com',
		);

		$request = new WP_REST_Request( 'PUT', sprintf( '/wp/v2/users/%d', $this->editor ) );
		$request->add_header( 'content-type', 'application/x-www-form-urlencoded' );
		$request->set_body_params( $params );
		$response = $this->server->dispatch( $request );

		$this->assertErrorResponse( 'rest_user_invalid_id', $response, 400 );
	}

	public function test_delete_item() {
		$user_id = $this->factory->user->create( array( 'display_name' => 'Deleted User' ) );

		$this->allow_user_to_manage_multisite();
		wp_set_current_user( $this->user );

		$userdata = get_userdata( $user_id ); // cache for later
		$request = new WP_REST_Request( 'DELETE', sprintf( '/wp/v2/users/%d', $user_id ) );
		$response = $this->server->dispatch( $request );

		$this->assertNotInstanceOf( 'WP_Error', $response );
		$response = rest_ensure_response( $response );
		$this->assertEquals( 200, $response->get_status() );
		$data = $response->get_data();
		$this->assertEquals( 'Deleted User', $data['name'] );
	}

	public function test_delete_user_without_permission() {
		$user_id = $this->factory->user->create();

		$this->allow_user_to_manage_multisite();
		wp_set_current_user( $this->editor );

		$request = new WP_REST_Request( 'DELETE', sprintf( '/wp/v2/users/%d', $user_id ) );
		$response = $this->server->dispatch( $request );

		$this->assertErrorResponse( 'rest_user_cannot_delete', $response, 403 );
	}

	public function test_delete_user_invalid_id() {
		$this->allow_user_to_manage_multisite();
		wp_set_current_user( $this->user );

		$request = new WP_REST_Request( 'DELETE', '/wp/v2/users/100' );
		$response = $this->server->dispatch( $request );

		$this->assertErrorResponse( 'rest_user_invalid_id', $response, 400 );
	}

	public function test_delete_user_reassign() {
		$this->allow_user_to_manage_multisite();

		// Test with a new user, to avoid any complications
		$user_id = $this->factory->user->create();
		$reassign_id = $this->factory->user->create();
		$test_post = $this->factory->post->create(array(
			'post_author' => $user_id,
		));

		// Sanity check to ensure the factory created the post correctly
		$post = get_post( $test_post );
		$this->assertEquals( $user_id, $post->post_author );

		// Delete our test user, and reassign to the new author
		wp_set_current_user( $this->user );
		$request = new WP_REST_Request( 'DELETE', sprintf( '/wp/v2/users/%d', $user_id ) );
		$request->set_param( 'reassign', $reassign_id );
		$response = $this->server->dispatch( $request );

		$this->assertNotInstanceOf( 'WP_Error', $response );
		$response = rest_ensure_response( $response );
		$this->assertEquals( 200, $response->get_status() );

		// Check that the post has been updated correctly
		$post = get_post( $test_post );
		$this->assertEquals( $reassign_id, $post->post_author );
	}

	public function test_delete_user_invalid_reassign_id() {
		$user_id = $this->factory->user->create();

		$this->allow_user_to_manage_multisite();
		wp_set_current_user( $this->user );

		$request = new WP_REST_Request( 'DELETE', sprintf( '/wp/v2/users/%d', $user_id ) );
		$request->set_param( 'reassign', 100 );
		$response = $this->server->dispatch( $request );

		$this->assertErrorResponse( 'rest_user_invalid_reassign', $response, 400 );
	}

	public function test_get_item_schema() {
		$request = new WP_REST_Request( 'GET', '/wp/v2/users/schema' );
		$response = $this->server->dispatch( $request );
		$data = $response->get_data();
		$properties = $data['properties'];

		$this->assertEquals( 16, count( $properties ) );
		$this->assertArrayHasKey( 'avatar_url', $properties );
		$this->assertArrayHasKey( 'capabilities', $properties );
		$this->assertArrayHasKey( 'description', $properties );
		$this->assertArrayHasKey( 'email', $properties );
		$this->assertArrayHasKey( 'extra_capabilities', $properties );
		$this->assertArrayHasKey( 'first_name', $properties );
		$this->assertArrayHasKey( 'id', $properties );
		$this->assertArrayHasKey( 'last_name', $properties );
		$this->assertArrayHasKey( 'link', $properties );
		$this->assertArrayHasKey( 'name', $properties );
		$this->assertArrayHasKey( 'nickname', $properties );
		$this->assertArrayHasKey( 'registered_date', $properties );
		$this->assertArrayHasKey( 'slug', $properties );
		$this->assertArrayHasKey( 'url', $properties );
		$this->assertArrayHasKey( 'username', $properties );
	}

	public function test_get_additional_field_registration() {

		$schema = array(
			'type'        => 'integer',
			'description' => 'Some integer of mine',
			'enum'        => array( 1, 2, 3, 4 ),
			'context'     => array( 'view', 'edit' ),
		);

		register_api_field( 'user', 'my_custom_int', array(
			'schema'          => $schema,
			'get_callback'    => array( $this, 'additional_field_get_callback' ),
			'update_callback' => array( $this, 'additional_field_update_callback' ),
		) );

		$request = new WP_REST_Request( 'GET', '/wp/v2/users/schema' );

		$response = $this->server->dispatch( $request );

		$this->assertArrayHasKey( 'my_custom_int', $response->data['properties'] );
		$this->assertEquals( $schema, $response->data['properties']['my_custom_int'] );

		wp_set_current_user( 1 );
		if ( is_multisite() ) {
			$current_user = wp_get_current_user( 1 );
			update_site_option( 'site_admins', array( $current_user->user_login ) );
		}

		$request = new WP_REST_Request( 'GET', '/wp/v2/users/1' );

		$response = $this->server->dispatch( $request );
		$this->assertArrayHasKey( 'my_custom_int', $response->data );

		$request = new WP_REST_Request( 'POST', '/wp/v2/users/1' );
		$request->set_body_params(array(
			'my_custom_int' => 123,
		));

		$response = $this->server->dispatch( $request );
		$this->assertEquals( 123, get_user_meta( 1, 'my_custom_int', true ) );

		$request = new WP_REST_Request( 'POST', '/wp/v2/users' );
		$request->set_body_params(array(
			'my_custom_int' => 123,
			'email' => 'joe@foobar.com',
			'username' => 'abc123',
			'password' => 'hello',
		));

		$response = $this->server->dispatch( $request );

		$this->assertEquals( 123, $response->data['my_custom_int'] );

		global $wp_rest_additional_fields;
		$wp_rest_additional_fields = array();
	}

	public function additional_field_get_callback( $object ) {
		return get_user_meta( $object['id'], 'my_custom_int', true );
	}

	public function additional_field_update_callback( $value, $user ) {
		update_user_meta( $user->ID, 'my_custom_int', $value );
	}

	public function tearDown() {
		parent::tearDown();
	}

	protected function check_user_data( $user, $data, $context ) {
		$this->assertEquals( $user->ID, $data['id'] );
		$this->assertEquals( $user->display_name, $data['name'] );
		$this->assertEquals( $user->user_url, $data['url'] );
		$this->assertEquals( $user->description, $data['description'] );
		$this->assertEquals( rest_get_avatar_url( $user->user_email ), $data['avatar_url'] );
		$this->assertEquals( get_author_posts_url( $user->ID ), $data['link'] );

		if ( 'view' === $context || 'edit' === $context ) {
			$this->assertEquals( $user->first_name, $data['first_name'] );
			$this->assertEquals( $user->last_name, $data['last_name'] );
			$this->assertEquals( $user->nickname, $data['nickname'] );
			$this->assertEquals( $user->user_nicename, $data['slug'] );
		}

		if ( 'view' !== $context && 'edit' !== $context ) {
			$this->assertArrayNotHasKey( 'roles', $data );
			$this->assertArrayNotHasKey( 'capabilities', $data );
			$this->assertArrayNotHasKey( 'registered', $data );
			$this->assertArrayNotHasKey( 'first_name', $data );
			$this->assertArrayNotHasKey( 'last_name', $data );
			$this->assertArrayNotHasKey( 'nickname', $data );
			$this->assertArrayNotHasKey( 'slug', $data );
		}

		if ( 'view' === $context ) {
			$this->assertEquals( $user->roles, $data['roles'] );
			$this->assertEquals( $user->allcaps, $data['capabilities'] );
			$this->assertEquals( date( 'c', strtotime( $user->user_registered ) ), $data['registered_date'] );
			$this->assertEquals( $user->user_email, $data['email'] );
			$this->assertArrayNotHasKey( 'extra_capabilities', $data );
		}

		if ( 'edit' === $context ) {
			$this->assertEquals( $user->user_email, $data['email'] );
			$this->assertEquals( $user->caps, $data['extra_capabilities'] );
			$this->assertEquals( $user->user_login, $data['username'] );
		}

		if ( 'edit' !== $context ) {
			$this->assertArrayNotHasKey( 'extra_capabilities', $data );
			$this->assertArrayNotHasKey( 'username', $data );
		}

	}

	protected function check_get_users_response( $response, $context = 'view' ) {
		$this->assertNotInstanceOf( 'WP_Error', $response );
		$response = rest_ensure_response( $response );
		$this->assertEquals( 200, $response->get_status() );

		$all_data = $response->get_data();
		$data = $all_data[0];
		$userdata = get_userdata( $data['id'] );
		$this->check_user_data( $userdata, $data, $context );
	}

	protected function check_get_user_response( $response, $context = 'view' ) {
		$this->assertNotInstanceOf( 'WP_Error', $response );
		$response = rest_ensure_response( $response );
		$this->assertEquals( 200, $response->get_status() );

		$data = $response->get_data();
		$userdata = get_userdata( $data['id'] );
		$this->check_user_data( $userdata, $data, $context );
	}

	protected function check_add_edit_user_response( $response ) {
		$this->assertNotInstanceOf( 'WP_Error', $response );
		$response = rest_ensure_response( $response );
		$this->assertEquals( 201, $response->get_status() );

		$data = $response->get_data();
		$userdata = get_userdata( $data['id'] );
		$this->check_user_data( $userdata, $data, 'edit' );
	}

	protected function allow_user_to_manage_multisite() {
		wp_set_current_user( $this->user );
		$user = wp_get_current_user();

		if ( is_multisite() ) {
			update_site_option( 'site_admins', array( $user->user_login ) );
		}

		return;
	}
}<|MERGE_RESOLUTION|>--- conflicted
+++ resolved
@@ -356,25 +356,33 @@
 		$this->assertErrorResponse( 'rest_user_exists', $response, 400 );
 	}
 
-<<<<<<< HEAD
 	public function test_create_user_invalid_email() {
-=======
-	public function test_create_user_invalid_role() {
->>>>>>> 91e14d0e
 		$this->allow_user_to_manage_multisite();
 		wp_set_current_user( $this->user );
 
 		$params = array(
-<<<<<<< HEAD
 			'username' => 'lisasimpson',
 			'password' => 'DavidHasselhoff',
 			'email'    => 'something',
-=======
+		);
+
+		$request = new WP_REST_Request( 'POST', '/wp/v2/users' );
+		$request->add_header( 'content-type', 'application/x-www-form-urlencoded' );
+		$request->set_body_params( $params );
+		$response = $this->server->dispatch( $request );
+
+		$this->assertErrorResponse( 'rest_invalid_param', $response, 400 );
+	}
+	
+	public function test_create_user_invalid_role() {
+		$this->allow_user_to_manage_multisite();
+		wp_set_current_user( $this->user );
+
+		$params = array(
 			'username' => 'maggiesimpson',
 			'password' => 'i_shot_mrburns',
 			'email'    => 'packingheat@example',
 			'role'     => 'baby',
->>>>>>> 91e14d0e
 		);
 
 		$request = new WP_REST_Request( 'POST', '/wp/v2/users' );
@@ -382,11 +390,7 @@
 		$request->set_body_params( $params );
 		$response = $this->server->dispatch( $request );
 
-<<<<<<< HEAD
-		$this->assertErrorResponse( 'rest_invalid_param', $response, 400 );
-=======
 		$this->assertErrorResponse( 'rest_user_invalid_role', $response, 400 );
->>>>>>> 91e14d0e
 	}
 
 	public function test_update_item() {
@@ -812,10 +816,10 @@
 		$this->assertEquals( get_author_posts_url( $user->ID ), $data['link'] );
 
 		if ( 'view' === $context || 'edit' === $context ) {
-			$this->assertEquals( $user->first_name, $data['first_name'] );
-			$this->assertEquals( $user->last_name, $data['last_name'] );
-			$this->assertEquals( $user->nickname, $data['nickname'] );
-			$this->assertEquals( $user->user_nicename, $data['slug'] );
+		$this->assertEquals( $user->first_name, $data['first_name'] );
+		$this->assertEquals( $user->last_name, $data['last_name'] );
+		$this->assertEquals( $user->nickname, $data['nickname'] );
+		$this->assertEquals( $user->user_nicename, $data['slug'] );
 		}
 
 		if ( 'view' !== $context && 'edit' !== $context ) {
