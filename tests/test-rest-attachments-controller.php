--- conflicted
+++ resolved
@@ -152,27 +152,29 @@
 		$this->assertErrorResponse( 'rest_cannot_edit', $response, 401 );
 	}
 
-<<<<<<< HEAD
+	public function test_create_item_alt_text() {
+		wp_set_current_user( $this->author_id );
+		$request = new WP_REST_Request( 'POST', '/wp/v2/media' );
+		$request->set_header( 'Content-Type', 'image/jpeg' );
+		$request->set_header( 'Content-Disposition', 'filename=canola.jpg' );
+
+		$request->set_body( file_get_contents( $this->test_file ) );
+		$request->set_param( 'alt_text', 'test alt text' );
+		$response = $this->server->dispatch( $request );
+		$attachment = $response->get_data();
+		$this->assertEquals( 'test alt text', $attachment['alt_text'] );
+	}
+
 	public function test_create_item_unsafe_alt_text() {
-=======
-	public function test_create_item_alt_text() {
->>>>>>> d828bff4
 		wp_set_current_user( $this->author_id );
 		$request = new WP_REST_Request( 'POST', '/wp/v2/media' );
 		$request->set_header( 'Content-Type', 'image/jpeg' );
 		$request->set_header( 'Content-Disposition', 'filename=canola.jpg' );
 		$request->set_body( file_get_contents( $this->test_file ) );
-<<<<<<< HEAD
 		$request->set_param( 'alt_text', '<script>alert(document.cookie)</script>' );
 		$response = $this->server->dispatch( $request );
 		$attachment = $response->get_data();
 		$this->assertEquals( '', $attachment['alt_text'] );
-=======
-		$request->set_param( 'alt_text', 'test alt text' );
-		$response = $this->server->dispatch( $request );
-		$attachment = $response->get_data();
-		$this->assertEquals( 'test alt text', $attachment['alt_text'] );
->>>>>>> d828bff4
 	}
 
 	public function test_update_item() {
