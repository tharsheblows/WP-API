<?php

class WP_Test_REST_Controller extends WP_Test_REST_TestCase {


	function test_validate_schema_type_integer() {

		$controller = new WP_REST_Test_Controller();

		$this->assertTrue(
			$controller->validate_schema_property( '123', null, 'someinteger' )
		);

		$this->assertErrorResponse(
			'rest_invalid_param',
			$controller->validate_schema_property( 'abc', null, 'someinteger' )
		);
	}

	function test_validate_schema_type_string() {

		$controller = new WP_REST_Test_Controller();

		$this->assertTrue(
			$controller->validate_schema_property( '123', null, 'somestring' )
		);

		$this->assertErrorResponse(
			'rest_invalid_param',
			$controller->validate_schema_property( array( 'foo' => 'bar' ), null, 'somestring' )
		);
	}

	function test_validate_schema_enum() {

		$controller = new WP_REST_Test_Controller();

		$this->assertTrue(
			$controller->validate_schema_property( 'a', null, 'someenum' )
		);

		$this->assertErrorResponse(
			'rest_invalid_param',
			$controller->validate_schema_property( 'd', null, 'someenum' )
		);
	}

	function test_validate_schema_format_email() {

		$controller = new WP_REST_Test_Controller();

		$this->assertTrue(
			$controller->validate_schema_property( 'joe@foo.bar', null, 'someemail' )
		);

		$this->assertErrorResponse(
			'rest_invalid_email',
			$controller->validate_schema_property( 'd', null, 'someemail' )
		);
	}

	function test_validate_schema_format_date_time() {

		$controller = new WP_REST_Test_Controller();

		$this->assertTrue(
			$controller->validate_schema_property( '2010-01-01T12:00:00', null, 'somedate' )
		);

		$this->assertErrorResponse(
			'rest_invalid_date',
			$controller->validate_schema_property( '2010-18-18T12:00:00', null, 'somedate' )
		);
	}

<<<<<<< HEAD
	function test_get_endpoint_args_for_item_schema_arg_options() {

		$controller = new WP_REST_Test_Controller();
		$args = $controller->get_endpoint_args_for_item_schema();

		$this->assertFalse( $args['someargoptions']['required'] );
		$this->assertEquals( '__return_true', $args['someargoptions']['sanitize_callback'] );
=======
	function test_get_endpoint_args_for_item_schema_default_value() {

		$controller = new WP_REST_Test_Controller();

		$args = $controller->get_endpoint_args_for_item_schema();

		$this->assertEquals( 'a', $args['somedefault']['default'] );
>>>>>>> b4411adb
	}
}<|MERGE_RESOLUTION|>--- conflicted
+++ resolved
@@ -73,15 +73,15 @@
 		);
 	}
 
-<<<<<<< HEAD
 	function test_get_endpoint_args_for_item_schema_arg_options() {
 
 		$controller = new WP_REST_Test_Controller();
-		$args = $controller->get_endpoint_args_for_item_schema();
+		$args       = $controller->get_endpoint_args_for_item_schema();
 
 		$this->assertFalse( $args['someargoptions']['required'] );
 		$this->assertEquals( '__return_true', $args['someargoptions']['sanitize_callback'] );
-=======
+	}
+
 	function test_get_endpoint_args_for_item_schema_default_value() {
 
 		$controller = new WP_REST_Test_Controller();
@@ -89,6 +89,5 @@
 		$args = $controller->get_endpoint_args_for_item_schema();
 
 		$this->assertEquals( 'a', $args['somedefault']['default'] );
->>>>>>> b4411adb
 	}
 }