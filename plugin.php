<?php
/**
 * Plugin Name: WP REST API
 * Description: JSON-based REST API for WordPress, developed as part of GSoC 2013.
 * Author: WP REST API Team
 * Author URI: http://wp-api.org
 * Version: 2.0-beta5
 * Plugin URI: https://github.com/WP-API/WP-API
 * License: GPL2+
 */

// Do we need the compatibility repo?
if ( ! defined( 'REST_API_VERSION' ) ) {
	require_once dirname( __FILE__ ) . '/core/rest-api.php';
}

<<<<<<< HEAD
/** v1 Compatibility */
=======
/**
 * Include admin functions that are used in the endpoints, such as get_page_templates().
 */
require_once ABSPATH . 'wp-admin/includes/admin.php';

/**
 * v1 Compatibility.
 */
>>>>>>> 645b9c0c
include_once( dirname( __FILE__ ) . '/compatibility-v1.php' );

/**
 * WP_REST_Controller class.
 */
require_once dirname( __FILE__ ) . '/lib/endpoints/class-wp-rest-controller.php';

/**
 * WP_REST_Posts_Controller class.
 */
require_once dirname( __FILE__ ) . '/lib/endpoints/class-wp-rest-posts-controller.php';

/**
 * WP_REST_Attachments_Controller class.
 */
require_once dirname( __FILE__ ) . '/lib/endpoints/class-wp-rest-attachments-controller.php';

/**
 * WP_REST_Post_Types_Controller class.
 */
require_once dirname( __FILE__ ) . '/lib/endpoints/class-wp-rest-post-types-controller.php';

/**
 * WP_REST_Post_Statuses_Controller class.
 */
require_once dirname( __FILE__ ) . '/lib/endpoints/class-wp-rest-post-statuses-controller.php';

/**
 * WP_REST_Revisions_Controller class.
 */
require_once dirname( __FILE__ ) . '/lib/endpoints/class-wp-rest-revisions-controller.php';

/**
 * WP_REST_Taxonomies_Controller class.
 */
require_once dirname( __FILE__ ) . '/lib/endpoints/class-wp-rest-taxonomies-controller.php';

/**
 * WP_REST_Terms_Controller class.
 */
require_once dirname( __FILE__ ) . '/lib/endpoints/class-wp-rest-terms-controller.php';

/**
 * WP_REST_Users_Controller class.
 */
require_once dirname( __FILE__ ) . '/lib/endpoints/class-wp-rest-users-controller.php';

/**
 * WP_REST_Comments_Controller class.
 */
require_once dirname( __FILE__ ) . '/lib/endpoints/class-wp-rest-comments-controller.php';

/**
 * WP_REST_Meta_Controller class.
 */
include_once dirname( __FILE__ ) . '/lib/endpoints/class-wp-rest-meta-controller.php';

/**
 * WP_REST_Meta_Posts_Controller class.
 */
include_once dirname( __FILE__ ) . '/lib/endpoints/class-wp-rest-meta-posts-controller.php';

/**
 * WP_REST_Posts_Terms_Controller class.
 */
include_once dirname( __FILE__ ) . '/lib/endpoints/class-wp-rest-posts-terms-controller.php';

/**
 * REST extras.
 */
include_once( dirname( __FILE__ ) . '/extras.php' );

add_filter( 'register_post_type_args', '_add_extra_api_post_type_arguments', 10, 2 );
add_action( 'init', '_add_extra_api_taxonomy_arguments', 11 );
add_action( 'rest_api_init', 'create_initial_rest_routes', 0 );

/**
 * Adds extra post type registration arguments.
 *
 * These attributes will eventually be committed to core.
 *
 * @since 4.4.0
 *
 * @param array  $args      Array of arguments for registering a post type.
 * @param string $post_type Post type key.
 */
function _add_extra_api_post_type_arguments( $args, $post_type ) {
	if ( 'post' === $post_type ) {
		$args['show_in_rest'] = true;
		$args['rest_base'] = 'posts';
		$args['rest_controller_class'] = 'WP_REST_Posts_Controller';
	}

	if ( 'page' === $post_type ) {
		$args['show_in_rest'] = true;
		$args['rest_base'] = 'pages';
		$args['rest_controller_class'] = 'WP_REST_Posts_Controller';
	}

	if ( 'attachment' === $post_type ) {
		$args['show_in_rest'] = true;
		$args['rest_base'] = 'media';
		$args['rest_controller_class'] = 'WP_REST_Attachments_Controller';
	}

	return $args;
}

/**
 * Adds extra taxonomy registration arguments.
 *
 * These attributes will eventually be committed to core.
 *
 * @since 4.4.0
 *
 * @global array $wp_taxonomies Registered taxonomies.
 */
function _add_extra_api_taxonomy_arguments() {
	global $wp_taxonomies;

	if ( isset( $wp_taxonomies['category'] ) ) {
		$wp_taxonomies['category']->show_in_rest = true;
		$wp_taxonomies['category']->rest_base = 'category';
		$wp_taxonomies['category']->rest_controller_class = 'WP_REST_Terms_Controller';
	}

	if ( isset( $wp_taxonomies['post_tag'] ) ) {
		$wp_taxonomies['post_tag']->show_in_rest = true;
		$wp_taxonomies['post_tag']->rest_base = 'tag';
		$wp_taxonomies['post_tag']->rest_controller_class = 'WP_REST_Terms_Controller';
	}
}

/**
 * Registers default REST API routes.
 *
 * @since 4.4.0
 */
function create_initial_rest_routes() {

	foreach ( get_post_types( array( 'show_in_rest' => true ), 'objects' ) as $post_type ) {
		$class = ! empty( $post_type->rest_controller_class ) ? $post_type->rest_controller_class : 'WP_REST_Posts_Controller';

		if ( ! class_exists( $class ) ) {
			continue;
		}
		$controller = new $class( $post_type->name );
		if ( ! is_subclass_of( $controller, 'WP_REST_Controller' ) ) {
			continue;
		}

		$controller->register_routes();

		if ( post_type_supports( $post_type->name, 'custom-fields' ) ) {
			$meta_controller = new WP_REST_Meta_Posts_Controller( $post_type->name );
			$meta_controller->register_routes();
		}
		if ( post_type_supports( $post_type->name, 'revisions' ) ) {
			$revisions_controller = new WP_REST_Revisions_Controller( $post_type->name );
			$revisions_controller->register_routes();
		}

		foreach ( get_object_taxonomies( $post_type->name, 'objects' ) as $taxonomy ) {

			if ( empty( $taxonomy->show_in_rest ) ) {
				continue;
			}

			$posts_terms_controller = new WP_REST_Posts_Terms_Controller( $post_type->name, $taxonomy->name );
			$posts_terms_controller->register_routes();
		}
	}

	// Post types.
	$controller = new WP_REST_Post_Types_Controller;
	$controller->register_routes();

	// Post statuses.
	$controller = new WP_REST_Post_Statuses_Controller;
	$controller->register_routes();

	// Taxonomies.
	$controller = new WP_REST_Taxonomies_Controller;
	$controller->register_routes();

	// Terms.
	foreach ( get_taxonomies( array( 'show_in_rest' => true ), 'object' ) as $taxonomy ) {
		$class = ! empty( $taxonomy->rest_controller_class ) ? $taxonomy->rest_controller_class : 'WP_REST_Terms_Controller';

		if ( ! class_exists( $class ) ) {
			continue;
		}
		$controller = new $class( $taxonomy->name );
		if ( ! is_subclass_of( $controller, 'WP_REST_Controller' ) ) {
			continue;
		}

		$controller->register_routes();
	}

	// Users.
	$controller = new WP_REST_Users_Controller;
	$controller->register_routes();

	// Comments.
	$controller = new WP_REST_Comments_Controller;
	$controller->register_routes();
}<|MERGE_RESOLUTION|>--- conflicted
+++ resolved
@@ -14,20 +14,6 @@
 	require_once dirname( __FILE__ ) . '/core/rest-api.php';
 }
 
-<<<<<<< HEAD
-/** v1 Compatibility */
-=======
-/**
- * Include admin functions that are used in the endpoints, such as get_page_templates().
- */
-require_once ABSPATH . 'wp-admin/includes/admin.php';
-
-/**
- * v1 Compatibility.
- */
->>>>>>> 645b9c0c
-include_once( dirname( __FILE__ ) . '/compatibility-v1.php' );
-
 /**
  * WP_REST_Controller class.
  */
