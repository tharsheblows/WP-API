<?php
/**
 * Plugin Name: JSON REST API
 * Description: JSON-based REST API for WordPress, developed as part of GSoC 2013.
 * Author: Ryan McCue
 * Author URI: http://ryanmccue.info/
 * Version: 1.1.1
 * Plugin URI: https://github.com/rmccue/WP-API
 */

/**
 * Version number for our API.
 *
 * @var string
 */
define( 'JSON_API_VERSION', '1.1.1' );

/**
 * Include our files for the API.
 */
include_once( dirname( __FILE__ ) . '/compatibility-v1.php' );
include_once( dirname( __FILE__ ) . '/lib/class-jsonserializable.php' );

include_once( dirname( __FILE__ ) . '/lib/class-wp-json-datetime.php' );

include_once( dirname( __FILE__ ) . '/lib/class-wp-json-server.php' );

include_once( dirname( __FILE__ ) . '/lib/class-wp-http-responseinterface.php' );
include_once( dirname( __FILE__ ) . '/lib/class-wp-http-response.php' );
include_once( dirname( __FILE__ ) . '/lib/class-wp-json-response.php' );
require_once( dirname( __FILE__ ) . '/lib/class-wp-json-request.php' );

include_once( dirname( __FILE__ ) . '/lib/class-wp-json-posts.php' );
include_once( dirname( __FILE__ ) . '/lib/class-wp-json-customposttype.php' );
include_once( dirname( __FILE__ ) . '/lib/class-wp-json-pages.php' );
include_once( dirname( __FILE__ ) . '/lib/class-wp-json-media.php' );
include_once( dirname( __FILE__ ) . '/lib/class-wp-json-meta.php' );
include_once( dirname( __FILE__ ) . '/lib/class-wp-json-meta-posts.php' );

require_once dirname( __FILE__ ) . '/lib/class-wp-json-controller.php';
require_once dirname( __FILE__ ) . '/lib/class-wp-json-taxonomies-controller.php';
require_once dirname( __FILE__ ) . '/lib/class-wp-json-terms-controller.php';
require_once dirname( __FILE__ ) . '/lib/class-wp-json-users-controller.php';

include_once( dirname( __FILE__ ) . '/extras.php' );


/**
 * Register a JSON API route
 *
 * @param string $namespace
 * @param string $route
 * @param array $args Either an array of options for the endpoint, or an array of arrays for multiple methods
 * @param boolean $override If the route already exists, should we override it? True overrides, false merges (with newer overriding if duplicate keys exist)
 */
function register_json_route( $namespace, $route, $args = array(), $override = false ) {
	global $wp_json_server;

	if ( isset( $args['callback'] ) ) {
		// Upgrade a single set to multiple
		$args = array( $args );
	}

	$defaults = array(
		'methods'         => 'GET',
		'callback'        => null,
		'args'            => array(),
	);
	foreach ( $args as &$arg_group ) {
		$arg_group = array_merge( $defaults, $arg_group );
	}

	$full_route = '/' . trim( $namespace, '/' ) . '/' . trim( $route, '/' );
	$wp_json_server->register_route( $full_route, $args, $override );
}

/**
 * Register default JSON API routes
 */
function create_initial_json_routes() {

	/*
	 * Taxonomies
	 */
	$controller = new WP_JSON_Taxonomies_Controller;
	register_json_route( 'wp', '/taxonomies', array(
		'methods'         => WP_JSON_Server::READABLE,
		'callback'        => array( $controller, 'get_items' ),
		'args'            => array(
			'post_type'          => array(
				'required'   => false,
			),
		),
	) );
	register_json_route( 'wp', '/taxonomies/(?P<taxonomy>[\w-]+)', array(
		'methods'         => WP_JSON_Server::READABLE,
		'callback'        => array( $controller, 'get_item' ),
	) );

	/*
	 * Terms
	 */
	$controller = new WP_JSON_Terms_Controller;
	register_json_route( 'wp', '/terms/(?P<taxonomy>[\w-]+)', array(
<<<<<<< HEAD
		'methods'         => WP_JSON_Server::READABLE,
		'callback'        => array( $controller, 'get_items' ),
		'args'            => array(
			'search'          => array(
				'required'       => false,
=======
		array(
			'methods'         => 'GET',
			'callback'        => array( $controller, 'get_items' ),
			'args'            => array(
				'search'          => array(
					'required'       => false,
				),
				'per_page'        => array(
					'required'       => false,
				),
				'page'            => array(
					'required'       => false,
				)
>>>>>>> 6e0d9ad2
			),
		),
		array(
			'methods'         => 'POST',
			'callback'        => array( $controller, 'create_item' ),
			'args'            => array(
				'name'        => array(
					'required'        => true,
					),
				'description' => array(
					'required'        => false,
					),
				'slug'        => array(
					'required'        => false,
					),
				'parent_id'   => array(
					'required'        => false,
					),
				),
			),
	));
	register_json_route( 'wp', '/terms/(?P<taxonomy>[\w-]+)/(?P<id>[\d]+)', array(
		array(
			'methods'    => WP_JSON_Server::READABLE,
			'callback'   => array( $controller, 'get_item' ),
		),
		array(
			'methods'    => WP_JSON_Server::EDITABLE,
			'callback'   => array( $controller, 'update_item' ),
			'args'       => array(
				'name'           => array(
					'required'   => false,
				),
				'description'    => array(
					'required'   => false,
				),
				'slug'           => array(
					'required'   => false,
				),
				'parent_id'      => array(
					'required'   => false,
				),
			),
		),
		array(
			'methods'    => WP_JSON_Server::DELETABLE,
			'callback'   => array( $controller, 'delete_item' ),
		),
	) );

	/*
	 * Users
	 */
	$controller = new WP_JSON_Users_Controller;
	register_json_route( 'wp', '/users', array(
		array(
			'methods'         => WP_JSON_Server::READABLE,
			'callback'        => array( $controller, 'get_items' ),
			'args'            => array(
				'context'          => array(
					'required'         => false,
				),
				'order'            => array(
					'required'         => false,
				),
				'orderby'          => array(
					'required'         => false,
				),
				'per_page'         => array(
					'required'         => false,
				),
				'page'             => array(
					'required'         => false,
				),
			),
		),
		array(
			'methods'         => WP_JSON_Server::CREATABLE,
			'callback'        => array( $controller, 'create_item' ),
			'accept_json'     => true,
			'args'            => array(
				'email'           => array(
					'required'        => true,
				),
				'username'        => array(
					'required'        => true,
				),
				'password'        => array(
					'required'        => true,
				),
				'name'            => array(
					'required'        => false,
				),
				'first_name'      => array(
					'required'        => false,
				),
				'last_name'       => array(
					'required'        => false,
				),
				'nickname'        => array(
					'required'        => false,
				),
				'slug'            => array(
					'required'        => false,
				),
				'description'     => array(
					'required'        => false,
				),
				'role'            => array(
					'required'        => false,
				),
				'url'             => array(
					'required'        => false,
				),
			),
		),
		array(
			'methods'         => WP_JSON_Server::DELETABLE,
			'callback'        => array( $controller, 'delete_item' ),
			'args'            => array(
				'id'              => array(
					'required'        => true,
				),
				'reassign'        => array(
					'required'        => false,
				),
			),
		),
	) );

	register_json_route( 'wp', '/users/(?P<id>[\d]+)', array(
		array(
			'methods'         => WP_JSON_Server::READABLE,
			'callback'        => array( $controller, 'get_item' ),
			'args'            => array(
				'context'          => array(
					'required'         => false,
				),
			),
		),
		array(
			'methods'         => WP_JSON_Server::EDITABLE,
			'callback'        => array( $controller, 'update_item' ),
			'accept_json'     => true,
			'args'            => array(
				'id'              => array(
					'required'        => true,
				),
				'email'           => array(
					'required'        => false,
				),
				'username'        => array(
					'required'        => false,
				),
				'password'        => array(
					'required'        => false,
				),
				'name'            => array(
					'required'        => false,
				),
				'first_name'      => array(
					'required'        => false,
				),
				'last_name'       => array(
					'required'        => false,
				),
				'nickname'        => array(
					'required'        => false,
				),
				'slug'            => array(
					'required'        => false,
				),
				'description'     => array(
					'required'        => false,
				),
				'role'            => array(
					'required'        => false,
				),
				'url'             => array(
					'required'        => false,
				),
			),
		),
		array(
			'methods' => WP_JSON_Server::DELETABLE,
			'callback' => array( $controller, 'delete_item' ),
			'args' => array(
				'id' => array(
					'required' => true,
				),
				'reassign' => array(
					'required' => false,
				),
			),
		),
	) );

	register_json_route( 'wp', '/users/me', array(
		'methods'         => WP_JSON_Server::READABLE,
		'callback'        => array( $controller, 'get_current_item' ),
		'args'            => array(
			'context'          => array(
				'required'         => false,
			),
		)
	));
}
add_action( 'wp_json_server_before_serve', 'create_initial_json_routes', 0 );

/**
 * Register rewrite rules for the API.
 *
 * @global WP $wp Current WordPress environment instance.
 */
function json_api_init() {
	json_api_register_rewrites();

	global $wp;
	$wp->add_query_var( 'json_route' );
}
add_action( 'init', 'json_api_init' );

/**
 * Add rewrite rules.
 */
function json_api_register_rewrites() {
	add_rewrite_rule( '^' . json_get_url_prefix() . '/?$','index.php?json_route=/','top' );
	add_rewrite_rule( '^' . json_get_url_prefix() . '(.*)?','index.php?json_route=$matches[1]','top' );
}

/**
 * Determine if the rewrite rules should be flushed.
 */
function json_api_maybe_flush_rewrites() {
	$version = get_option( 'json_api_plugin_version', null );

	if ( empty( $version ) ||  $version !== JSON_API_VERSION ) {
		flush_rewrite_rules();
		update_option( 'json_api_plugin_version', JSON_API_VERSION );
	}

}
add_action( 'init', 'json_api_maybe_flush_rewrites', 999 );

/**
 * Register the default JSON API filters.
 *
 * @internal This will live in default-filters.php
 *
 * @global WP_JSON_Posts      $wp_json_posts
 * @global WP_JSON_Pages      $wp_json_pages
 * @global WP_JSON_Media      $wp_json_media
 * @global WP_JSON_Taxonomies $wp_json_taxonomies
 *
 * @param WP_JSON_Server $server Server object.
 */
function json_api_default_filters( $server ) {
	global $wp_json_posts, $wp_json_pages, $wp_json_media, $wp_json_taxonomies;

	// Posts.
	$wp_json_posts = new WP_JSON_Posts();
	add_filter( 'json_endpoints', array( $wp_json_posts, 'register_routes' ), 0 );
	add_filter( 'json_prepare_taxonomy', array( $wp_json_posts, 'add_post_type_data' ), 10, 3 );

	// Pages.
	$wp_json_pages = new WP_JSON_Pages();
	$wp_json_pages->register_filters();

	// Post meta.
	$wp_json_post_meta = new WP_JSON_Meta_Posts();
	add_filter( 'json_endpoints',    array( $wp_json_post_meta, 'register_routes'    ), 0 );
	add_filter( 'json_prepare_post', array( $wp_json_post_meta, 'add_post_meta_data' ), 10, 3 );
	add_filter( 'json_insert_post',  array( $wp_json_post_meta, 'insert_post_meta'   ), 10, 2 );

	// Media.
	$wp_json_media = new WP_JSON_Media();
	add_filter( 'json_endpoints',       array( $wp_json_media, 'register_routes'    ), 1     );
	add_filter( 'json_prepare_post',    array( $wp_json_media, 'add_thumbnail_data' ), 10, 3 );
	add_filter( 'json_pre_insert_post', array( $wp_json_media, 'preinsert_check'    ), 10, 3 );
	add_filter( 'json_insert_post',     array( $wp_json_media, 'attach_thumbnail'   ), 10, 3 );
	add_filter( 'json_post_type_data',  array( $wp_json_media, 'type_archive_link'  ), 10, 2 );

	// Deprecated reporting.
	add_action( 'deprecated_function_run',           'json_handle_deprecated_function', 10, 3 );
	add_filter( 'deprecated_function_trigger_error', '__return_false'                         );
	add_action( 'deprecated_argument_run',           'json_handle_deprecated_argument', 10, 3 );
	add_filter( 'deprecated_argument_trigger_error', '__return_false'                         );

	// Default serving
	add_filter( 'json_serve_request', 'json_send_cors_headers'             );
	add_filter( 'json_pre_dispatch',  'json_handle_options_request', 10, 3 );
}
add_action( 'wp_json_server_before_serve', 'json_api_default_filters', 10, 1 );

/**
 * Load the JSON API.
 *
 * @todo Extract code that should be unit tested into isolated methods such as
 *       the wp_json_server_class filter and serving requests. This would also
 *       help for code re-use by `wp-json` endpoint. Note that we can't unit
 *       test any method that calls die().
 */
function json_api_loaded() {
	if ( empty( $GLOBALS['wp']->query_vars['json_route'] ) )
		return;

	/**
	 * Whether this is a XML-RPC Request.
	 *
	 * @var bool
	 * @todo Remove me in favour of JSON_REQUEST
	 */
	define( 'XMLRPC_REQUEST', true );

	/**
	 * Whether this is a JSON Request.
	 *
	 * @var bool
	 */
	define( 'JSON_REQUEST', true );

	global $wp_json_server;

	// Allow for a plugin to insert a different class to handle requests.
	$wp_json_server_class = apply_filters( 'wp_json_server_class', 'WP_JSON_Server' );
	$wp_json_server = new $wp_json_server_class;

	/**
	 * Fires when preparing to serve an API request.
	 *
	 * Endpoint objects should be created and register their hooks on this
	 * action rather than another action to ensure they're only loaded when
	 * needed.
	 *
	 * @param WP_JSON_Server $wp_json_server Server object.
	 */
	do_action( 'wp_json_server_before_serve', $wp_json_server );

	// Fire off the request.
	$wp_json_server->serve_request( $GLOBALS['wp']->query_vars['json_route'] );

	// We're done.
	die();
}
add_action( 'template_redirect', 'json_api_loaded', -100 );

/**
 * Register routes and flush the rewrite rules on activation.
 *
 * @param bool $network_wide ?
 */
function json_api_activation( $network_wide ) {
	if ( function_exists( 'is_multisite' ) && is_multisite() && $network_wide ) {
		$mu_blogs = wp_get_sites();

		foreach ( $mu_blogs as $mu_blog ) {
			switch_to_blog( $mu_blog['blog_id'] );

			json_api_register_rewrites();
			update_option( 'json_api_plugin_version', null );
		}

		restore_current_blog();
	} else {
		json_api_register_rewrites();
		update_option( 'json_api_plugin_version', null );
	}
}
register_activation_hook( __FILE__, 'json_api_activation' );

/**
 * Flush the rewrite rules on deactivation.
 *
 * @param bool $network_wide ?
 */
function json_api_deactivation( $network_wide ) {
	if ( function_exists( 'is_multisite' ) && is_multisite() && $network_wide ) {

		$mu_blogs = wp_get_sites();

		foreach ( $mu_blogs as $mu_blog ) {
			switch_to_blog( $mu_blog['blog_id'] );
			delete_option( 'json_api_plugin_version' );
		}

		restore_current_blog();
	} else {
		delete_option( 'json_api_plugin_version' );
	}
}
register_deactivation_hook( __FILE__, 'json_api_deactivation' );

/**
 * Add 'show_in_json' {@see register_post_type()} argument.
 *
 * Adds the 'show_in_json' post type argument to {@see register_post_type()}.
 * This value controls whether the post type is available via API endpoints,
 * and defaults to the value of $publicly_queryable.
 *
 * @global array $wp_post_types Post types list.
 *
 * @param string   $post_type Post type to register.
 * @param stdClass $args      Post type arguments.
 */
function json_register_post_type( $post_type, $args ) {
	global $wp_post_types;

	$type = &$wp_post_types[ $post_type ];

	// Exception for pages.
	if ( $post_type === 'page' ) {
		$type->show_in_json = true;
	}

	// Exception for revisions.
	if ( $post_type === 'revision' ) {
		$type->show_in_json = true;
	}

	// Default to the value of $publicly_queryable.
	if ( ! isset( $type->show_in_json ) ) {
		$type->show_in_json = $type->publicly_queryable;
	}
}
add_action( 'registered_post_type', 'json_register_post_type', 10, 2 );

/**
 * Get the URL prefix for any API resource.
 *
 * @return string Prefix.
 */
function json_get_url_prefix() {
	/**
	 * Filter the JSON URL prefix.
	 *
	 * @since 1.0
	 *
	 * @param string $prefix URL prefix. Default 'wp-json'.
	 */
	return apply_filters( 'json_url_prefix', 'wp-json' );
}

/**
 * Get URL to a JSON endpoint on a site.
 *
 * @todo Check if this is even necessary
 *
 * @param int    $blog_id Blog ID.
 * @param string $path    Optional. JSON route. Default empty.
 * @param string $scheme  Optional. Sanitization scheme. Default 'json'.
 * @return string Full URL to the endpoint.
 */
function get_json_url( $blog_id = null, $path = '', $scheme = 'json' ) {
	if ( get_option( 'permalink_structure' ) ) {
		$url = get_home_url( $blog_id, json_get_url_prefix(), $scheme );

		if ( ! empty( $path ) && is_string( $path ) && strpos( $path, '..' ) === false )
			$url .= '/' . ltrim( $path, '/' );
	} else {
		$url = trailingslashit( get_home_url( $blog_id, '', $scheme ) );

		if ( empty( $path ) ) {
			$path = '/';
		} else {
			$path = '/' . ltrim( $path, '/' );
		}

		$url = add_query_arg( 'json_route', $path, $url );
	}

	/**
	 * Filter the JSON URL.
	 *
	 * @since 1.0
	 *
	 * @param string $url     JSON URL.
	 * @param string $path    JSON route.
	 * @param int    $blod_ig Blog ID.
	 * @param string $scheme  Sanitization scheme.
	 */
	return apply_filters( 'json_url', $url, $path, $blog_id, $scheme );
}

/**
 * Get URL to a JSON endpoint.
 *
 * @param string $path   Optional. JSON route. Default empty.
 * @param string $scheme Optional. Sanitization scheme. Default 'json'.
 * @return string Full URL to the endpoint.
 */
function json_url( $path = '', $scheme = 'json' ) {
	return get_json_url( null, $path, $scheme );
}

/**
 * Ensure request arguments are a request object.
 *
 * This ensures that the request is consistent.
 *
 * @param array|WP_JSON_Request $request Request to check.
 * @return WP_JSON_Request
 */
function json_ensure_request( $request ) {
	if ( $request instanceof WP_JSON_Request ) {
		return $request;
	}

	return new WP_JSON_Request( 'GET', '', $request );
}

/**
 * Ensure a JSON response is a response object.
 *
 * This ensures that the response is consistent, and implements
 * {@see WP_HTTP_ResponseInterface}, allowing usage of
 * `set_status`/`header`/etc without needing to double-check the object. Will
 * also allow {@see WP_Error} to indicate error responses, so users should
 * immediately check for this value.
 *
 * @param WP_Error|WP_HTTP_ResponseInterface|mixed $response Response to check.
 * @return WP_Error|WP_HTTP_ResponseInterface WP_Error if present, WP_HTTP_ResponseInterface
 *                                            instance otherwise.
 */
function json_ensure_response( $response ) {
	if ( is_wp_error( $response ) ) {
		return $response;
	}

	if ( $response instanceof WP_HTTP_ResponseInterface ) {
		return $response;
	}

	return new WP_JSON_Response( $response );
}

/**
 * Handle {@see _deprecated_function()} errors.
 *
 * @param string $function    Function name.
 * @param string $replacement Replacement function name.
 * @param string $version     Version.
 */
function json_handle_deprecated_function( $function, $replacement, $version ) {
	if ( ! empty( $replacement ) ) {
		$string = sprintf( __('%1$s (since %2$s; use %3$s instead)'), $function, $version, $replacement );
	}
	else {
		$string = sprintf( __('%1$s (since %2$s; no alternative available)'), $function, $version );
	}

	header( sprintf( 'X-WP-DeprecatedFunction: %s', $string ) );
}

/**
 * Handle {@see _deprecated_function} errors.
 *
 * @param string $function    Function name.
 * @param string $replacement Replacement function name.
 * @param string $version     Version.
 */
function json_handle_deprecated_argument( $function, $message, $version ) {
	if ( ! empty( $message ) ) {
		$string = sprintf( __('%1$s (since %2$s; %3$s)'), $function, $version, $message );
	}
	else {
		$string = sprintf( __('%1$s (since %2$s; no alternative available)'), $function, $version );
	}

	header( sprintf( 'X-WP-DeprecatedParam: %s', $string ) );
}

/**
 * Send Cross-Origin Resource Sharing headers with API requests
 *
 * @param mixed $value Response data
 * @return mixed Response data
 */
function json_send_cors_headers( $value ) {
	$origin = get_http_origin();

	if ( $origin ) {
		header( 'Access-Control-Allow-Origin: ' . esc_url_raw( $origin ) );
		header( 'Access-Control-Allow-Methods: POST, GET, OPTIONS, PUT, DELETE' );
		header( 'Access-Control-Allow-Credentials: true' );
	}

	return $value;
}

/**
 * Handle OPTIONS requests for the server
 *
 * This is handled outside of the server code, as it doesn't obey normal route
 * mapping.
 *
 * @param mixed $response Current response, either response or `null` to indicate pass-through
 * @param WP_JSON_Server $handler ResponseHandler instance (usually WP_JSON_Server)
 * @return WP_JSON_Response Modified response, either response or `null` to indicate pass-through
 */
function json_handle_options_request( $response, $handler, $request ) {
	if ( ! empty( $response ) || $request->get_method() !== 'OPTIONS' ) {
		return $response;
	}

	$response = new WP_JSON_Response();

	$accept = array();

	$handler_class = get_class( $handler );
	$class_vars = get_class_vars( $handler_class );
	$map = $class_vars['method_map'];

	foreach ( $handler->get_routes() as $route => $endpoints ) {
		$match = preg_match( '@^' . $route . '$@i', $request->get_route(), $args );

		if ( ! $match ) {
			continue;
		}

		foreach ( $endpoints as $endpoint ) {
			foreach ( $map as $type => $bitmask ) {
				if ( $endpoint[1] & $bitmask ) {
					$accept[] = $type;
				}
			}
		}
		break;
	}
	$accept = array_unique( $accept );

	$response->header( 'Accept', implode( ', ', $accept ) );

	return $response;
}

if ( ! function_exists( 'json_last_error_msg' ) ):
/**
 * Returns the error string of the last json_encode() or json_decode() call
 *
 * @internal This is a compatibility function for PHP <5.5
 *
 * @return boolean|string Returns the error message on success, "No Error" if no error has occurred, or FALSE on failure.
 */
function json_last_error_msg() {
	// see https://core.trac.wordpress.org/ticket/27799
	if ( ! function_exists( 'json_last_error' ) ) {
		return false;
	}

	$last_error_code = json_last_error();

	// just in case JSON_ERROR_NONE is not defined
	$error_code_none = defined( 'JSON_ERROR_NONE' ) ? JSON_ERROR_NONE : 0;

	switch ( true ) {
		case $last_error_code === $error_code_none:
			return 'No error';

		case defined( 'JSON_ERROR_DEPTH' ) && JSON_ERROR_DEPTH === $last_error_code:
			return 'Maximum stack depth exceeded';

		case defined( 'JSON_ERROR_STATE_MISMATCH' ) && JSON_ERROR_STATE_MISMATCH === $last_error_code:
			return 'State mismatch (invalid or malformed JSON)';

		case defined( 'JSON_ERROR_CTRL_CHAR' ) && JSON_ERROR_CTRL_CHAR === $last_error_code:
			return 'Control character error, possibly incorrectly encoded';

		case defined( 'JSON_ERROR_SYNTAX' ) && JSON_ERROR_SYNTAX === $last_error_code:
			return 'Syntax error';

		case defined( 'JSON_ERROR_UTF8' ) && JSON_ERROR_UTF8 === $last_error_code:
			return 'Malformed UTF-8 characters, possibly incorrectly encoded';

		case defined( 'JSON_ERROR_RECURSION' ) && JSON_ERROR_RECURSION === $last_error_code:
			return 'Recursion detected';

		case defined( 'JSON_ERROR_INF_OR_NAN' ) && JSON_ERROR_INF_OR_NAN === $last_error_code:
			return 'Inf and NaN cannot be JSON encoded';

		case defined( 'JSON_ERROR_UNSUPPORTED_TYPE' ) && JSON_ERROR_UNSUPPORTED_TYPE === $last_error_code:
			return 'Type is not supported';

		default:
			return 'An unknown error occurred';
	}
}
endif;<|MERGE_RESOLUTION|>--- conflicted
+++ resolved
@@ -102,47 +102,39 @@
 	 */
 	$controller = new WP_JSON_Terms_Controller;
 	register_json_route( 'wp', '/terms/(?P<taxonomy>[\w-]+)', array(
-<<<<<<< HEAD
-		'methods'         => WP_JSON_Server::READABLE,
-		'callback'        => array( $controller, 'get_items' ),
-		'args'            => array(
-			'search'          => array(
-				'required'       => false,
-=======
-		array(
-			'methods'         => 'GET',
-			'callback'        => array( $controller, 'get_items' ),
-			'args'            => array(
-				'search'          => array(
-					'required'       => false,
-				),
-				'per_page'        => array(
-					'required'       => false,
-				),
-				'page'            => array(
-					'required'       => false,
-				)
->>>>>>> 6e0d9ad2
-			),
-		),
-		array(
-			'methods'         => 'POST',
-			'callback'        => array( $controller, 'create_item' ),
-			'args'            => array(
+		array(
+			'methods'  => WP_JSON_Server::READABLE,
+			'callback' => array( $controller, 'get_items' ),
+			'args'     => array(
+				'search'   => array(
+					'required' => false,
+				),
+				'per_page' => array(
+					'required' => false,
+				),
+				'page'     => array(
+					'required' => false,
+				),
+			),
+		),
+		array(
+			'methods'     => WP_JSON_Server::CREATABLE,
+			'callback'    => array( $controller, 'create_item' ),
+			'args'        => array(
 				'name'        => array(
-					'required'        => true,
-					),
+					'required'    => true,
+				),
 				'description' => array(
-					'required'        => false,
-					),
+					'required'    => false,
+				),
 				'slug'        => array(
-					'required'        => false,
-					),
+					'required'    => false,
+				),
 				'parent_id'   => array(
-					'required'        => false,
-					),
-				),
-			),
+					'required'    => false,
+				),
+			),
+		),
 	));
 	register_json_route( 'wp', '/terms/(?P<taxonomy>[\w-]+)/(?P<id>[\d]+)', array(
 		array(
