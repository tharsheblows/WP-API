<?php
/**
 * Plugin Name: JSON REST API
 * Description: JSON-based REST API for WordPress, developed as part of GSoC 2013.
 * Author: Ryan McCue
 * Author URI: http://ryanmccue.info/
 * Version: 1.0
 * Plugin URI: https://github.com/rmccue/WP-API
 */

/**
 * Version number for our API
 *
 * @var string
 */
define( 'JSON_API_VERSION', '1.0' );

/**
 * Include our files for the API
 */
include_once( dirname( __FILE__ ) . '/lib/class-jsonserializable.php' );

include_once( dirname( __FILE__ ) . '/lib/class-wp-json-datetime.php' );

include_once( dirname( __FILE__ ) . '/lib/class-wp-json-responsehandler.php' );
include_once( dirname( __FILE__ ) . '/lib/class-wp-json-server.php' );
include_once( dirname( __FILE__ ) . '/lib/class-wp-json-responseinterface.php' );
include_once( dirname( __FILE__ ) . '/lib/class-wp-json-response.php' );

include_once( dirname( __FILE__ ) . '/lib/class-wp-json-posts.php' );
include_once( dirname( __FILE__ ) . '/lib/class-wp-json-users.php' );
include_once( dirname( __FILE__ ) . '/lib/class-wp-json-customposttype.php' );
include_once( dirname( __FILE__ ) . '/lib/class-wp-json-pages.php' );
include_once( dirname( __FILE__ ) . '/lib/class-wp-json-media.php' );
include_once( dirname( __FILE__ ) . '/lib/class-wp-json-taxonomies.php' );

/**
 * Register our rewrite rules for the API
 */
function json_api_init() {
	json_api_register_rewrites();

	global $wp;
	$wp->add_query_var( 'json_route' );
}
add_action( 'init', 'json_api_init' );

function json_api_register_rewrites() {
	add_rewrite_rule( '^wp-json/?$','index.php?json_route=/','top' );
	add_rewrite_rule( '^wp-json(.*)?','index.php?json_route=$matches[1]','top' );
}

/**
 * Determine if the rewrite rules should be flushed.
 */
function json_api_maybe_flush_rewrites() {
	$version = get_option( 'json_api_plugin_version', null );

	if ( empty( $version ) ||  $version !== JSON_API_VERSION ) {
		flush_rewrite_rules();
		update_option( 'json_api_plugin_version', JSON_API_VERSION );
	}

}
add_action( 'init', 'json_api_maybe_flush_rewrites', 999 );

/**
 * Register the default JSON API filters
 *
 * @internal This will live in default-filters.php
 */
function json_api_default_filters( $server ) {
	global $wp_json_posts, $wp_json_pages, $wp_json_media, $wp_json_taxonomies;

	// Posts
	$wp_json_posts = new WP_JSON_Posts( $server );
	add_filter( 'json_endpoints', array( $wp_json_posts, 'register_routes' ), 0 );
	add_filter( 'json_prepare_taxonomy', array( $wp_json_posts, 'add_post_type_data' ), 10, 2 );

	// Users
	$wp_json_users = new WP_JSON_Users($server);
	add_filter( 'json_endpoints',       array( $wp_json_users, 'register_routes'         ), 0     );
	add_filter( 'json_prepare_post',    array( $wp_json_users, 'add_post_author_data'    ), 10, 3 );
	add_filter( 'json_prepare_comment', array( $wp_json_users, 'add_comment_author_data' ), 10, 3 );

	// Pages
	$wp_json_pages = new WP_JSON_Pages( $server );
	$wp_json_pages->register_filters();

	// Media
	$wp_json_media = new WP_JSON_Media( $server );
	add_filter( 'json_endpoints',       array( $wp_json_media, 'register_routes'    ), 1     );
	add_filter( 'json_prepare_post',    array( $wp_json_media, 'add_thumbnail_data' ), 10, 3 );
	add_filter( 'json_pre_insert_post', array( $wp_json_media, 'preinsert_check'    ), 10, 3 );
	add_filter( 'json_insert_post',     array( $wp_json_media, 'attach_thumbnail'   ), 10, 3 );
	add_filter( 'json_post_type_data',  array( $wp_json_media, 'type_archive_link'  ), 10, 2 );

	// Posts
	$wp_json_taxonomies = new WP_JSON_Taxonomies($server);
<<<<<<< HEAD
	add_filter( 'json_endpoints',      array( $wp_json_taxonomies, 'register_routes' ), 2 );
	add_filter( 'json_post_type_data', array( $wp_json_taxonomies, 'add_taxonomy_data' ), 10, 3 );
	add_filter( 'json_prepare_post',   array( $wp_json_taxonomies, 'add_term_data' ), 10, 3 );
=======
	add_filter( 'json_endpoints',      array( $wp_json_taxonomies, 'register_routes'   ), 2     );
	add_filter( 'json_post_type_data', array( $wp_json_taxonomies, 'add_taxonomy_data' ), 10, 2 );
	add_filter( 'json_prepare_post',   array( $wp_json_taxonomies, 'add_term_data'     ), 10, 3 );
>>>>>>> eb022214
}
add_action( 'wp_json_server_before_serve', 'json_api_default_filters', 10, 1 );

/**
 * Load the JSON API
 *
 * @todo Extract code that should be unit tested into isolated methods such as
 *       the wp_json_server_class filter and serving requests. This would also
 *       help for code re-use by `wp-json` endpoint. Note that we can't unit
 *       test any method that calls die().
 */
function json_api_loaded() {
	if ( empty( $GLOBALS['wp']->query_vars['json_route'] ) )
		return;

	/**
	 * Whether this is a XMLRPC Request
	 *
	 * @var bool
	 * @todo Remove me in favour of JSON_REQUEST
	 */
	define( 'XMLRPC_REQUEST', true );

	/**
	 * Whether this is a JSON Request
	 *
	 * @var bool
	 */
	define( 'JSON_REQUEST', true );

	global $wp_json_server;

	// Allow for a plugin to insert a different class to handle requests.
	$wp_json_server_class = apply_filters( 'wp_json_server_class', 'WP_JSON_Server' );
	$wp_json_server = new $wp_json_server_class;

	/**
	 * Prepare to serve an API request.
	 *
	 * Endpoint objects should be created and register their hooks on this
	 * action rather than another action to ensure they're only loaded when
	 * needed.
	 *
	 * @param WP_JSON_ResponseHandler $wp_json_server Response handler object
	 */
	do_action( 'wp_json_server_before_serve', $wp_json_server );

	// Fire off the request
	$wp_json_server->serve_request( $GLOBALS['wp']->query_vars['json_route'] );

	// Finish off our request
	die();
}
add_action( 'template_redirect', 'json_api_loaded', -100 );

/**
 * Register routes and flush the rewrite rules on activation.
 */
function json_api_activation( $network_wide ) {
	if ( function_exists( 'is_multisite' ) && is_multisite() && $network_wide ) {
		$mu_blogs = wp_get_sites();

		foreach ( $mu_blogs as $mu_blog ) {
			switch_to_blog( $mu_blog['blog_id'] );

			json_api_register_rewrites();
			update_option( 'json_api_plugin_version', null );
		}

		restore_current_blog();
	} else {
		json_api_register_rewrites();
		update_option( 'json_api_plugin_version', null );
	}
}
register_activation_hook( __FILE__, 'json_api_activation' );

/**
 * Flush the rewrite rules on deactivation
 */
function json_api_deactivation( $network_wide ) {
	if ( function_exists( 'is_multisite' ) && is_multisite() && $network_wide ) {

		$mu_blogs = wp_get_sites();

		foreach ( $mu_blogs as $mu_blog ) {
			switch_to_blog( $mu_blog['blog_id'] );
			delete_option( 'json_api_plugin_version' );
		}

		restore_current_blog();
	} else {
		delete_option( 'json_api_plugin_version' );
	}
}
register_deactivation_hook( __FILE__, 'json_api_deactivation' );

/**
 * Register our API Javascript helpers
 */
function json_register_scripts() {
	wp_register_script( 'wp-api', 'http://wp-api.github.io/client-js/build/js/wp-api.js', array( 'jquery', 'backbone', 'underscore' ), '1.1', true );

	$settings = array( 'root' => esc_url_raw( home_url( 'wp-json' ) ), 'nonce' => wp_create_nonce( 'wp_json' ) );
	wp_localize_script( 'wp-api', 'WP_API_Settings', $settings );
}
add_action( 'wp_enqueue_scripts', 'json_register_scripts', -100 );

/**
 * Add the API URL to the WP RSD endpoint
 */
function json_output_rsd() {
	?>
	<api name="WP-API" blogID="1" preferred="false" apiLink="<?php echo get_json_url() ?>" />
	<?php
}
add_action( 'xmlrpc_rsd_apis', 'json_output_rsd' );

/**
 * Output API link tag into page header
 */
function json_output_link_wp_head() {
	$api_root = get_json_url();

	if ( empty( $api_root ) ) {
		return;
	}

	echo "<link rel='https://github.com/WP-API/WP-API' href='" . esc_url( $api_root ) . "' />\n";
}
add_action( 'wp_head', 'json_output_link_wp_head', 10, 0 );

/**
 * Send a Link header for the API
 */
function json_output_link_header() {
	if ( headers_sent() ) {
		return;
	}

	$api_root = get_json_url();

	if ( empty($api_root) ) {
		return;
	}

	header( 'Link: <' . $api_root . '>; rel="https://github.com/WP-API/WP-API"', false );
}
add_action( 'template_redirect', 'json_output_link_header', 11, 0 );

/**
 * Add `show_in_json` {@see register_post_type} argument
 *
 * Adds the `show_in_json` post type argument to {@see register_post_type}. This
 * value controls whether the post type is available via API endpoints, and
 * defaults to the value of `publicly_queryable`
 *
 * @param string $post_type Post type being registered
 * @param stdClass $args Post type arguments
 */
function json_register_post_type( $post_type, $args ) {
	global $wp_post_types;

	$type = &$wp_post_types[ $post_type ];

	// Exception for pages
	if ( $post_type === 'page' ) {
		$type->show_in_json = true;
	}

	// Exception for revisions
	if ( $post_type === 'revision' ) {
		$type->show_in_json = true;
	}

	if ( ! isset( $type->show_in_json ) ) {
		$type->show_in_json = $type->publicly_queryable;
	}
}
add_action( 'registered_post_type', 'json_register_post_type', 10, 2 );

/**
 * Check for errors when using cookie-based authentication
 *
 * WordPress' built-in cookie authentication is always active for logged in
 * users. However, the API has to check nonces for each request to ensure users
 * are not vulnerable to CSRF.
 *
 * @param WP_Error|mixed $result Error from another authentication handler, null if we should handle it, or another value if not
 * @return WP_Error|mixed|boolean
 */
function json_cookie_check_errors( $result ) {
	if ( ! empty( $result ) ) {
		return $result;
	}

	global $wp_json_auth_cookie;

	// Are we using cookie authentication?
	// (If we get an auth error, but we're still logged in, another
	// authentication must have been used.)
	if ( $wp_json_auth_cookie !== true && is_user_logged_in() ) {
		return $result;
	}

	// Do we have a nonce?
	$nonce = null;
	if ( isset( $_REQUEST['_wp_json_nonce'] ) ) {
		$nonce = $_REQUEST['_wp_json_nonce'];
	} elseif ( isset( $_SERVER['HTTP_X_WP_NONCE'] ) ) {
		$nonce = $_SERVER['HTTP_X_WP_NONCE'];
	}

	if ( $nonce === null ) {
		// No nonce at all, so act as if it's an unauthenticated request
		wp_set_current_user( 0 );
		return true;
	}

	// Check the nonce
	$result = wp_verify_nonce( $nonce, 'wp_json' );
	if ( ! $result ) {
		return new WP_Error( 'json_cookie_invalid_nonce', __( 'Cookie nonce is invalid' ), array( 'status' => 403 ) );
	}

	return true;
}
add_filter( 'json_authentication_errors', 'json_cookie_check_errors', 100 );

/**
 * Collect cookie authentication status
 *
 * Collects errors from {@see wp_validate_auth_cookie} for use by
 * {@see json_cookie_check_errors}.
 *
 * @param mixed
 */
function json_cookie_collect_status() {
	global $wp_json_auth_cookie;

	$status_type = current_action();

	if ( $status_type !== 'auth_cookie_valid' ) {
		$wp_json_auth_cookie = substr( $status_type, 12 );
		return;
	}

	$wp_json_auth_cookie = true;
}
add_action( 'auth_cookie_malformed',    'json_cookie_collect_status' );
add_action( 'auth_cookie_expired',      'json_cookie_collect_status' );
add_action( 'auth_cookie_bad_username', 'json_cookie_collect_status' );
add_action( 'auth_cookie_bad_hash',     'json_cookie_collect_status' );
add_action( 'auth_cookie_valid',        'json_cookie_collect_status' );

/**
 * Get URL to a JSON endpoint on a site
 *
 * @todo Check if this is even necessary
 * @param int $blog_id Blog ID
 * @param string $path JSON route
 * @param string $scheme Sanitization scheme (usually 'json')
 * @return string Full URL to the endpoint
 */
function get_json_url( $blog_id = null, $path = '', $scheme = 'json' ) {
	if ( get_option( 'permalink_structure' ) ) {
		$url = get_home_url( $blog_id, 'wp-json', $scheme );

		if ( ! empty( $path ) && is_string( $path ) && strpos( $path, '..' ) === false )
			$url .= '/' . ltrim( $path, '/' );
	} else {
		$url = trailingslashit( get_home_url( $blog_id, '', $scheme ) );

		if ( empty( $path ) ) {
			$path = '/';
		} else {
			$path = '/' . ltrim( $path, '/' );
		}

		$url = add_query_arg( 'json_route', $path, $url );
	}

	return apply_filters( 'json_url', $url, $path, $blog_id, $scheme );
}

/**
 * Get URL to a JSON endpoint
 *
 * @param string $path JSON route
 * @param string $scheme Sanitization scheme (usually 'json')
 * @return string Full URL to the endpoint
 */
function json_url( $path = '', $scheme = 'json' ) {
	return get_json_url( null, $path, $scheme );
}

/**
 * Ensure a JSON response is a response object
 *
 * This ensures that the response is consistent, and implements
 * {@see WP_JSON_ResponseInterface}, allowing usage of
 * `set_status`/`header`/etc without needing to double-check the object. Will
 * also allow {@see WP_Error} to indicate error responses, so users should
 * immediately check for this value.
 *
 * @param WP_Error|WP_JSON_ResponseInterface|mixed $response Response to check
 * @return WP_Error|WP_JSON_ResponseInterface
 */
function json_ensure_response( $response ) {
	if ( is_wp_error( $response ) ) {
		return $response;
	}

	if ( $response instanceof WP_JSON_ResponseInterface ) {
		return $response;
	}

	return new WP_JSON_Response( $response );
}<|MERGE_RESOLUTION|>--- conflicted
+++ resolved
@@ -97,15 +97,9 @@
 
 	// Posts
 	$wp_json_taxonomies = new WP_JSON_Taxonomies($server);
-<<<<<<< HEAD
-	add_filter( 'json_endpoints',      array( $wp_json_taxonomies, 'register_routes' ), 2 );
+	add_filter( 'json_endpoints',      array( $wp_json_taxonomies, 'register_routes'       ), 2 );
 	add_filter( 'json_post_type_data', array( $wp_json_taxonomies, 'add_taxonomy_data' ), 10, 3 );
-	add_filter( 'json_prepare_post',   array( $wp_json_taxonomies, 'add_term_data' ), 10, 3 );
-=======
-	add_filter( 'json_endpoints',      array( $wp_json_taxonomies, 'register_routes'   ), 2     );
-	add_filter( 'json_post_type_data', array( $wp_json_taxonomies, 'add_taxonomy_data' ), 10, 2 );
 	add_filter( 'json_prepare_post',   array( $wp_json_taxonomies, 'add_term_data'     ), 10, 3 );
->>>>>>> eb022214
 }
 add_action( 'wp_json_server_before_serve', 'json_api_default_filters', 10, 1 );
 
