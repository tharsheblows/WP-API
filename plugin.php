<?php
/**
 * Plugin Name: JSON REST API
 * Description: JSON-based REST API for WordPress, developed as part of GSoC 2013.
 * Author: Ryan McCue
 * Author URI: http://ryanmccue.info/
 * Version: 1.1
 * Plugin URI: https://github.com/rmccue/WP-API
 */

/**
 * Version number for our API.
 *
 * @var string
 */
define( 'JSON_API_VERSION', '1.1' );

/**
 * Include our files for the API.
 */
include_once( dirname( __FILE__ ) . '/lib/class-jsonserializable.php' );

include_once( dirname( __FILE__ ) . '/lib/class-wp-json-datetime.php' );

include_once( dirname( __FILE__ ) . '/lib/class-wp-json-responsehandler.php' );
include_once( dirname( __FILE__ ) . '/lib/class-wp-json-server.php' );
include_once( dirname( __FILE__ ) . '/lib/class-wp-json-responseinterface.php' );
include_once( dirname( __FILE__ ) . '/lib/class-wp-json-response.php' );

include_once( dirname( __FILE__ ) . '/lib/class-wp-json-posts.php' );
include_once( dirname( __FILE__ ) . '/lib/class-wp-json-users.php' );
include_once( dirname( __FILE__ ) . '/lib/class-wp-json-customposttype.php' );
include_once( dirname( __FILE__ ) . '/lib/class-wp-json-pages.php' );
include_once( dirname( __FILE__ ) . '/lib/class-wp-json-media.php' );
include_once( dirname( __FILE__ ) . '/lib/class-wp-json-taxonomies.php' );
include_once( dirname( __FILE__ ) . '/lib/class-wp-json-meta.php' );
include_once( dirname( __FILE__ ) . '/lib/class-wp-json-meta-posts.php' );

/**
 * Register rewrite rules for the API.
 *
 * @global WP $wp Current WordPress environment instance.
 */
function json_api_init() {
	json_api_register_rewrites();

	global $wp;
	$wp->add_query_var( 'json_route' );
}
add_action( 'init', 'json_api_init' );

/**
 * Add rewrite rules.
 */
function json_api_register_rewrites() {
	add_rewrite_rule( '^' . json_get_url_prefix() . '/?$','index.php?json_route=/','top' );
	add_rewrite_rule( '^' . json_get_url_prefix() . '(.*)?','index.php?json_route=$matches[1]','top' );
}

/**
 * Determine if the rewrite rules should be flushed.
 */
function json_api_maybe_flush_rewrites() {
	$version = get_option( 'json_api_plugin_version', null );

	if ( empty( $version ) ||  $version !== JSON_API_VERSION ) {
		flush_rewrite_rules();
		update_option( 'json_api_plugin_version', JSON_API_VERSION );
	}

}
add_action( 'init', 'json_api_maybe_flush_rewrites', 999 );

/**
 * Register the default JSON API filters.
 *
 * @internal This will live in default-filters.php
 *
 * @global WP_JSON_Posts      $wp_json_posts
 * @global WP_JSON_Pages      $wp_json_pages
 * @global WP_JSON_Media      $wp_json_media
 * @global WP_JSON_Taxonomies $wp_json_taxonomies
 *
 * @param WP_JSON_ResponseHandler $server Server object.
 */
function json_api_default_filters( $server ) {
	global $wp_json_posts, $wp_json_pages, $wp_json_media, $wp_json_taxonomies;

	// Posts.
	$wp_json_posts = new WP_JSON_Posts( $server );
	add_filter( 'json_endpoints', array( $wp_json_posts, 'register_routes' ), 0 );
	add_filter( 'json_prepare_taxonomy', array( $wp_json_posts, 'add_post_type_data' ), 10, 3 );

	// Users.
	$wp_json_users = new WP_JSON_Users( $server );
	add_filter( 'json_endpoints',       array( $wp_json_users, 'register_routes'         ), 0     );
	add_filter( 'json_prepare_post',    array( $wp_json_users, 'add_post_author_data'    ), 10, 3 );
	add_filter( 'json_prepare_comment', array( $wp_json_users, 'add_comment_author_data' ), 10, 3 );

	// Pages.
	$wp_json_pages = new WP_JSON_Pages( $server );
	$wp_json_pages->register_filters();

<<<<<<< HEAD
	// Post meta
	$wp_json_post_meta = new WP_JSON_Meta_Posts( $server );
	add_filter( 'json_endpoints',    array( $wp_json_post_meta, 'register_routes'    ), 0 );
	add_filter( 'json_prepare_post', array( $wp_json_post_meta, 'add_post_meta_data' ), 10, 3 );
	add_filter( 'json_insert_post',  array( $wp_json_post_meta, 'insert_post_meta'   ), 10, 2 );

	// Media
=======
	// Media.
>>>>>>> cee50b0d
	$wp_json_media = new WP_JSON_Media( $server );
	add_filter( 'json_endpoints',       array( $wp_json_media, 'register_routes'    ), 1     );
	add_filter( 'json_prepare_post',    array( $wp_json_media, 'add_thumbnail_data' ), 10, 3 );
	add_filter( 'json_pre_insert_post', array( $wp_json_media, 'preinsert_check'    ), 10, 3 );
	add_filter( 'json_insert_post',     array( $wp_json_media, 'attach_thumbnail'   ), 10, 3 );
	add_filter( 'json_post_type_data',  array( $wp_json_media, 'type_archive_link'  ), 10, 2 );

	// Posts.
	$wp_json_taxonomies = new WP_JSON_Taxonomies( $server );
	add_filter( 'json_endpoints',      array( $wp_json_taxonomies, 'register_routes'       ), 2 );
	add_filter( 'json_post_type_data', array( $wp_json_taxonomies, 'add_taxonomy_data' ), 10, 3 );
	add_filter( 'json_prepare_post',   array( $wp_json_taxonomies, 'add_term_data'     ), 10, 3 );

	// Deprecated reporting.
	add_action( 'deprecated_function_run',           'json_handle_deprecated_function', 10, 3 );
	add_filter( 'deprecated_function_trigger_error', '__return_false'                         );
	add_action( 'deprecated_argument_run',           'json_handle_deprecated_argument', 10, 3 );
	add_filter( 'deprecated_argument_trigger_error', '__return_false'                         );
}
add_action( 'wp_json_server_before_serve', 'json_api_default_filters', 10, 1 );

/**
 * Load the JSON API.
 *
 * @todo Extract code that should be unit tested into isolated methods such as
 *       the wp_json_server_class filter and serving requests. This would also
 *       help for code re-use by `wp-json` endpoint. Note that we can't unit
 *       test any method that calls die().
 */
function json_api_loaded() {
	if ( empty( $GLOBALS['wp']->query_vars['json_route'] ) )
		return;

	/**
	 * Whether this is a XML-RPC Request.
	 *
	 * @var bool
	 * @todo Remove me in favour of JSON_REQUEST
	 */
	define( 'XMLRPC_REQUEST', true );

	/**
	 * Whether this is a JSON Request.
	 *
	 * @var bool
	 */
	define( 'JSON_REQUEST', true );

	global $wp_json_server;

	// Allow for a plugin to insert a different class to handle requests.
	$wp_json_server_class = apply_filters( 'wp_json_server_class', 'WP_JSON_Server' );
	$wp_json_server = new $wp_json_server_class;

	/**
	 * Fires when preparing to serve an API request.
	 *
	 * Endpoint objects should be created and register their hooks on this
	 * action rather than another action to ensure they're only loaded when
	 * needed.
	 *
	 * @param WP_JSON_ResponseHandler $wp_json_server Response handler object.
	 */
	do_action( 'wp_json_server_before_serve', $wp_json_server );

	// Fire off the request.
	$wp_json_server->serve_request( $GLOBALS['wp']->query_vars['json_route'] );

	// We're done.
	die();
}
add_action( 'template_redirect', 'json_api_loaded', -100 );

/**
 * Register routes and flush the rewrite rules on activation.
 *
 * @param bool $network_wide ?
 */
function json_api_activation( $network_wide ) {
	if ( function_exists( 'is_multisite' ) && is_multisite() && $network_wide ) {
		$mu_blogs = wp_get_sites();

		foreach ( $mu_blogs as $mu_blog ) {
			switch_to_blog( $mu_blog['blog_id'] );

			json_api_register_rewrites();
			update_option( 'json_api_plugin_version', null );
		}

		restore_current_blog();
	} else {
		json_api_register_rewrites();
		update_option( 'json_api_plugin_version', null );
	}
}
register_activation_hook( __FILE__, 'json_api_activation' );

/**
 * Flush the rewrite rules on deactivation.
 *
 * @param bool $network_wide ?
 */
function json_api_deactivation( $network_wide ) {
	if ( function_exists( 'is_multisite' ) && is_multisite() && $network_wide ) {

		$mu_blogs = wp_get_sites();

		foreach ( $mu_blogs as $mu_blog ) {
			switch_to_blog( $mu_blog['blog_id'] );
			delete_option( 'json_api_plugin_version' );
		}

		restore_current_blog();
	} else {
		delete_option( 'json_api_plugin_version' );
	}
}
register_deactivation_hook( __FILE__, 'json_api_deactivation' );

/**
 * Register API Javascript helpers.
 *
 * @see wp_register_scripts()
 */
function json_register_scripts() {
	wp_register_script( 'wp-api', 'http://wp-api.github.io/client-js/build/js/wp-api.js', array( 'jquery', 'backbone', 'underscore' ), '1.1', true );

	$settings = array( 'root' => esc_url_raw( get_json_url() ), 'nonce' => wp_create_nonce( 'wp_json' ) );
	wp_localize_script( 'wp-api', 'WP_API_Settings', $settings );
}
add_action( 'wp_enqueue_scripts', 'json_register_scripts', -100 );

/**
 * Add the API URL to the WP RSD endpoint.
 */
function json_output_rsd() {
	?>
	<api name="WP-API" blogID="1" preferred="false" apiLink="<?php echo get_json_url() ?>" />
	<?php
}
add_action( 'xmlrpc_rsd_apis', 'json_output_rsd' );

/**
 * Output API link tag into page header.
 *
 * @see get_json_url()
 */
function json_output_link_wp_head() {
	$api_root = get_json_url();

	if ( empty( $api_root ) ) {
		return;
	}

	echo "<link rel='https://github.com/WP-API/WP-API' href='" . esc_url( $api_root ) . "' />\n";
}
add_action( 'wp_head', 'json_output_link_wp_head', 10, 0 );

/**
 * Send a Link header for the API.
 */
function json_output_link_header() {
	if ( headers_sent() ) {
		return;
	}

	$api_root = get_json_url();

	if ( empty($api_root) ) {
		return;
	}

	header( 'Link: <' . $api_root . '>; rel="https://github.com/WP-API/WP-API"', false );
}
add_action( 'template_redirect', 'json_output_link_header', 11, 0 );

/**
 * Add 'show_in_json' {@see register_post_type()} argument.
 *
 * Adds the 'show_in_json' post type argument to {@see register_post_type()}.
 * This value controls whether the post type is available via API endpoints,
 * and defaults to the value of $publicly_queryable.
 *
 * @global array $wp_post_types Post types list.
 *
 * @param string   $post_type Post type to register.
 * @param stdClass $args      Post type arguments.
 */
function json_register_post_type( $post_type, $args ) {
	global $wp_post_types;

	$type = &$wp_post_types[ $post_type ];

	// Exception for pages.
	if ( $post_type === 'page' ) {
		$type->show_in_json = true;
	}

	// Exception for revisions.
	if ( $post_type === 'revision' ) {
		$type->show_in_json = true;
	}

	// Default to the value of $publicly_queryable.
	if ( ! isset( $type->show_in_json ) ) {
		$type->show_in_json = $type->publicly_queryable;
	}
}
add_action( 'registered_post_type', 'json_register_post_type', 10, 2 );

/**
 * Check for errors when using cookie-based authentication.
 *
 * WordPress' built-in cookie authentication is always active
 * for logged in users. However, the API has to check nonces
 * for each request to ensure users are not vulnerable to CSRF.
 *
 * @global mixed $wp_json_auth_cookie
 *
 * @param WP_Error|mixed $result Error from another authentication handler,
 *                               null if we should handle it, or another
 *                               value if not
 * @return WP_Error|mixed|bool WP_Error if the cookie is invalid, the $result,
 *                             otherwise true.
 */
function json_cookie_check_errors( $result ) {
	if ( ! empty( $result ) ) {
		return $result;
	}

	global $wp_json_auth_cookie;

	/*
	 * Is cookie authentication being used? (If we get an auth
	 * error, but we're still logged in, another authentication
	 * must have been used.)
	 */
	if ( $wp_json_auth_cookie !== true && is_user_logged_in() ) {
		return $result;
	}

	// Is there a nonce?
	$nonce = null;
	if ( isset( $_REQUEST['_wp_json_nonce'] ) ) {
		$nonce = $_REQUEST['_wp_json_nonce'];
	} elseif ( isset( $_SERVER['HTTP_X_WP_NONCE'] ) ) {
		$nonce = $_SERVER['HTTP_X_WP_NONCE'];
	}

	if ( $nonce === null ) {
		// No nonce at all, so act as if it's an unauthenticated request.
		wp_set_current_user( 0 );
		return true;
	}

	// Check the nonce.
	$result = wp_verify_nonce( $nonce, 'wp_json' );
	if ( ! $result ) {
		return new WP_Error( 'json_cookie_invalid_nonce', __( 'Cookie nonce is invalid' ), array( 'status' => 403 ) );
	}

	return true;
}
add_filter( 'json_authentication_errors', 'json_cookie_check_errors', 100 );

/**
 * Collect cookie authentication status.
 *
 * Collects errors from {@see wp_validate_auth_cookie} for
 * use by {@see json_cookie_check_errors}.
 *
 * @see current_action()
 * @global mixed $wp_json_auth_cookie
 */
function json_cookie_collect_status() {
	global $wp_json_auth_cookie;

	$status_type = current_action();

	if ( $status_type !== 'auth_cookie_valid' ) {
		$wp_json_auth_cookie = substr( $status_type, 12 );
		return;
	}

	$wp_json_auth_cookie = true;
}
add_action( 'auth_cookie_malformed',    'json_cookie_collect_status' );
add_action( 'auth_cookie_expired',      'json_cookie_collect_status' );
add_action( 'auth_cookie_bad_username', 'json_cookie_collect_status' );
add_action( 'auth_cookie_bad_hash',     'json_cookie_collect_status' );
add_action( 'auth_cookie_valid',        'json_cookie_collect_status' );

/**
 * Get the URL prefix for any API resource.
 *
 * @return string Prefix.
 */
function json_get_url_prefix() {
	/**
	 * Filter the JSON URL prefix.
	 *
	 * @since 1.0
	 *
	 * @param string $prefix URL prefix. Default 'wp-json'.
	 */
	return apply_filters( 'json_url_prefix', 'wp-json' );
}

/**
 * Get URL to a JSON endpoint on a site.
 *
 * @todo Check if this is even necessary
 *
 * @param int    $blog_id Blog ID.
 * @param string $path    Optional. JSON route. Default empty.
 * @param string $scheme  Optional. Sanitization scheme. Default 'json'.
 * @return string Full URL to the endpoint.
 */
function get_json_url( $blog_id = null, $path = '', $scheme = 'json' ) {
	if ( get_option( 'permalink_structure' ) ) {
		$url = get_home_url( $blog_id, json_get_url_prefix(), $scheme );

		if ( ! empty( $path ) && is_string( $path ) && strpos( $path, '..' ) === false )
			$url .= '/' . ltrim( $path, '/' );
	} else {
		$url = trailingslashit( get_home_url( $blog_id, '', $scheme ) );

		if ( empty( $path ) ) {
			$path = '/';
		} else {
			$path = '/' . ltrim( $path, '/' );
		}

		$url = add_query_arg( 'json_route', $path, $url );
	}

	/**
	 * Filter the JSON URL.
	 *
	 * @since 1.0
	 *
	 * @param string $url     JSON URL.
	 * @param string $path    JSON route.
	 * @param int    $blod_ig Blog ID.
	 * @param string $scheme  Sanitization scheme.
	 */
	return apply_filters( 'json_url', $url, $path, $blog_id, $scheme );
}

/**
 * Get URL to a JSON endpoint.
 *
 * @param string $path   Optional. JSON route. Default empty.
 * @param string $scheme Optional. Sanitization scheme. Default 'json'.
 * @return string Full URL to the endpoint.
 */
function json_url( $path = '', $scheme = 'json' ) {
	return get_json_url( null, $path, $scheme );
}

/**
 * Ensure a JSON response is a response object.
 *
 * This ensures that the response is consistent, and implements
 * {@see WP_JSON_ResponseInterface}, allowing usage of
 * `set_status`/`header`/etc without needing to double-check the object. Will
 * also allow {@see WP_Error} to indicate error responses, so users should
 * immediately check for this value.
 *
 * @param WP_Error|WP_JSON_ResponseInterface|mixed $response Response to check.
 * @return WP_Error|WP_JSON_ResponseInterface WP_Error if present, WP_JSON_ResponseInterface
 *                                            instance otherwise.
 */
function json_ensure_response( $response ) {
	if ( is_wp_error( $response ) ) {
		return $response;
	}

	if ( $response instanceof WP_JSON_ResponseInterface ) {
		return $response;
	}

	return new WP_JSON_Response( $response );
}

/**
 * Parse an RFC3339 timestamp into a DateTime.
 *
 * @param string $date      RFC3339 timestamp.
 * @param bool   $force_utc Force UTC timezone instead of using the timestamp's TZ.
 * @return DateTime DateTime instance.
 */
function json_parse_date( $date, $force_utc = false ) {
	// Default timezone to the server's current one.
	$timezone = json_get_timezone();

	if ( $force_utc ) {
		$date = preg_replace( '/[+-]\d+:?\d+$/', '+00:00', $date );
		$timezone = new DateTimeZone( 'UTC' );
	}

	// Strip millisecond precision (a full stop followed by one or more digits).
	if ( strpos( $date, '.' ) !== false ) {
		$date = preg_replace( '/\.\d+/', '', $date );
	}
	$datetime = WP_JSON_DateTime::createFromFormat( DateTime::RFC3339, $date, $timezone );

	return $datetime;
}

/**
 * Get a local date with its GMT equivalent, in MySQL datetime format.
 *
 * @param string $date      RFC3339 timestamp
 * @param bool   $force_utc Whether a UTC timestamp should be forced.
 * @return array|null Local and UTC datetime strings, in MySQL datetime format (Y-m-d H:i:s),
 *                    null on failure.
 */
function json_get_date_with_gmt( $date, $force_utc = false ) {
	$datetime = json_parse_date( $date, $force_utc );

	if ( empty( $datetime ) ) {
		return null;
	}

	$datetime->setTimezone( json_get_timezone() );
	$local = $datetime->format( 'Y-m-d H:i:s' );

	$datetime->setTimezone( new DateTimeZone( 'UTC' ) );
	$utc = $datetime->format('Y-m-d H:i:s');

	return array( $local, $utc );
}

/**
 * Retrieve the avatar url for a user who provided a user ID or email address.
 *
 * {@see get_avatar()} doesn't return just the URL, so we have to
 * extract it here.
 *
 * @param string $email Email address.
 * @return string URL for the user's avatar, empty string otherwise.
*/
function json_get_avatar_url( $email ) {
	$avatar_html = get_avatar( $email );

	// Strip the avatar url from the get_avatar img tag.
	preg_match('/src=["|\'](.+)[\&|"|\']/U', $avatar_html, $matches);

	if ( isset( $matches[1] ) && ! empty( $matches[1] ) ) {
		return esc_url_raw( $matches[1] );
	}

	return '';
}

/**
 * Get the timezone object for the site.
 *
 * @return DateTimeZone DateTimeZone instance.
 */
function json_get_timezone() {
	static $zone = null;

	if ( $zone !== null ) {
		return $zone;
	}

	$tzstring = get_option( 'timezone_string' );

	if ( ! $tzstring ) {
		// Create a UTC+- zone if no timezone string exists
		$current_offset = get_option( 'gmt_offset' );
		if ( 0 == $current_offset ) {
			$tzstring = 'UTC';
		} elseif ( $current_offset < 0 ) {
			$tzstring = 'Etc/GMT' . $current_offset;
		} else {
			$tzstring = 'Etc/GMT+' . $current_offset;
		}
	}
	$zone = new DateTimeZone( $tzstring );

	return $zone;
}

/**
 * Handle {@see _deprecated_function()} errors.
 *
 * @param string $function    Function name.
 * @param string $replacement Replacement function name.
 * @param string $version     Version.
 */
function json_handle_deprecated_function( $function, $replacement, $version ) {
	if ( ! empty( $replacement ) ) {
		$string = sprintf( __('%1$s (since %2$s; use %3$s instead)'), $function, $version, $replacement );
	}
	else {
		$string = sprintf( __('%1$s (since %2$s; no alternative available)'), $function, $version );
	}

	header( sprintf( 'X-WP-DeprecatedFunction: %s', $string ) );
}

/**
 * Handle {@see _deprecated_function} errors.
 *
 * @param string $function    Function name.
 * @param string $replacement Replacement function name.
 * @param string $version     Version.
 */
function json_handle_deprecated_argument( $function, $message, $version ) {
	if ( ! empty( $message ) ) {
		$string = sprintf( __('%1$s (since %2$s; %3$s)'), $function, $version, $message );
	}
	else {
		$string = sprintf( __('%1$s (since %2$s; no alternative available)'), $function, $version );
	}

	header( sprintf( 'X-WP-DeprecatedParam: %s', $string ) );
}<|MERGE_RESOLUTION|>--- conflicted
+++ resolved
@@ -101,17 +101,13 @@
 	$wp_json_pages = new WP_JSON_Pages( $server );
 	$wp_json_pages->register_filters();
 
-<<<<<<< HEAD
-	// Post meta
+	// Post meta.
 	$wp_json_post_meta = new WP_JSON_Meta_Posts( $server );
 	add_filter( 'json_endpoints',    array( $wp_json_post_meta, 'register_routes'    ), 0 );
 	add_filter( 'json_prepare_post', array( $wp_json_post_meta, 'add_post_meta_data' ), 10, 3 );
 	add_filter( 'json_insert_post',  array( $wp_json_post_meta, 'insert_post_meta'   ), 10, 2 );
 
-	// Media
-=======
 	// Media.
->>>>>>> cee50b0d
 	$wp_json_media = new WP_JSON_Media( $server );
 	add_filter( 'json_endpoints',       array( $wp_json_media, 'register_routes'    ), 1     );
 	add_filter( 'json_prepare_post',    array( $wp_json_media, 'add_thumbnail_data' ), 10, 3 );
