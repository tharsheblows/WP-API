<?php
/**
 * Plugin Name: WP REST API
 * Description: JSON-based REST API for WordPress, originally developed as part of GSoC 2013.
 * Author: WP REST API Team
 * Author URI: http://v2.wp-api.org
 * Version: 2.0-beta14
 * Plugin URI: https://github.com/WP-API/WP-API
 * License: GPL2+
 */

/**
 * WP_REST_Controller class.
 */
if ( ! class_exists( 'WP_REST_Controller' ) ) {
	require_once dirname( __FILE__ ) . '/lib/endpoints/class-wp-rest-controller.php';
}

/**
 * WP_REST_Posts_Controller class.
 */
if ( ! class_exists( 'WP_REST_Posts_Controller' ) ) {
	require_once dirname( __FILE__ ) . '/lib/endpoints/class-wp-rest-posts-controller.php';
}

/**
 * WP_REST_Attachments_Controller class.
 */
if ( ! class_exists( 'WP_REST_Attachments_Controller' ) ) {
	require_once dirname( __FILE__ ) . '/lib/endpoints/class-wp-rest-attachments-controller.php';
}

/**
 * WP_REST_Post_Types_Controller class.
 */
if ( ! class_exists( 'WP_REST_Post_Types_Controller' ) ) {
	require_once dirname( __FILE__ ) . '/lib/endpoints/class-wp-rest-post-types-controller.php';
}

/**
 * WP_REST_Post_Statuses_Controller class.
 */
if ( ! class_exists( 'WP_REST_Post_Statuses_Controller' ) ) {
	require_once dirname( __FILE__ ) . '/lib/endpoints/class-wp-rest-post-statuses-controller.php';
}

/**
 * WP_REST_Revisions_Controller class.
 */
if ( ! class_exists( 'WP_REST_Revisions_Controller' ) ) {
	require_once dirname( __FILE__ ) . '/lib/endpoints/class-wp-rest-revisions-controller.php';
}

/**
 * WP_REST_Taxonomies_Controller class.
 */
if ( ! class_exists( 'WP_REST_Taxonomies_Controller' ) ) {
	require_once dirname( __FILE__ ) . '/lib/endpoints/class-wp-rest-taxonomies-controller.php';
}

/**
 * WP_REST_Terms_Controller class.
 */
if ( ! class_exists( 'WP_REST_Terms_Controller' ) ) {
	require_once dirname( __FILE__ ) . '/lib/endpoints/class-wp-rest-terms-controller.php';
}

/**
 * WP_REST_Users_Controller class.
 */
if ( ! class_exists( 'WP_REST_Users_Controller' ) ) {
	require_once dirname( __FILE__ ) . '/lib/endpoints/class-wp-rest-users-controller.php';
}

/**
 * WP_REST_Comments_Controller class.
 */
if ( ! class_exists( 'WP_REST_Comments_Controller' ) ) {
	require_once dirname( __FILE__ ) . '/lib/endpoints/class-wp-rest-comments-controller.php';
}

/**
<<<<<<< HEAD
 * WP_REST_Meta_Fields class.
 */
if ( ! class_exists( 'WP_REST_Meta_Fields' ) ) {
	require_once dirname( __FILE__ ) . '/lib/fields/class-wp-rest-meta-fields.php';
}

/**
 * WP_REST_Comment_Meta_Fields class.
 */
if ( ! class_exists( 'WP_REST_Comment_Meta_Fields' ) ) {
	require_once dirname( __FILE__ ) . '/lib/fields/class-wp-rest-comment-meta-fields.php';
}

/**
 * WP_REST_Post_Meta_Fields class.
 */
if ( ! class_exists( 'WP_REST_Post_Meta_Fields' ) ) {
	require_once dirname( __FILE__ ) . '/lib/fields/class-wp-rest-post-meta-fields.php';
}

/**
 * WP_REST_Term_Meta_Fields class.
 */
if ( ! class_exists( 'WP_REST_Term_Meta_Fields' ) ) {
	require_once dirname( __FILE__ ) . '/lib/fields/class-wp-rest-term-meta-fields.php';
}

/**
 * WP_REST_User_Meta_Fields class.
 */
if ( ! class_exists( 'WP_REST_User_Meta_Fields' ) ) {
	require_once dirname( __FILE__ ) . '/lib/fields/class-wp-rest-user-meta-fields.php';
=======
 * WP_REST_Settings_Controller class.
 */
if ( ! class_exists( 'WP_REST_Settings_Controller' ) ) {
	require_once dirname( __FILE__ ) . '/lib/endpoints/class-wp-rest-settings-controller.php';
>>>>>>> ea202845
}

/**
 * REST extras.
 */
include_once( dirname( __FILE__ ) . '/extras.php' );
require_once( dirname( __FILE__ ) . '/core-integration.php' );

add_filter( 'init', '_add_extra_api_post_type_arguments', 11 );
add_action( 'init', '_add_extra_api_taxonomy_arguments', 11 );
add_action( 'rest_api_init', 'rest_register_settings', 0 );
add_action( 'rest_api_init', 'create_initial_rest_routes', 0 );

/**
 * Adds extra post type registration arguments.
 *
 * These attributes will eventually be committed to core.
 *
 * @since 4.4.0
 *
 * @global array $wp_post_types Registered post types.
 */
function _add_extra_api_post_type_arguments() {
	global $wp_post_types;

	if ( isset( $wp_post_types['post'] ) ) {
		$wp_post_types['post']->show_in_rest = true;
		$wp_post_types['post']->rest_base = 'posts';
		$wp_post_types['post']->rest_controller_class = 'WP_REST_Posts_Controller';
	}

	if ( isset( $wp_post_types['page'] ) ) {
		$wp_post_types['page']->show_in_rest = true;
		$wp_post_types['page']->rest_base = 'pages';
		$wp_post_types['page']->rest_controller_class = 'WP_REST_Posts_Controller';
	}

	if ( isset( $wp_post_types['attachment'] ) ) {
		$wp_post_types['attachment']->show_in_rest = true;
		$wp_post_types['attachment']->rest_base = 'media';
		$wp_post_types['attachment']->rest_controller_class = 'WP_REST_Attachments_Controller';
	}
}

/**
 * Adds extra taxonomy registration arguments.
 *
 * These attributes will eventually be committed to core.
 *
 * @since 4.4.0
 *
 * @global array $wp_taxonomies Registered taxonomies.
 */
function _add_extra_api_taxonomy_arguments() {
	global $wp_taxonomies;

	if ( isset( $wp_taxonomies['category'] ) ) {
		$wp_taxonomies['category']->show_in_rest = true;
		$wp_taxonomies['category']->rest_base = 'categories';
		$wp_taxonomies['category']->rest_controller_class = 'WP_REST_Terms_Controller';
	}

	if ( isset( $wp_taxonomies['post_tag'] ) ) {
		$wp_taxonomies['post_tag']->show_in_rest = true;
		$wp_taxonomies['post_tag']->rest_base = 'tags';
		$wp_taxonomies['post_tag']->rest_controller_class = 'WP_REST_Terms_Controller';
	}
}


/**
 * Register the settings to be used in the REST API.
 *
 * This is required are WordPress Core does not internally register
 * it's settings via `register_rest_setting()`. This should be removed
 * once / if core starts to register settings internally.
 */
function rest_register_settings() {
	global $wp_version;
	if ( version_compare( $wp_version, '4.7-alpha', '<' ) ) {
		return;
	}

	register_setting( 'general', 'blogname', array(
		'show_in_rest' => array(
			'name' => 'title',
		),
		'type'         => 'string',
		'description'  => __( 'Site title.' ),
	) );

	register_setting( 'general', 'blogdescription', array(
		'show_in_rest' => array(
			'name' => 'description',
		),
		'type'         => 'string',
		'description'  => __( 'Site description.' ),
	) );

	register_setting( 'general', 'siteurl', array(
		'show_in_rest' => array(
			'name'    => 'url',
			'schema'  => array(
				'format' => 'uri',
			),
		),
		'type'         => 'string',
		'description'  => __( 'Site URL' ),
	) );

	register_setting( 'general', 'admin_email', array(
		'show_in_rest' => array(
			'name'    => 'email',
			'schema'  => array(
				'format' => 'email',
			),
		),
		'type'         => 'string',
		'description'  => __( 'This address is used for admin purposes. If you change this we will send you an email at your new address to confirm it. The new address will not become active until confirmed.' ),
	) );

	register_setting( 'general', 'timezone_string', array(
		'show_in_rest' => array(
			'name' => 'timezone',
		),
		'type'         => 'string',
		'description'  => __( 'A city in the same timezone as you.' ),
	) );

	register_setting( 'general', 'date_format', array(
		'show_in_rest' => true,
		'type'         => 'string',
		'description'  => __( 'A date format for all date strings.' ),
	) );

	register_setting( 'general', 'time_format', array(
		'show_in_rest' => true,
		'type'         => 'string',
		'description'  => __( 'A time format for all time strings.' ),
	) );

	register_setting( 'general', 'start_of_week', array(
		'show_in_rest' => true,
		'type'         => 'number',
		'description'  => __( 'A day number of the week that the week should start on.' ),
	) );

	register_setting( 'general', 'WPLANG', array(
		'show_in_rest' => array(
			'name' => 'language',
		),
		'type'         => 'string',
		'description'  => __( 'WordPress locale code.' ),
		'default'      => 'en_US',
	) );

	register_setting( 'writing', 'use_smilies', array(
		'show_in_rest' => true,
		'type'         => 'boolean',
		'description'  => __( 'Convert emoticons like :-) and :-P to graphics on display.' ),
		'default'      => true,
	) );

	register_setting( 'writing', 'default_category', array(
		'show_in_rest' => true,
		'type'         => 'number',
		'description'  => __( 'Default category.' ),
	) );

	register_setting( 'writing', 'default_post_format', array(
		'show_in_rest' => true,
		'type'         => 'string',
		'description'  => __( 'Default post format.' ),
	) );

	register_setting( 'reading', 'posts_per_page', array(
		'show_in_rest' => true,
		'type'         => 'number',
		'description'  => __( 'Blog pages show at most.' ),
		'default'      => 10,
	) );
}


if ( ! function_exists( 'create_initial_rest_routes' ) ) {
	/**
	 * Registers default REST API routes.
	 *
	 * @since 4.4.0
	 */
	function create_initial_rest_routes() {

		foreach ( get_post_types( array( 'show_in_rest' => true ), 'objects' ) as $post_type ) {
			$class = ! empty( $post_type->rest_controller_class ) ? $post_type->rest_controller_class : 'WP_REST_Posts_Controller';

			if ( ! class_exists( $class ) ) {
				continue;
			}
			$controller = new $class( $post_type->name );
			if ( ! is_subclass_of( $controller, 'WP_REST_Controller' ) ) {
				continue;
			}

			$controller->register_routes();

			if ( post_type_supports( $post_type->name, 'revisions' ) ) {
				$revisions_controller = new WP_REST_Revisions_Controller( $post_type->name );
				$revisions_controller->register_routes();
			}
		}

		// Post types.
		$controller = new WP_REST_Post_Types_Controller;
		$controller->register_routes();

		// Post statuses.
		$controller = new WP_REST_Post_Statuses_Controller;
		$controller->register_routes();

		// Taxonomies.
		$controller = new WP_REST_Taxonomies_Controller;
		$controller->register_routes();

		// Terms.
		foreach ( get_taxonomies( array( 'show_in_rest' => true ), 'object' ) as $taxonomy ) {
			$class = ! empty( $taxonomy->rest_controller_class ) ? $taxonomy->rest_controller_class : 'WP_REST_Terms_Controller';

			if ( ! class_exists( $class ) ) {
				continue;
			}
			$controller = new $class( $taxonomy->name );
			if ( ! is_subclass_of( $controller, 'WP_REST_Controller' ) ) {
				continue;
			}

			$controller->register_routes();
		}

		// Users.
		$controller = new WP_REST_Users_Controller;
		$controller->register_routes();

		// Comments.
		$controller = new WP_REST_Comments_Controller;
		$controller->register_routes();

		// Settings. 4.7+ only.
		global $wp_version;
		if ( version_compare( $wp_version, '4.7-alpha', '>=' ) ) {
			$controller = new WP_REST_Settings_Controller;
			$controller->register_routes();
		}
	}
}

if ( ! function_exists( 'rest_authorization_required_code' ) ) {
	/**
	 * Returns a contextual HTTP error code for authorization failure.
	 *
	 * @return integer
	 */
	function rest_authorization_required_code() {
		return is_user_logged_in() ? 403 : 401;
	}
}

if ( ! function_exists( 'register_rest_field' ) ) {
	/**
	 * Registers a new field on an existing WordPress object type.
	 *
	 * @global array $wp_rest_additional_fields Holds registered fields, organized
	 *                                          by object type.
	 *
	 * @param string|array $object_type Object(s) the field is being registered
	 *                                  to, "post"|"term"|"comment" etc.
	 * @param string $attribute         The attribute name.
	 * @param array  $args {
	 *     Optional. An array of arguments used to handle the registered field.
	 *
	 *     @type string|array|null $get_callback    Optional. The callback function used to retrieve the field
	 *                                              value. Default is 'null', the field will not be returned in
	 *                                              the response.
	 *     @type string|array|null $update_callback Optional. The callback function used to set and update the
	 *                                              field value. Default is 'null', the value cannot be set or
	 *                                              updated.
	 *     @type string|array|null $schema          Optional. The callback function used to create the schema for
	 *                                              this field. Default is 'null', no schema entry will be returned.
	 * }
	 */
	function register_rest_field( $object_type, $attribute, $args = array() ) {
		$defaults = array(
			'get_callback'    => null,
			'update_callback' => null,
			'schema'          => null,
		);

		$args = wp_parse_args( $args, $defaults );

		global $wp_rest_additional_fields;

		$object_types = (array) $object_type;

		foreach ( $object_types as $object_type ) {
			$wp_rest_additional_fields[ $object_type ][ $attribute ] = $args;
		}
	}
}

if ( ! function_exists( 'register_api_field' ) ) {
	/**
	 * Backwards compat shim
	 */
	function register_api_field( $object_type, $attributes, $args = array() ) {
		_deprecated_function( 'register_api_field', 'WPAPI-2.0', 'register_rest_field' );
		register_rest_field( $object_type, $attributes, $args );
	}
}

if ( ! function_exists( 'rest_validate_request_arg' ) ) {
	/**
	 * Validate a request argument based on details registered to the route.
	 *
	 * @param  mixed            $value
	 * @param  WP_REST_Request  $request
	 * @param  string           $param
	 * @return WP_Error|boolean
	 */
	function rest_validate_request_arg( $value, $request, $param ) {

		$attributes = $request->get_attributes();
		if ( ! isset( $attributes['args'][ $param ] ) || ! is_array( $attributes['args'][ $param ] ) ) {
			return true;
		}
		$args = $attributes['args'][ $param ];

		if ( ! empty( $args['enum'] ) ) {
			if ( ! in_array( $value, $args['enum'] ) ) {
				return new WP_Error( 'rest_invalid_param', sprintf( __( '%s is not one of %s' ), $param, implode( ', ', $args['enum'] ) ) );
			}
		}

		if ( 'integer' === $args['type'] && ! is_numeric( $value ) ) {
			return new WP_Error( 'rest_invalid_param', sprintf( __( '%s is not of type %s' ), $param, 'integer' ) );
		}

		if ( 'boolean' === $args['type'] && ! rest_is_boolean( $value ) ) {
			return new WP_Error( 'rest_invalid_param', sprintf( __( '%s is not of type %s' ), $value, 'boolean' ) );
		}

		if ( 'string' === $args['type'] && ! is_string( $value ) ) {
			return new WP_Error( 'rest_invalid_param', sprintf( __( '%s is not of type %s' ), $param, 'string' ) );
		}

		if ( isset( $args['format'] ) ) {
			switch ( $args['format'] ) {
				case 'date-time' :
					if ( ! rest_parse_date( $value ) ) {
						return new WP_Error( 'rest_invalid_date', __( 'The date you provided is invalid.' ) );
					}
					break;

				case 'email' :
					if ( ! is_email( $value ) ) {
						return new WP_Error( 'rest_invalid_email', __( 'The email address you provided is invalid.' ) );
					}
					break;
				case 'ipv4' :
					if ( ! rest_is_ip_address( $value ) ) {
						return new WP_Error( 'rest_invalid_param', sprintf( __( '%s is not a valid IP address.' ), $value ) );
					}
					break;
			}
		}

		if ( in_array( $args['type'], array( 'numeric', 'integer' ) ) && ( isset( $args['minimum'] ) || isset( $args['maximum'] ) ) ) {
			if ( isset( $args['minimum'] ) && ! isset( $args['maximum'] ) ) {
				if ( ! empty( $args['exclusiveMinimum'] ) && $value <= $args['minimum'] ) {
					return new WP_Error( 'rest_invalid_param', sprintf( __( '%s must be greater than %d (exclusive)' ), $param, $args['minimum'] ) );
				} else if ( empty( $args['exclusiveMinimum'] ) && $value < $args['minimum'] ) {
					return new WP_Error( 'rest_invalid_param', sprintf( __( '%s must be greater than %d (inclusive)' ), $param, $args['minimum'] ) );
				}
			} else if ( isset( $args['maximum'] ) && ! isset( $args['minimum'] ) ) {
				if ( ! empty( $args['exclusiveMaximum'] ) && $value >= $args['maximum'] ) {
					return new WP_Error( 'rest_invalid_param', sprintf( __( '%s must be less than %d (exclusive)' ), $param, $args['maximum'] ) );
				} else if ( empty( $args['exclusiveMaximum'] ) && $value > $args['maximum'] ) {
					return new WP_Error( 'rest_invalid_param', sprintf( __( '%s must be less than %d (inclusive)' ), $param, $args['maximum'] ) );
				}
			} else if ( isset( $args['maximum'] ) && isset( $args['minimum'] ) ) {
				if ( ! empty( $args['exclusiveMinimum'] ) && ! empty( $args['exclusiveMaximum'] ) ) {
					if ( $value >= $args['maximum'] || $value <= $args['minimum'] ) {
						return new WP_Error( 'rest_invalid_param', sprintf( __( '%s must be between %d (exclusive) and %d (exclusive)' ), $param, $args['minimum'], $args['maximum'] ) );
					}
				} else if ( empty( $args['exclusiveMinimum'] ) && ! empty( $args['exclusiveMaximum'] ) ) {
					if ( $value >= $args['maximum'] || $value < $args['minimum'] ) {
						return new WP_Error( 'rest_invalid_param', sprintf( __( '%s must be between %d (inclusive) and %d (exclusive)' ), $param, $args['minimum'], $args['maximum'] ) );
					}
				} else if ( ! empty( $args['exclusiveMinimum'] ) && empty( $args['exclusiveMaximum'] ) ) {
					if ( $value > $args['maximum'] || $value <= $args['minimum'] ) {
						return new WP_Error( 'rest_invalid_param', sprintf( __( '%s must be between %d (exclusive) and %d (inclusive)' ), $param, $args['minimum'], $args['maximum'] ) );
					}
				} else if ( empty( $args['exclusiveMinimum'] ) && empty( $args['exclusiveMaximum'] ) ) {
					if ( $value > $args['maximum'] || $value < $args['minimum'] ) {
						return new WP_Error( 'rest_invalid_param', sprintf( __( '%s must be between %d (inclusive) and %d (inclusive)' ), $param, $args['minimum'], $args['maximum'] ) );
					}
				}
			}
		}

		return true;
	}
}

if ( ! function_exists( 'rest_sanitize_request_arg' ) ) {
	/**
	 * Sanitize a request argument based on details registered to the route.
	 *
	 * @param  mixed            $value
	 * @param  WP_REST_Request  $request
	 * @param  string           $param
	 * @return mixed
	 */
	function rest_sanitize_request_arg( $value, $request, $param ) {

		$attributes = $request->get_attributes();
		if ( ! isset( $attributes['args'][ $param ] ) || ! is_array( $attributes['args'][ $param ] ) ) {
			return $value;
		}
		$args = $attributes['args'][ $param ];

		if ( 'integer' === $args['type'] ) {
			return (int) $value;
		}

		if ( 'boolean' === $args['type'] ) {
			return rest_sanitize_boolean( $value );
		}

		if ( isset( $args['format'] ) ) {
			switch ( $args['format'] ) {
				case 'date-time' :
					return sanitize_text_field( $value );

				case 'email' :
					/*
					 * sanitize_email() validates, which would be unexpected
					 */
					return sanitize_text_field( $value );

				case 'uri' :
					return esc_url_raw( $value );

				case 'ipv4' :
					return sanitize_text_field( $value );
			}
		}

		return $value;
	}
}


if ( ! function_exists( 'rest_parse_request_arg' ) ) {
	/**
	 * Parse a request argument based on details registered to the route.
	 *
	 * Runs a validation check and sanitizes the value, primarily to be used via
	 * the `sanitize_callback` arguments in the endpoint args registration.
	 *
	 * @param  mixed            $value
	 * @param  WP_REST_Request  $request
	 * @param  string           $param
	 * @return mixed
	 */
	function rest_parse_request_arg( $value, $request, $param ) {

		$is_valid = rest_validate_request_arg( $value, $request, $param );

		if ( is_wp_error( $is_valid ) ) {
			return $is_valid;
		}

		$value = rest_sanitize_request_arg( $value, $request, $param );

		return $value;
	}
}

if ( ! function_exists( 'rest_is_ip_address' ) ) {
	/**
	 * Determines if a IPv4 address is valid.
	 *
	 * Does not handle IPv6 addresses.
	 *
	 * @param  string $ipv4 IP 32-bit address.
	 * @return string|false The valid IPv4 address, otherwise false.
	 */
	function rest_is_ip_address( $ipv4 ) {
		$pattern = '/^(?:(?:25[0-5]|2[0-4][0-9]|[01]?[0-9][0-9]?)\.){3}(?:25[0-5]|2[0-4][0-9]|[01]?[0-9][0-9]?)$/';

		if ( ! preg_match( $pattern, $ipv4 ) ) {
			return false;
		}

		return $ipv4;
	}
}

/**
 * Changes a boolean-like value into the proper boolean value.
 *
 * @param bool|string|int $value The value being evaluated.
 * @return boolean Returns the proper associated boolean value.
 */
if ( ! function_exists( 'rest_sanitize_boolean' ) ) {
	function rest_sanitize_boolean( $value ) {
		// String values are translated to `true`; make sure 'false' is false.
		if ( is_string( $value )  ) {
			$value = strtolower( $value );
			if ( in_array( $value, array( 'false', '0' ), true ) ) {
				$value = false;
			}
		}

		// Everything else will map nicely to boolean.
		return (boolean) $value;
	}
}

/**
 * Determines if a given value is boolean-like.
 *
 * @param bool|string $maybe_bool The value being evaluated.
 * @return boolean True if a boolean, otherwise false.
 */
if ( ! function_exists( 'rest_is_boolean' ) ) {
	function rest_is_boolean( $maybe_bool ) {
		if ( is_bool( $maybe_bool ) ) {
			return true;
		}

		if ( is_string( $maybe_bool ) ) {
			$maybe_bool = strtolower( $maybe_bool );

			$valid_boolean_values = array(
				'false',
				'true',
				'0',
				'1',
			);

			return in_array( $maybe_bool, $valid_boolean_values, true );
		}

		if ( is_int( $maybe_bool ) ) {
			return in_array( $maybe_bool, array( 0, 1 ), true );
		}

		return false;
	}
}<|MERGE_RESOLUTION|>--- conflicted
+++ resolved
@@ -80,7 +80,13 @@
 }
 
 /**
-<<<<<<< HEAD
+ * WP_REST_Settings_Controller class.
+ */
+if ( ! class_exists( 'WP_REST_Settings_Controller' ) ) {
+	require_once dirname( __FILE__ ) . '/lib/endpoints/class-wp-rest-settings-controller.php';
+}
+
+/**
  * WP_REST_Meta_Fields class.
  */
 if ( ! class_exists( 'WP_REST_Meta_Fields' ) ) {
@@ -113,12 +119,6 @@
  */
 if ( ! class_exists( 'WP_REST_User_Meta_Fields' ) ) {
 	require_once dirname( __FILE__ ) . '/lib/fields/class-wp-rest-user-meta-fields.php';
-=======
- * WP_REST_Settings_Controller class.
- */
-if ( ! class_exists( 'WP_REST_Settings_Controller' ) ) {
-	require_once dirname( __FILE__ ) . '/lib/endpoints/class-wp-rest-settings-controller.php';
->>>>>>> ea202845
 }
 
 /**
