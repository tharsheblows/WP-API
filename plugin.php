<?php
/**
 * Plugin Name: WP REST API
 * Description: JSON-based REST API for WordPress, developed as part of GSoC 2013.
 * Author: WP REST API Team
 * Author URI: http://wp-api.org
 * Version: 1.1.1
 * Plugin URI: https://github.com/WP-API/WP-API
 * License: GPL2+
 */

/**
 * Version number for our API.
 *
 * @var string
 */
define( 'JSON_API_VERSION', '1.1.1' );

/**
 * Include our files for the API.
 */
include_once( dirname( __FILE__ ) . '/compatibility-v1.php' );
include_once( dirname( __FILE__ ) . '/lib/infrastructure/class-jsonserializable.php' );

include_once( dirname( __FILE__ ) . '/lib/infrastructure/class-wp-json-datetime.php' );

include_once( dirname( __FILE__ ) . '/lib/infrastructure/class-wp-json-server.php' );

include_once( dirname( __FILE__ ) . '/lib/infrastructure/class-wp-http-responseinterface.php' );
include_once( dirname( __FILE__ ) . '/lib/infrastructure/class-wp-http-response.php' );
include_once( dirname( __FILE__ ) . '/lib/infrastructure/class-wp-json-response.php' );
require_once( dirname( __FILE__ ) . '/lib/infrastructure/class-wp-json-request.php' );

require_once dirname( __FILE__ ) . '/lib/endpoints/class-wp-json-controller.php';
require_once dirname( __FILE__ ) . '/lib/endpoints/class-wp-json-posts-controller.php';
require_once dirname( __FILE__ ) . '/lib/endpoints/class-wp-json-attachments-controller.php';
require_once dirname( __FILE__ ) . '/lib/endpoints/class-wp-json-post-types-controller.php';
require_once dirname( __FILE__ ) . '/lib/endpoints/class-wp-json-post-statuses-controller.php';
require_once dirname( __FILE__ ) . '/lib/endpoints/class-wp-json-revisions-controller.php';
require_once dirname( __FILE__ ) . '/lib/endpoints/class-wp-json-taxonomies-controller.php';
require_once dirname( __FILE__ ) . '/lib/endpoints/class-wp-json-terms-controller.php';
require_once dirname( __FILE__ ) . '/lib/endpoints/class-wp-json-users-controller.php';
require_once dirname( __FILE__ ) . '/lib/endpoints/class-wp-json-comments-controller.php';
include_once dirname( __FILE__ ) . '/lib/endpoints/class-wp-json-meta-controller.php';
include_once dirname( __FILE__ ) . '/lib/endpoints/class-wp-json-meta-posts-controller.php';

include_once( dirname( __FILE__ ) . '/extras.php' );


/**
 * Register a JSON API route
 *
 * @param string $namespace The first URL segment after core prefix. Should be unique to your package/plugin.
 * @param string $route The base URL for route you are adding.
 * @param array $args Either an array of options for the endpoint, or an array of arrays for multiple methods
 * @param boolean $override If the route already exists, should we override it? True overrides, false merges (with newer overriding if duplicate keys exist)
 */
function register_json_route( $namespace, $route, $args = array(), $override = false ) {
	global $wp_json_server;

	if ( isset( $args['callback'] ) ) {
		// Upgrade a single set to multiple
		$args = array( $args );
	}

	$defaults = array(
		'methods'         => 'GET',
		'callback'        => null,
		'args'            => array(),
	);
	foreach ( $args as &$arg_group ) {
		$arg_group = array_merge( $defaults, $arg_group );
	}

	$full_route = '/' . trim( $namespace, '/' ) . '/' . trim( $route, '/' );
	$wp_json_server->register_route( $full_route, $args, $override );
}

/**
 * Add the extra Post Type registration arguments we need
 * These attributes will eventually be committed to core.
 */
function _add_extra_api_post_type_arguments() {
	global $wp_post_types;

	$wp_post_types['post']->show_in_json = true;
	$wp_post_types['post']->json_base = 'posts';
	$wp_post_types['post']->json_controller_class = 'WP_JSON_Posts_Controller';

	$wp_post_types['page']->show_in_json = true;
	$wp_post_types['page']->json_base = 'pages';
	$wp_post_types['page']->json_controller_class = 'WP_JSON_Posts_Controller';

	$wp_post_types['attachment']->show_in_json = true;
	$wp_post_types['attachment']->json_base = 'media';
	$wp_post_types['attachment']->json_controller_class = 'WP_JSON_Attachments_Controller';

}
add_action( 'init', '_add_extra_api_post_type_arguments', 11 );

/**
 * Register default JSON API routes
 */
function create_initial_json_routes() {

<<<<<<< HEAD
	foreach( get_post_types( array( 'show_in_json' => true ), 'objects' ) as $post_type ) {
=======
	foreach ( get_post_types( array( 'show_in_json' => true ), 'objects' ) as $post_type ) {

>>>>>>> eab8675f
		$class = ! empty( $post_type->json_controller_class ) ? $post_type->json_controller_class : 'WP_JSON_Posts_Controller';

		if ( ! class_exists( $class ) ) {
			continue;
		}
		$controller = new $class( $post_type->name );
		if ( ! is_subclass_of( $controller, 'WP_JSON_Controller' ) ) {
			continue;
		}

		$controller->register_routes();
<<<<<<< HEAD

		if ( post_type_supports( $post_type->name, 'custom-fields' ) ) {
			$meta_controller = new WP_JSON_Meta_Posts_Controller( $post_type->json_base );
			$meta_controller->register_routes();
=======
		if ( post_type_supports( $post_type->name, 'revisions' ) ) {
			$revisions_controller = new WP_JSON_Revisions_Controller( $post_type->name );
			$revisions_controller->register_routes();
>>>>>>> eab8675f
		}
	}

	/*
	 * Post types
	 */
	$controller = new WP_JSON_Post_Types_Controller;
	$controller->register_routes();

	/*
	 * Post statuses
	 */
	$controller = new WP_JSON_Post_Statuses_Controller;
	$controller->register_routes();

	/*
	 * Taxonomies
	 */
	$controller = new WP_JSON_Taxonomies_Controller;
	$controller->register_routes();

	/*
	 * Terms
	 */
	$controller = new WP_JSON_Terms_Controller;
	$controller->register_routes();

	/*
	 * Users
	 */
	$controller = new WP_JSON_Users_Controller;
	$controller->register_routes();

	/**
	 * Comments
	 */
	$controller = new WP_JSON_Comments_Controller;
	$controller->register_routes();

}
add_action( 'wp_json_init', 'create_initial_json_routes', 0 );

/**
 * Register rewrite rules for the API.
 *
 * @global WP $wp Current WordPress environment instance.
 */
function json_api_init() {
	json_api_register_rewrites();

	global $wp;
	$wp->add_query_var( 'json_route' );
}
add_action( 'init', 'json_api_init' );

/**
 * Add rewrite rules.
 */
function json_api_register_rewrites() {
	add_rewrite_rule( '^' . json_get_url_prefix() . '/?$','index.php?json_route=/','top' );
	add_rewrite_rule( '^' . json_get_url_prefix() . '(.*)?','index.php?json_route=$matches[1]','top' );
}

/**
 * Determine if the rewrite rules should be flushed.
 */
function json_api_maybe_flush_rewrites() {
	$version = get_option( 'json_api_plugin_version', null );

	if ( empty( $version ) ||  $version !== JSON_API_VERSION ) {
		flush_rewrite_rules();
		update_option( 'json_api_plugin_version', JSON_API_VERSION );
	}

}
add_action( 'init', 'json_api_maybe_flush_rewrites', 999 );

/**
 * Register the default JSON API filters.
 *
 * @internal This will live in default-filters.php
 *
 * @global WP_JSON_Posts      $wp_json_posts
 * @global WP_JSON_Pages      $wp_json_pages
 * @global WP_JSON_Media      $wp_json_media
 * @global WP_JSON_Taxonomies $wp_json_taxonomies
 *
 * @param WP_JSON_Server $server Server object.
 */
function json_api_default_filters( $server ) {
	// Deprecated reporting.
	add_action( 'deprecated_function_run',           'json_handle_deprecated_function', 10, 3 );
	add_filter( 'deprecated_function_trigger_error', '__return_false'                         );
	add_action( 'deprecated_argument_run',           'json_handle_deprecated_argument', 10, 3 );
	add_filter( 'deprecated_argument_trigger_error', '__return_false'                         );

	// Default serving
	add_filter( 'json_pre_serve_request', 'json_send_cors_headers' );
	add_filter( 'json_post_dispatch',  'json_send_allow_header', 10, 3 );

	add_filter( 'json_pre_dispatch',  'json_handle_options_request', 10, 3 );

}
add_action( 'wp_json_init', 'json_api_default_filters', 10, 1 );

/**
 * Load the JSON API.
 *
 * @todo Extract code that should be unit tested into isolated methods such as
 *       the wp_json_server_class filter and serving requests. This would also
 *       help for code re-use by `wp-json` endpoint. Note that we can't unit
 *       test any method that calls die().
 */
function json_api_loaded() {
	if ( empty( $GLOBALS['wp']->query_vars['json_route'] ) )
		return;

	/**
	 * Whether this is a XML-RPC Request.
	 *
	 * @var bool
	 * @todo Remove me in favour of JSON_REQUEST
	 */
	define( 'XMLRPC_REQUEST', true );

	/**
	 * Whether this is a JSON Request.
	 *
	 * @var bool
	 */
	define( 'JSON_REQUEST', true );

	global $wp_json_server;

	// Allow for a plugin to insert a different class to handle requests.
	$wp_json_server_class = apply_filters( 'wp_json_server_class', 'WP_JSON_Server' );
	$wp_json_server = new $wp_json_server_class;

	/**
	 * Fires when preparing to serve an API request.
	 *
	 * Endpoint objects should be created and register their hooks on this
	 * action rather than another action to ensure they're only loaded when
	 * needed.
	 *
	 * @param WP_JSON_Server $wp_json_server Server object.
	 */
	do_action( 'wp_json_init', $wp_json_server );

	// Fire off the request.
	$wp_json_server->serve_request( $GLOBALS['wp']->query_vars['json_route'] );

	// We're done.
	die();
}
add_action( 'template_redirect', 'json_api_loaded', -100 );

/**
 * Register routes and flush the rewrite rules on activation.
 *
 * @param bool $network_wide ?
 */
function json_api_activation( $network_wide ) {
	if ( function_exists( 'is_multisite' ) && is_multisite() && $network_wide ) {
		$mu_blogs = wp_get_sites();

		foreach ( $mu_blogs as $mu_blog ) {
			switch_to_blog( $mu_blog['blog_id'] );

			json_api_register_rewrites();
			update_option( 'json_api_plugin_version', null );
		}

		restore_current_blog();
	} else {
		json_api_register_rewrites();
		update_option( 'json_api_plugin_version', null );
	}
}
register_activation_hook( __FILE__, 'json_api_activation' );

/**
 * Flush the rewrite rules on deactivation.
 *
 * @param bool $network_wide ?
 */
function json_api_deactivation( $network_wide ) {
	if ( function_exists( 'is_multisite' ) && is_multisite() && $network_wide ) {

		$mu_blogs = wp_get_sites();

		foreach ( $mu_blogs as $mu_blog ) {
			switch_to_blog( $mu_blog['blog_id'] );
			delete_option( 'json_api_plugin_version' );
		}

		restore_current_blog();
	} else {
		delete_option( 'json_api_plugin_version' );
	}
}
register_deactivation_hook( __FILE__, 'json_api_deactivation' );

/**
 * Get the URL prefix for any API resource.
 *
 * @return string Prefix.
 */
function json_get_url_prefix() {
	/**
	 * Filter the JSON URL prefix.
	 *
	 * @since 1.0
	 *
	 * @param string $prefix URL prefix. Default 'wp-json'.
	 */
	return apply_filters( 'json_url_prefix', 'wp-json' );
}

/**
 * Get URL to a JSON endpoint on a site.
 *
 * @todo Check if this is even necessary
 *
 * @param int    $blog_id Blog ID. Optional. The ID of the multisite blog to get URL for. Default null of null returns URL for current blog.
 * @param string $path    Optional. JSON route. Default empty.
 * @param string $scheme  Optional. Sanitization scheme. Default 'json'.
 * @return string Full URL to the endpoint.
 */
function get_json_url( $blog_id = null, $path = '', $scheme = 'json' ) {
	if ( get_option( 'permalink_structure' ) ) {
		$url = get_home_url( $blog_id, json_get_url_prefix(), $scheme );

		if ( ! empty( $path ) && is_string( $path ) && strpos( $path, '..' ) === false )
			$url .= '/' . ltrim( $path, '/' );
	} else {
		$url = trailingslashit( get_home_url( $blog_id, '', $scheme ) );

		if ( empty( $path ) ) {
			$path = '/';
		} else {
			$path = '/' . ltrim( $path, '/' );
		}

		$url = add_query_arg( 'json_route', $path, $url );
	}

	/**
	 * Filter the JSON URL.
	 *
	 * @since 1.0
	 *
	 * @param string $url     JSON URL.
	 * @param string $path    JSON route.
	 * @param int    $blod_ig Blog ID.
	 * @param string $scheme  Sanitization scheme.
	 */
	return apply_filters( 'json_url', $url, $path, $blog_id, $scheme );
}

/**
 * Get URL to a JSON endpoint.
 *
 * @param string $path   Optional. JSON route. Default empty.
 * @param string $scheme Optional. Sanitization scheme. Default 'json'.
 * @return string Full URL to the endpoint.
 */
function json_url( $path = '', $scheme = 'json' ) {
	return get_json_url( null, $path, $scheme );
}

/**
 * Ensure request arguments are a request object.
 *
 * This ensures that the request is consistent.
 *
 * @param array|WP_JSON_Request $request Request to check.
 * @return WP_JSON_Request
 */
function json_ensure_request( $request ) {
	if ( $request instanceof WP_JSON_Request ) {
		return $request;
	}

	return new WP_JSON_Request( 'GET', '', $request );
}

/**
 * Ensure a JSON response is a response object.
 *
 * This ensures that the response is consistent, and implements
 * {@see WP_HTTP_ResponseInterface}, allowing usage of
 * `set_status`/`header`/etc without needing to double-check the object. Will
 * also allow {@see WP_Error} to indicate error responses, so users should
 * immediately check for this value.
 *
 * @param WP_Error|WP_HTTP_ResponseInterface|mixed $response Response to check.
 * @return mixed WP_Error if present, WP_HTTP_ResponseInterface if instance,
 *               otherwise WP_JSON_Response.
 */
function json_ensure_response( $response ) {
	if ( is_wp_error( $response ) ) {
		return $response;
	}

	if ( $response instanceof WP_HTTP_ResponseInterface ) {
		return $response;
	}

	return new WP_JSON_Response( $response );
}

/**
 * Handle {@see _deprecated_function()} errors.
 *
 * @param string $function    Function name.
 * @param string $replacement Replacement function name.
 * @param string $version     Version.
 */
function json_handle_deprecated_function( $function, $replacement, $version ) {
	if ( ! empty( $replacement ) ) {
		$string = sprintf( __( '%1$s (since %2$s; use %3$s instead)' ), $function, $version, $replacement );
	}
	else {
		$string = sprintf( __( '%1$s (since %2$s; no alternative available)' ), $function, $version );
	}

	header( sprintf( 'X-WP-DeprecatedFunction: %s', $string ) );
}

/**
 * Handle {@see _deprecated_function} errors.
 *
 * @param string $function    Function name.
 * @param string $replacement Replacement function name.
 * @param string $version     Version.
 */
function json_handle_deprecated_argument( $function, $message, $version ) {
	if ( ! empty( $message ) ) {
		$string = sprintf( __( '%1$s (since %2$s; %3$s)' ), $function, $version, $message );
	}
	else {
		$string = sprintf( __( '%1$s (since %2$s; no alternative available)' ), $function, $version );
	}

	header( sprintf( 'X-WP-DeprecatedParam: %s', $string ) );
}

/**
 * Send Cross-Origin Resource Sharing headers with API requests
 *
 * @param mixed $value Response data
 * @return mixed Response data
 */
function json_send_cors_headers( $value ) {
	$origin = get_http_origin();

	if ( $origin ) {
		header( 'Access-Control-Allow-Origin: ' . esc_url_raw( $origin ) );
		header( 'Access-Control-Allow-Methods: POST, GET, OPTIONS, PUT, DELETE' );
		header( 'Access-Control-Allow-Credentials: true' );
	}

	return $value;
}

/**
 * Handle OPTIONS requests for the server
 *
 * This is handled outside of the server code, as it doesn't obey normal route
 * mapping.
 *
 * @param mixed $response Current response, either response or `null` to indicate pass-through
 * @param WP_JSON_Server $handler ResponseHandler instance (usually WP_JSON_Server)
 * @return WP_JSON_Response Modified response, either response or `null` to indicate pass-through
 */
function json_handle_options_request( $response, $handler, $request ) {
	if ( ! empty( $response ) || $request->get_method() !== 'OPTIONS' ) {
		return $response;
	}

	$response = new WP_JSON_Response();

	$accept = array();

	foreach ( $handler->get_routes() as $route => $endpoints ) {
		$match = preg_match( '@^' . $route . '$@i', $request->get_route(), $args );

		if ( ! $match ) {
			continue;
		}

		foreach ( $endpoints as $endpoint ) {
			$accept = array_merge( $accept, $endpoint['methods'] );
		}
		break;
	}
	$accept = array_keys( $accept );

	$response->header( 'Accept', implode( ', ', $accept ) );

	return $response;
}

/**
 * Send the "Allow" header to state all methods that can be sen
 * to the current route
 *
 * @param  WP_JSON_Response  $response Current response being served.
 * @param  WP_JSON_Server    $server ResponseHandler instance (usually WP_JSON_Server)
 * @param  WP_JSON_Request   $request The request that was used to make current response.
 */
function json_send_allow_header( $response, $server, $request ) {

	$matched_route = $response->get_matched_route();

	if ( ! $matched_route ) {
		return $response;
	}

	$routes = $server->get_routes();

	$allowed_methods = array();

	// get the allowed methods across the routes
	foreach ( $routes[ $matched_route ] as $_handler ) {
		foreach ( $_handler['methods'] as $handler_method => $value ) {

			if ( ! empty( $_handler['permission_callback'] ) ) {

				$permission = call_user_func( $_handler['permission_callback'], $request );

				$allowed_methods[ $handler_method ] = true === $permission;
			} else {
				$allowed_methods[ $handler_method ] = true;
			}
		}
	}

	// strip out all the methods that are not allowed (false values)
	$allowed_methods = array_filter( $allowed_methods );

	if ( $allowed_methods ) {
		$response->header( 'Allow', implode( ', ', array_map( 'strtoupper', array_keys( $allowed_methods ) ) ) );
	}

	return $response;
}

if ( ! function_exists( 'json_last_error_msg' ) ) :
	/**
	 * Returns the error string of the last json_encode() or json_decode() call
	 *
	 * @internal This is a compatibility function for PHP <5.5
	 *
	 * @return boolean|string Returns the error message on success, "No Error" if no error has occurred, or FALSE on failure.
	 */
	function json_last_error_msg() {
		// see https://core.trac.wordpress.org/ticket/27799
		if ( ! function_exists( 'json_last_error' ) ) {
			return false;
		}

		$last_error_code = json_last_error();

		// just in case JSON_ERROR_NONE is not defined
		$error_code_none = defined( 'JSON_ERROR_NONE' ) ? JSON_ERROR_NONE : 0;

		switch ( true ) {
			case $last_error_code === $error_code_none:
				return 'No error';

			case defined( 'JSON_ERROR_DEPTH' ) && JSON_ERROR_DEPTH === $last_error_code:
				return 'Maximum stack depth exceeded';

			case defined( 'JSON_ERROR_STATE_MISMATCH' ) && JSON_ERROR_STATE_MISMATCH === $last_error_code:
				return 'State mismatch (invalid or malformed JSON)';

			case defined( 'JSON_ERROR_CTRL_CHAR' ) && JSON_ERROR_CTRL_CHAR === $last_error_code:
				return 'Control character error, possibly incorrectly encoded';

			case defined( 'JSON_ERROR_SYNTAX' ) && JSON_ERROR_SYNTAX === $last_error_code:
				return 'Syntax error';

			case defined( 'JSON_ERROR_UTF8' ) && JSON_ERROR_UTF8 === $last_error_code:
				return 'Malformed UTF-8 characters, possibly incorrectly encoded';

			case defined( 'JSON_ERROR_RECURSION' ) && JSON_ERROR_RECURSION === $last_error_code:
				return 'Recursion detected';

			case defined( 'JSON_ERROR_INF_OR_NAN' ) && JSON_ERROR_INF_OR_NAN === $last_error_code:
				return 'Inf and NaN cannot be JSON encoded';

			case defined( 'JSON_ERROR_UNSUPPORTED_TYPE' ) && JSON_ERROR_UNSUPPORTED_TYPE === $last_error_code:
				return 'Type is not supported';

			default:
				return 'An unknown error occurred';
		}
	}
endif;<|MERGE_RESOLUTION|>--- conflicted
+++ resolved
@@ -103,12 +103,7 @@
  */
 function create_initial_json_routes() {
 
-<<<<<<< HEAD
-	foreach( get_post_types( array( 'show_in_json' => true ), 'objects' ) as $post_type ) {
-=======
 	foreach ( get_post_types( array( 'show_in_json' => true ), 'objects' ) as $post_type ) {
-
->>>>>>> eab8675f
 		$class = ! empty( $post_type->json_controller_class ) ? $post_type->json_controller_class : 'WP_JSON_Posts_Controller';
 
 		if ( ! class_exists( $class ) ) {
@@ -120,16 +115,14 @@
 		}
 
 		$controller->register_routes();
-<<<<<<< HEAD
 
 		if ( post_type_supports( $post_type->name, 'custom-fields' ) ) {
 			$meta_controller = new WP_JSON_Meta_Posts_Controller( $post_type->json_base );
 			$meta_controller->register_routes();
-=======
+		}
 		if ( post_type_supports( $post_type->name, 'revisions' ) ) {
 			$revisions_controller = new WP_JSON_Revisions_Controller( $post_type->name );
 			$revisions_controller->register_routes();
->>>>>>> eab8675f
 		}
 	}
 
