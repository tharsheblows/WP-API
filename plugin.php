<?php
/**
 * Plugin Name: JSON REST API
 * Description: JSON-based REST API for WordPress, developed as part of GSoC 2013.
 * Author: Ryan McCue
 * Author URI: http://ryanmccue.info/
 * Version: 1.1
 * Plugin URI: https://github.com/rmccue/WP-API
 */

/**
 * Version number for our API
 *
 * @var string
 */
define( 'JSON_API_VERSION', '1.1' );

/**
 * Include our files for the API
 */
include_once( dirname( __FILE__ ) . '/lib/class-jsonserializable.php' );

include_once( dirname( __FILE__ ) . '/lib/class-wp-json-datetime.php' );

include_once( dirname( __FILE__ ) . '/lib/class-wp-json-responsehandler.php' );
include_once( dirname( __FILE__ ) . '/lib/class-wp-json-server.php' );
include_once( dirname( __FILE__ ) . '/lib/class-wp-json-responseinterface.php' );
include_once( dirname( __FILE__ ) . '/lib/class-wp-json-response.php' );

include_once( dirname( __FILE__ ) . '/lib/class-wp-json-posts.php' );
include_once( dirname( __FILE__ ) . '/lib/class-wp-json-users.php' );
include_once( dirname( __FILE__ ) . '/lib/class-wp-json-customposttype.php' );
include_once( dirname( __FILE__ ) . '/lib/class-wp-json-pages.php' );
include_once( dirname( __FILE__ ) . '/lib/class-wp-json-media.php' );
include_once( dirname( __FILE__ ) . '/lib/class-wp-json-taxonomies.php' );

/**
 * Register our rewrite rules for the API
 */
function json_api_init() {
	json_api_register_rewrites();

	global $wp;
	$wp->add_query_var( 'json_route' );
}
add_action( 'init', 'json_api_init' );

function json_api_register_rewrites() {
	add_rewrite_rule( '^' . json_get_url_prefix() . '/?$','index.php?json_route=/','top' );
	add_rewrite_rule( '^' . json_get_url_prefix() . '(.*)?','index.php?json_route=$matches[1]','top' );
}

/**
 * Determine if the rewrite rules should be flushed.
 */
function json_api_maybe_flush_rewrites() {
	$version = get_option( 'json_api_plugin_version', null );

	if ( empty( $version ) ||  $version !== JSON_API_VERSION ) {
		flush_rewrite_rules();
		update_option( 'json_api_plugin_version', JSON_API_VERSION );
	}

}
add_action( 'init', 'json_api_maybe_flush_rewrites', 999 );

/**
 * Register the default JSON API filters
 *
 * @internal This will live in default-filters.php
 */
function json_api_default_filters( $server ) {
	global $wp_json_posts, $wp_json_pages, $wp_json_media, $wp_json_taxonomies;

	// Posts
	$wp_json_posts = new WP_JSON_Posts( $server );
	add_filter( 'json_endpoints', array( $wp_json_posts, 'register_routes' ), 0 );
	add_filter( 'json_prepare_taxonomy', array( $wp_json_posts, 'add_post_type_data' ), 10, 3 );

	// Users
	$wp_json_users = new WP_JSON_Users( $server );
	add_filter( 'json_endpoints',       array( $wp_json_users, 'register_routes'         ), 0     );
	add_filter( 'json_prepare_post',    array( $wp_json_users, 'add_post_author_data'    ), 10, 3 );
	add_filter( 'json_prepare_comment', array( $wp_json_users, 'add_comment_author_data' ), 10, 3 );

	// Pages
	$wp_json_pages = new WP_JSON_Pages( $server );
	$wp_json_pages->register_filters();

	// Media
	$wp_json_media = new WP_JSON_Media( $server );
	add_filter( 'json_endpoints',       array( $wp_json_media, 'register_routes'    ), 1     );
	add_filter( 'json_prepare_post',    array( $wp_json_media, 'add_thumbnail_data' ), 10, 3 );
	add_filter( 'json_pre_insert_post', array( $wp_json_media, 'preinsert_check'    ), 10, 3 );
	add_filter( 'json_insert_post',     array( $wp_json_media, 'attach_thumbnail'   ), 10, 3 );
	add_filter( 'json_post_type_data',  array( $wp_json_media, 'type_archive_link'  ), 10, 2 );

	// Posts
	$wp_json_taxonomies = new WP_JSON_Taxonomies( $server );
	add_filter( 'json_endpoints',      array( $wp_json_taxonomies, 'register_routes'       ), 2 );
	add_filter( 'json_post_type_data', array( $wp_json_taxonomies, 'add_taxonomy_data' ), 10, 3 );
	add_filter( 'json_prepare_post',   array( $wp_json_taxonomies, 'add_term_data'     ), 10, 3 );

<<<<<<< HEAD
	// Default serving
	add_filter( 'json_serve_request', 'json_send_cors_headers' );
	add_filter( 'json_pre_dispatch', 'json_handle_options_request', 10, 2 );
=======
	// Deprecated reporting
	add_action( 'deprecated_function_run', 'json_handle_deprecated_function', 10, 3 );
	add_filter( 'deprecated_function_trigger_error', '__return_false' );
	add_action( 'deprecated_argument_run', 'json_handle_deprecated_argument', 10, 3 );
	add_filter( 'deprecated_argument_trigger_error', '__return_false' );
>>>>>>> db7503b7
}
add_action( 'wp_json_server_before_serve', 'json_api_default_filters', 10, 1 );

/**
 * Load the JSON API
 *
 * @todo Extract code that should be unit tested into isolated methods such as
 *       the wp_json_server_class filter and serving requests. This would also
 *       help for code re-use by `wp-json` endpoint. Note that we can't unit
 *       test any method that calls die().
 */
function json_api_loaded() {
	if ( empty( $GLOBALS['wp']->query_vars['json_route'] ) )
		return;

	/**
	 * Whether this is a XMLRPC Request
	 *
	 * @var bool
	 * @todo Remove me in favour of JSON_REQUEST
	 */
	define( 'XMLRPC_REQUEST', true );

	/**
	 * Whether this is a JSON Request
	 *
	 * @var bool
	 */
	define( 'JSON_REQUEST', true );

	global $wp_json_server;

	// Allow for a plugin to insert a different class to handle requests.
	$wp_json_server_class = apply_filters( 'wp_json_server_class', 'WP_JSON_Server' );
	$wp_json_server = new $wp_json_server_class;

	/**
	 * Prepare to serve an API request.
	 *
	 * Endpoint objects should be created and register their hooks on this
	 * action rather than another action to ensure they're only loaded when
	 * needed.
	 *
	 * @param WP_JSON_ResponseHandler $wp_json_server Response handler object
	 */
	do_action( 'wp_json_server_before_serve', $wp_json_server );

	// Fire off the request
	$wp_json_server->serve_request( $GLOBALS['wp']->query_vars['json_route'] );

	// Finish off our request
	die();
}
add_action( 'template_redirect', 'json_api_loaded', -100 );

/**
 * Register routes and flush the rewrite rules on activation.
 */
function json_api_activation( $network_wide ) {
	if ( function_exists( 'is_multisite' ) && is_multisite() && $network_wide ) {
		$mu_blogs = wp_get_sites();

		foreach ( $mu_blogs as $mu_blog ) {
			switch_to_blog( $mu_blog['blog_id'] );

			json_api_register_rewrites();
			update_option( 'json_api_plugin_version', null );
		}

		restore_current_blog();
	} else {
		json_api_register_rewrites();
		update_option( 'json_api_plugin_version', null );
	}
}
register_activation_hook( __FILE__, 'json_api_activation' );

/**
 * Flush the rewrite rules on deactivation
 */
function json_api_deactivation( $network_wide ) {
	if ( function_exists( 'is_multisite' ) && is_multisite() && $network_wide ) {

		$mu_blogs = wp_get_sites();

		foreach ( $mu_blogs as $mu_blog ) {
			switch_to_blog( $mu_blog['blog_id'] );
			delete_option( 'json_api_plugin_version' );
		}

		restore_current_blog();
	} else {
		delete_option( 'json_api_plugin_version' );
	}
}
register_deactivation_hook( __FILE__, 'json_api_deactivation' );

/**
 * Register our API Javascript helpers
 */
function json_register_scripts() {
	wp_register_script( 'wp-api', 'http://wp-api.github.io/client-js/build/js/wp-api.js', array( 'jquery', 'backbone', 'underscore' ), '1.1', true );

	$settings = array( 'root' => esc_url_raw( get_json_url() ), 'nonce' => wp_create_nonce( 'wp_json' ) );
	wp_localize_script( 'wp-api', 'WP_API_Settings', $settings );
}
add_action( 'wp_enqueue_scripts', 'json_register_scripts', -100 );

/**
 * Add the API URL to the WP RSD endpoint
 */
function json_output_rsd() {
	?>
	<api name="WP-API" blogID="1" preferred="false" apiLink="<?php echo get_json_url() ?>" />
	<?php
}
add_action( 'xmlrpc_rsd_apis', 'json_output_rsd' );

/**
 * Output API link tag into page header
 */
function json_output_link_wp_head() {
	$api_root = get_json_url();

	if ( empty( $api_root ) ) {
		return;
	}

	echo "<link rel='https://github.com/WP-API/WP-API' href='" . esc_url( $api_root ) . "' />\n";
}
add_action( 'wp_head', 'json_output_link_wp_head', 10, 0 );

/**
 * Send a Link header for the API
 */
function json_output_link_header() {
	if ( headers_sent() ) {
		return;
	}

	$api_root = get_json_url();

	if ( empty($api_root) ) {
		return;
	}

	header( 'Link: <' . $api_root . '>; rel="https://github.com/WP-API/WP-API"', false );
}
add_action( 'template_redirect', 'json_output_link_header', 11, 0 );

/**
 * Add `show_in_json` {@see register_post_type} argument
 *
 * Adds the `show_in_json` post type argument to {@see register_post_type}. This
 * value controls whether the post type is available via API endpoints, and
 * defaults to the value of `publicly_queryable`
 *
 * @param string $post_type Post type being registered
 * @param stdClass $args Post type arguments
 */
function json_register_post_type( $post_type, $args ) {
	global $wp_post_types;

	$type = &$wp_post_types[ $post_type ];

	// Exception for pages
	if ( $post_type === 'page' ) {
		$type->show_in_json = true;
	}

	// Exception for revisions
	if ( $post_type === 'revision' ) {
		$type->show_in_json = true;
	}

	if ( ! isset( $type->show_in_json ) ) {
		$type->show_in_json = $type->publicly_queryable;
	}
}
add_action( 'registered_post_type', 'json_register_post_type', 10, 2 );

/**
 * Check for errors when using cookie-based authentication
 *
 * WordPress' built-in cookie authentication is always active for logged in
 * users. However, the API has to check nonces for each request to ensure users
 * are not vulnerable to CSRF.
 *
 * @param WP_Error|mixed $result Error from another authentication handler, null if we should handle it, or another value if not
 * @return WP_Error|mixed|boolean
 */
function json_cookie_check_errors( $result ) {
	if ( ! empty( $result ) ) {
		return $result;
	}

	global $wp_json_auth_cookie;

	// Are we using cookie authentication?
	// (If we get an auth error, but we're still logged in, another
	// authentication must have been used.)
	if ( $wp_json_auth_cookie !== true && is_user_logged_in() ) {
		return $result;
	}

	// Do we have a nonce?
	$nonce = null;
	if ( isset( $_REQUEST['_wp_json_nonce'] ) ) {
		$nonce = $_REQUEST['_wp_json_nonce'];
	} elseif ( isset( $_SERVER['HTTP_X_WP_NONCE'] ) ) {
		$nonce = $_SERVER['HTTP_X_WP_NONCE'];
	}

	if ( $nonce === null ) {
		// No nonce at all, so act as if it's an unauthenticated request
		wp_set_current_user( 0 );
		return true;
	}

	// Check the nonce
	$result = wp_verify_nonce( $nonce, 'wp_json' );
	if ( ! $result ) {
		return new WP_Error( 'json_cookie_invalid_nonce', __( 'Cookie nonce is invalid' ), array( 'status' => 403 ) );
	}

	return true;
}
add_filter( 'json_authentication_errors', 'json_cookie_check_errors', 100 );

/**
 * Collect cookie authentication status
 *
 * Collects errors from {@see wp_validate_auth_cookie} for use by
 * {@see json_cookie_check_errors}.
 *
 * @param mixed
 */
function json_cookie_collect_status() {
	global $wp_json_auth_cookie;

	$status_type = current_action();

	if ( $status_type !== 'auth_cookie_valid' ) {
		$wp_json_auth_cookie = substr( $status_type, 12 );
		return;
	}

	$wp_json_auth_cookie = true;
}
add_action( 'auth_cookie_malformed',    'json_cookie_collect_status' );
add_action( 'auth_cookie_expired',      'json_cookie_collect_status' );
add_action( 'auth_cookie_bad_username', 'json_cookie_collect_status' );
add_action( 'auth_cookie_bad_hash',     'json_cookie_collect_status' );
add_action( 'auth_cookie_valid',        'json_cookie_collect_status' );

/**
 * Get the URL prefix for any API resource.
 *
 * @return string Prefix.
 */
function json_get_url_prefix() {
	return apply_filters( 'json_url_prefix', 'wp-json' );
}

/**
 * Get URL to a JSON endpoint on a site
 *
 * @todo Check if this is even necessary
 * @param int $blog_id Blog ID
 * @param string $path JSON route
 * @param string $scheme Sanitization scheme (usually 'json')
 * @return string Full URL to the endpoint
 */
function get_json_url( $blog_id = null, $path = '', $scheme = 'json' ) {
	if ( get_option( 'permalink_structure' ) ) {
		$url = get_home_url( $blog_id, json_get_url_prefix(), $scheme );

		if ( ! empty( $path ) && is_string( $path ) && strpos( $path, '..' ) === false )
			$url .= '/' . ltrim( $path, '/' );
	} else {
		$url = trailingslashit( get_home_url( $blog_id, '', $scheme ) );

		if ( empty( $path ) ) {
			$path = '/';
		} else {
			$path = '/' . ltrim( $path, '/' );
		}

		$url = add_query_arg( 'json_route', $path, $url );
	}

	return apply_filters( 'json_url', $url, $path, $blog_id, $scheme );
}

/**
 * Get URL to a JSON endpoint
 *
 * @param string $path JSON route
 * @param string $scheme Sanitization scheme (usually 'json')
 * @return string Full URL to the endpoint
 */
function json_url( $path = '', $scheme = 'json' ) {
	return get_json_url( null, $path, $scheme );
}

/**
 * Ensure a JSON response is a response object
 *
 * This ensures that the response is consistent, and implements
 * {@see WP_JSON_ResponseInterface}, allowing usage of
 * `set_status`/`header`/etc without needing to double-check the object. Will
 * also allow {@see WP_Error} to indicate error responses, so users should
 * immediately check for this value.
 *
 * @param WP_Error|WP_JSON_ResponseInterface|mixed $response Response to check
 * @return WP_Error|WP_JSON_ResponseInterface
 */
function json_ensure_response( $response ) {
	if ( is_wp_error( $response ) ) {
		return $response;
	}

	if ( $response instanceof WP_JSON_ResponseInterface ) {
		return $response;
	}

	return new WP_JSON_Response( $response );
}

/**
<<<<<<< HEAD
 * Send Cross-Origin Resource Sharing headers with API requests
 *
 * @param mixed $value Response data
 * @return mixed Response data
 */
function json_send_cors_headers( $value ) {
	$origin = get_http_origin();

	if ( $origin ) {
		header( 'Access-Control-Allow-Origin: ' . esc_url_raw( $origin ) );
		header( 'Access-Control-Allow-Methods: POST, GET, OPTIONS, PUT, DELETE' );
		header( 'Access-Control-Allow-Credentials: true' );
	}

	return $value;
}

/**
 * Handle OPTIONS requests for the server
 *
 * This is handled outside of the server code, as it doesn't obey normal route
 * mapping.
 *
 * @param mixed $response Current response, either response or `null` to indicate pass-through
 * @param WP_JSON_Server $handler ResponseHandler instance (usually WP_JSON_Server)
 * @return WP_JSON_ResponseHandler Modified response, either response or `null` to indicate pass-through
 */
function json_handle_options_request( $response, $handler ) {
	if ( ! empty( $response ) || $handler->method !== 'OPTIONS' ) {
		return $response;
	}

	$response = new WP_JSON_Response();

	$accept = array();

	$handler_class = get_class( $handler );
	$class_vars = get_class_vars( $handler_class );
	$map = $class_vars['method_map'];

	foreach ( $handler->get_routes() as $route => $endpoints ) {
		$match = preg_match( '@^' . $route . '$@i', $handler->path, $args );

		if ( ! $match ) {
			continue;
		}

		foreach ( $endpoints as $endpoint ) {
			foreach ( $map as $type => $bitmask ) {
				if ( $endpoint[1] & $bitmask ) {
					$accept[] = $type;
				}
			}
		}
		break;
	}
	$accept = array_unique( $accept );

	$response->header( 'Accept', implode( ', ', $accept ) );

	return $response;
=======
 * Parse an RFC3339 timestamp into a DateTime
 *
 * @param string $date RFC3339 timestamp
 * @param boolean $force_utc Force UTC timezone instead of using the timestamp's TZ?
 * @return DateTime
 */
function json_parse_date( $date, $force_utc = false ) {
	// Default timezone to the server's current one
	$timezone = json_get_timezone();

	if ( $force_utc ) {
		$date = preg_replace( '/[+-]\d+:?\d+$/', '+00:00', $date );
		$timezone = new DateTimeZone( 'UTC' );
	}

	// Strip millisecond precision (a full stop followed by one or more digits)
	if ( strpos( $date, '.' ) !== false ) {
		$date = preg_replace( '/\.\d+/', '', $date );
	}
	$datetime = WP_JSON_DateTime::createFromFormat( DateTime::RFC3339, $date, $timezone );

	return $datetime;
}

/**
 * Get a local date with its GMT equivalent, in MySQL datetime format
 *
 * @param string $date RFC3339 timestamp
 * @param boolean $force_utc Should we force UTC timestamp?
 * @return array|null Local and UTC datetime strings, in MySQL datetime format (Y-m-d H:i:s), null on failure
 */
function json_get_date_with_gmt( $date, $force_utc = false ) {
	$datetime = json_parse_date( $date, $force_utc );

	if ( empty( $datetime ) ) {
		return null;
	}

	$datetime->setTimezone( json_get_timezone() );
	$local = $datetime->format( 'Y-m-d H:i:s' );

	$datetime->setTimezone( new DateTimeZone( 'UTC' ) );
	$utc = $datetime->format('Y-m-d H:i:s');

	return array( $local, $utc );
}

/**
 * Retrieve the avatar url for a user who provided a user ID or email address.
 *
 * {@see get_avatar()} doesn't return just the URL, so we have to
 * extract it here.
 *
 * @param string $email Email address
 * @return string url for the user's avatar
*/
function json_get_avatar_url( $email ) {
	$avatar_html = get_avatar( $email );
	// strip the avatar url from the get_avatar img tag.
	preg_match('/src=["|\'](.+)[\&|"|\']/U', $avatar_html, $matches);

	if ( isset( $matches[1] ) && ! empty( $matches[1] ) ) {
		return esc_url_raw( $matches[1] );
	}

	return '';
}

/**
 * Get the timezone object for the site
 *
 * @return DateTimeZone
 */
function json_get_timezone() {
	static $zone = null;

	if ( $zone !== null ) {
		return $zone;
	}

	$tzstring = get_option( 'timezone_string' );

	if ( ! $tzstring ) {
		// Create a UTC+- zone if no timezone string exists
		$current_offset = get_option( 'gmt_offset' );
		if ( 0 == $current_offset ) {
			$tzstring = 'UTC';
		} elseif ( $current_offset < 0 ) {
			$tzstring = 'Etc/GMT' . $current_offset;
		} else {
			$tzstring = 'Etc/GMT+' . $current_offset;
		}
	}
	$zone = new DateTimeZone( $tzstring );

	return $zone;
}

/**
 * Handle `_deprecated_function` errors
 *
 * @param string $function
 * @param string $replacement
 * @param string $version
 */
function json_handle_deprecated_function( $function, $replacement, $version ) {
	if ( ! empty( $replacement ) ) {
		$string = sprintf( __('%1$s (since %2$s; use %3$s instead)'), $function, $version, $replacement );
	}
	else {
		$string = sprintf( __('%1$s (since %2$s; no alternative available)'), $function, $version );
	}

	header( sprintf( 'X-WP-DeprecatedFunction: %s', $string ) );
}

/**
 * Handle `_deprecated_function` errors
 *
 * @param string $function
 * @param string $replacement
 * @param string $version
 */
function json_handle_deprecated_argument( $function, $message, $version ) {
	if ( ! empty( $message ) ) {
		$string = sprintf( __('%1$s (since %2$s; %3$s)'), $function, $version, $message );
	}
	else {
		$string = sprintf( __('%1$s (since %2$s; no alternative available)'), $function, $version );
	}

	header( sprintf( 'X-WP-DeprecatedParam: %s', $string ) );
>>>>>>> db7503b7
}<|MERGE_RESOLUTION|>--- conflicted
+++ resolved
@@ -101,17 +101,14 @@
 	add_filter( 'json_post_type_data', array( $wp_json_taxonomies, 'add_taxonomy_data' ), 10, 3 );
 	add_filter( 'json_prepare_post',   array( $wp_json_taxonomies, 'add_term_data'     ), 10, 3 );
 
-<<<<<<< HEAD
-	// Default serving
-	add_filter( 'json_serve_request', 'json_send_cors_headers' );
-	add_filter( 'json_pre_dispatch', 'json_handle_options_request', 10, 2 );
-=======
 	// Deprecated reporting
 	add_action( 'deprecated_function_run', 'json_handle_deprecated_function', 10, 3 );
 	add_filter( 'deprecated_function_trigger_error', '__return_false' );
 	add_action( 'deprecated_argument_run', 'json_handle_deprecated_argument', 10, 3 );
 	add_filter( 'deprecated_argument_trigger_error', '__return_false' );
->>>>>>> db7503b7
+	// Default serving
+	add_filter( 'json_serve_request', 'json_send_cors_headers' );
+	add_filter( 'json_pre_dispatch', 'json_handle_options_request', 10, 2 );
 }
 add_action( 'wp_json_server_before_serve', 'json_api_default_filters', 10, 1 );
 
@@ -442,69 +439,6 @@
 }
 
 /**
-<<<<<<< HEAD
- * Send Cross-Origin Resource Sharing headers with API requests
- *
- * @param mixed $value Response data
- * @return mixed Response data
- */
-function json_send_cors_headers( $value ) {
-	$origin = get_http_origin();
-
-	if ( $origin ) {
-		header( 'Access-Control-Allow-Origin: ' . esc_url_raw( $origin ) );
-		header( 'Access-Control-Allow-Methods: POST, GET, OPTIONS, PUT, DELETE' );
-		header( 'Access-Control-Allow-Credentials: true' );
-	}
-
-	return $value;
-}
-
-/**
- * Handle OPTIONS requests for the server
- *
- * This is handled outside of the server code, as it doesn't obey normal route
- * mapping.
- *
- * @param mixed $response Current response, either response or `null` to indicate pass-through
- * @param WP_JSON_Server $handler ResponseHandler instance (usually WP_JSON_Server)
- * @return WP_JSON_ResponseHandler Modified response, either response or `null` to indicate pass-through
- */
-function json_handle_options_request( $response, $handler ) {
-	if ( ! empty( $response ) || $handler->method !== 'OPTIONS' ) {
-		return $response;
-	}
-
-	$response = new WP_JSON_Response();
-
-	$accept = array();
-
-	$handler_class = get_class( $handler );
-	$class_vars = get_class_vars( $handler_class );
-	$map = $class_vars['method_map'];
-
-	foreach ( $handler->get_routes() as $route => $endpoints ) {
-		$match = preg_match( '@^' . $route . '$@i', $handler->path, $args );
-
-		if ( ! $match ) {
-			continue;
-		}
-
-		foreach ( $endpoints as $endpoint ) {
-			foreach ( $map as $type => $bitmask ) {
-				if ( $endpoint[1] & $bitmask ) {
-					$accept[] = $type;
-				}
-			}
-		}
-		break;
-	}
-	$accept = array_unique( $accept );
-
-	$response->header( 'Accept', implode( ', ', $accept ) );
-
-	return $response;
-=======
  * Parse an RFC3339 timestamp into a DateTime
  *
  * @param string $date RFC3339 timestamp
@@ -637,5 +571,68 @@
 	}
 
 	header( sprintf( 'X-WP-DeprecatedParam: %s', $string ) );
->>>>>>> db7503b7
+}
+
+/**
+ * Send Cross-Origin Resource Sharing headers with API requests
+ *
+ * @param mixed $value Response data
+ * @return mixed Response data
+ */
+function json_send_cors_headers( $value ) {
+	$origin = get_http_origin();
+
+	if ( $origin ) {
+		header( 'Access-Control-Allow-Origin: ' . esc_url_raw( $origin ) );
+		header( 'Access-Control-Allow-Methods: POST, GET, OPTIONS, PUT, DELETE' );
+		header( 'Access-Control-Allow-Credentials: true' );
+	}
+
+	return $value;
+}
+
+/**
+ * Handle OPTIONS requests for the server
+ *
+ * This is handled outside of the server code, as it doesn't obey normal route
+ * mapping.
+ *
+ * @param mixed $response Current response, either response or `null` to indicate pass-through
+ * @param WP_JSON_Server $handler ResponseHandler instance (usually WP_JSON_Server)
+ * @return WP_JSON_ResponseHandler Modified response, either response or `null` to indicate pass-through
+ */
+function json_handle_options_request( $response, $handler ) {
+	if ( ! empty( $response ) || $handler->method !== 'OPTIONS' ) {
+		return $response;
+	}
+
+	$response = new WP_JSON_Response();
+
+	$accept = array();
+
+	$handler_class = get_class( $handler );
+	$class_vars = get_class_vars( $handler_class );
+	$map = $class_vars['method_map'];
+
+	foreach ( $handler->get_routes() as $route => $endpoints ) {
+		$match = preg_match( '@^' . $route . '$@i', $handler->path, $args );
+
+		if ( ! $match ) {
+			continue;
+		}
+
+		foreach ( $endpoints as $endpoint ) {
+			foreach ( $map as $type => $bitmask ) {
+				if ( $endpoint[1] & $bitmask ) {
+					$accept[] = $type;
+				}
+			}
+		}
+		break;
+	}
+	$accept = array_unique( $accept );
+
+	$response->header( 'Accept', implode( ', ', $accept ) );
+
+	return $response;
 }