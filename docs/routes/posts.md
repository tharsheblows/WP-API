--- conflicted
+++ resolved
@@ -1,87 +1,6 @@
 Posts
 =====
 
-Create a Post
--------------
-
-	POST /posts
-
-### Input
-The supplied data should be a Post object. This data can be submitted via a
-regular HTTP multipart body, with Post values set as values to the `data`
-parameter, or through a direct JSON body.
-
-That is, the following are equivalent:
-
-Content-Type: application/x-www-form-urlencoded
-
-	data[title]=Hello%20World!&data[content_raw]=Content&data[excerpt_raw]=Excerpt
-
-
-Content-Type: application/json
-
-	{"title":"Hello World!","content_raw":"Content","excerpt_raw":"Excerpt"}
-
-### Response
-On a successful creation, a 201 Created status is given, indicating that the
-post has been created. The post is available canonically from the URL specified
-in the Location header.
-
-The new Post entity is also returned in the body for convienience.
-
-
-Retrieve Posts
---------------
-The Posts endpoint returns a Post Collection containing a subset of the site's
-posts.
-
-	GET /posts
-
-### Input
-#### `filter`
-The `filter` parameter controls the query parameters. It is essentially a subset
-of the parameters available to [`WP_Query`](http://codex.wordpress.org/Class_Reference/WP_Query).
-
-The parameter should be an array of the following key/value pairs:
-
-* `post_status` - Comma-separated list of [status
-  values](http://codex.wordpress.org/Class_Reference/WP_Query#Status_Parameters).
-  Default is "publish". (string)
-* `numberposts` - Number of posts to retrieve, use `-1` for all posts. Default
-  is set by the site. (integer)
-* `offset` - Number of posts to skip. Default is 0. (integer)
-* `orderby` - Parameter to search by, as per [WP Query](http://codex.wordpress.org/Class_Reference/WP_Query#Order_.26_Orderby_Parameters).
-  Default is "date". (string)
-* `order` - Order to sort by. Default is "DESC". (string, "ASC" or "DESC")
-* `s` - Keyword to search for. (string)
-
-
-#### `context`
-The `context` parameter controls the format of the data to return. See the
-Retrieve a Post endpoint for available contexts.
-
-Default is "view". (string)
-
-
-#### `type`
-The `type` parameter specifies the post type to retrieve. This can either be a
-string or an array of types.
-
-Note that arrays are specified using the `[]` URL syntax. e.g.
-
-```
-GET /posts?type[]=post&type[]=page
-```
-
-Default is "post". (string)
-
-
-### Response
-The response is a Post Collection document containing the requested Posts if
-available.
-
-
-<<<<<<< HEAD
 Create a Post
 -------------
 
@@ -142,8 +61,57 @@
 The new Post entity is also returned in the body for convienience.
 
 
-=======
->>>>>>> 90724a00
+Retrieve Posts
+--------------
+The Posts endpoint returns a Post Collection containing a subset of the site's
+posts.
+
+	GET /posts
+
+### Input
+#### `filter`
+The `filter` parameter controls the query parameters. It is essentially a subset
+of the parameters available to [`WP_Query`](http://codex.wordpress.org/Class_Reference/WP_Query).
+
+The parameter should be an array of the following key/value pairs:
+
+* `post_status` - Comma-separated list of [status
+  values](http://codex.wordpress.org/Class_Reference/WP_Query#Status_Parameters).
+  Default is "publish". (string)
+* `numberposts` - Number of posts to retrieve, use `-1` for all posts. Default
+  is set by the site. (integer)
+* `offset` - Number of posts to skip. Default is 0. (integer)
+* `orderby` - Parameter to search by, as per [WP Query](http://codex.wordpress.org/Class_Reference/WP_Query#Order_.26_Orderby_Parameters).
+  Default is "date". (string)
+* `order` - Order to sort by. Default is "DESC". (string, "ASC" or "DESC")
+* `s` - Keyword to search for. (string)
+
+
+#### `context`
+The `context` parameter controls the format of the data to return. See the
+Retrieve a Post endpoint for available contexts.
+
+Default is "view". (string)
+
+
+#### `type`
+The `type` parameter specifies the post type to retrieve. This can either be a
+string or an array of types.
+
+Note that arrays are specified using the `[]` URL syntax. e.g.
+
+```
+GET /posts?type[]=post&type[]=page
+```
+
+Default is "post". (string)
+
+
+### Response
+The response is a Post Collection document containing the requested Posts if
+available.
+
+
 Retrieve a Post
 ---------------
 
