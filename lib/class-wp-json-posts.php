<?php

class WP_JSON_Posts {
	/**
	 * Server object
	 *
	 * @var WP_JSON_ResponseHandler
	 */
	protected $server;

	/**
	 * Constructor
	 *
	 * @param WP_JSON_ResponseHandler $server Server object
	 */
	public function __construct(WP_JSON_ResponseHandler $server) {
		$this->server = $server;
	}

	/**
	 * Register the post-related routes
	 *
	 * @param array $routes Existing routes
	 * @return array Modified routes
	 */
	public function register_routes( $routes ) {
		$post_routes = array(
			// Post endpoints
			'/posts' => array(
				array( array( $this, 'get_posts' ),      WP_JSON_Server::READABLE ),
				array( array( $this, 'new_post' ),       WP_JSON_Server::CREATABLE | WP_JSON_Server::ACCEPT_JSON ),
			),

			'/posts/(?P<id>\d+)' => array(
				array( array( $this, 'get_post' ),       WP_JSON_Server::READABLE ),
				array( array( $this, 'edit_post' ),      WP_JSON_Server::EDITABLE | WP_JSON_Server::ACCEPT_JSON ),
				array( array( $this, 'delete_post' ),    WP_JSON_Server::DELETABLE ),
			),
			'/posts/(?P<id>\d+)/revisions' => array(
				array( $this, 'get_revisions' ),         WP_JSON_Server::READABLE
			),

			// Meta
			'/posts/(?P<id>\d+)/meta' => array(
				array( array( $this, 'get_all_meta' ),   WP_JSON_Server::READABLE ),
				array( array( $this, 'add_meta' ),       WP_JSON_Server::CREATABLE | WP_JSON_Server::ACCEPT_JSON ),
			),
			'/posts/(?P<id>\d+)/meta/(?P<mid>\d+)' => array(
				array( array( $this, 'get_meta' ),       WP_JSON_Server::READABLE ),
				array( array( $this, 'update_meta' ),    WP_JSON_Server::EDITABLE | WP_JSON_Server::ACCEPT_JSON ),
				array( array( $this, 'delete_meta' ),    WP_JSON_Server::DELETABLE ),
			),

			// Comments
			'/posts/(?P<id>\d+)/comments' => array(
				array( array( $this, 'get_comments' ),   WP_JSON_Server::READABLE ),
			),
			'/posts/(?P<id>\d+)/comments/(?P<comment>\d+)' => array(
				array( array( $this, 'get_comment' ),    WP_JSON_Server::READABLE ),
				array( array( $this, 'delete_comment' ), WP_JSON_Server::DELETABLE ),
			),

			// Meta-post endpoints
			'/posts/types' => array(
				array( $this, 'get_post_types' ),        WP_JSON_Server::READABLE
			),
			'/posts/types/(?P<type>\w+)' => array(
				array( $this, 'get_post_type' ),         WP_JSON_Server::READABLE
			),
			'/posts/statuses' => array(
				array( $this, 'get_post_statuses' ),     WP_JSON_Server::READABLE
			),
		);
		return array_merge( $routes, $post_routes );
	}

	/**
	 * Get revisions for a specific post.
	 *
	 * @param int $id Post ID
	 * @uses wp_get_post_revisions
	 * @return WP_JSON_Response
	 */
	public function get_revisions( $id ) {
		$id = (int) $id;

		$post = get_post( $id, ARRAY_A );

		if ( empty( $id ) || empty( $post['ID'] ) ) {
			return new WP_Error( 'json_post_invalid_id', __( 'Invalid post ID.' ), array( 'status' => 404 ) );
		}

		if ( ! $this->check_edit_permission( $post ) ) {
 			return new WP_Error( 'json_cannot_view', __( 'Sorry, you cannot view the revisions for this post.' ), array( 'status' => 403 ) );
 		}

		// Todo: Query args filter for wp_get_post_revisions
		$revisions = wp_get_post_revisions( $id );

		$struct = array();
		foreach ( $revisions as $revision ) {
			$post = get_object_vars( $revision );

			$struct[] = $this->prepare_post( $post, 'view-revision' );
		}

		return $struct;
	}

	/**
	 * Retrieve posts.
	 *
	 * @since 3.4.0
	 *
	 * The optional $filter parameter modifies the query used to retrieve posts.
	 * Accepted keys are 'post_type', 'post_status', 'number', 'offset',
	 * 'orderby', and 'order'.
	 *
	 * The optional $fields parameter specifies what fields will be included
	 * in the response array.
	 *
	 * @uses wp_get_recent_posts()
	 * @see WP_JSON_Posts::get_post() for more on $fields
	 * @see get_posts() for more on $filter values
	 *
	 * @param array $filter Parameters to pass through to `WP_Query`
	 * @param string $context
	 * @param string|array $type Post type slug, or array of slugs
	 * @param int $page Page number (1-indexed)
	 * @return stdClass[] Collection of Post entities
	 */
	public function get_posts( $filter = array(), $context = 'view', $type = 'post', $page = 1 ) {
		$query = array();

		// Validate post types and permissions
		$query['post_type'] = array();

		foreach ( (array) $type as $type_name ) {
			$post_type = get_post_type_object( $type_name );

			if ( ! ( (bool) $post_type ) || ! $post_type->show_in_json ) {
				return new WP_Error( 'json_invalid_post_type', sprintf( __( 'The post type "%s" is not valid' ), $type_name ), array( 'status' => 403 ) );
			}

			$query['post_type'][] = $post_type->name;
		}

		global $wp;

		// Allow the same as normal WP
		$valid_vars = apply_filters('query_vars', $wp->public_query_vars);

		// If the user has the correct permissions, also allow use of internal
		// query parameters, which are only undesirable on the frontend
		//
		// To disable anyway, use `add_filter('json_private_query_vars', '__return_empty_array');`

		if ( current_user_can( $post_type->cap->edit_posts ) ) {
			$private = apply_filters( 'json_private_query_vars', $wp->private_query_vars );
			$valid_vars = array_merge( $valid_vars, $private );
		}

		// Define our own in addition to WP's normal vars
		$json_valid = array( 'posts_per_page' );
		$valid_vars = array_merge( $valid_vars, $json_valid );

		// Filter and flip for querying
		$valid_vars = apply_filters( 'json_query_vars', $valid_vars );
		$valid_vars = array_flip( $valid_vars );

		// Exclude the post_type query var to avoid dodging the permission
		// check above
		unset( $valid_vars['post_type'] );

		foreach ( $valid_vars as $var => $index ) {
			if ( isset( $filter[ $var ] ) ) {
				$query[ $var ] = apply_filters( 'json_query_var-' . $var, $filter[ $var ] );
			}
		}

		// Special parameter handling
		$query['paged'] = absint( $page );

		$post_query = new WP_Query();
		$posts_list = $post_query->query( $query );
		$response   = new WP_JSON_Response();
		$response->query_navigation_headers( $post_query );

		if ( ! $posts_list ) {
			$response->set_data( array() );
			return $response;
		}

		// holds all the posts data
		$struct = array();

		$response->header( 'Last-Modified', mysql2date( 'D, d M Y H:i:s', get_lastpostmodified( 'GMT' ), 0 ).' GMT' );

		foreach ( $posts_list as $post ) {
			$post = get_object_vars( $post );

			// Do we have permission to read this post?
			if ( ! $this->check_read_permission( $post ) ) {
				continue;
			}

			$response->link_header( 'item', json_url( '/posts/' . $post['ID'] ), array( 'title' => $post['post_title'] ) );
			$struct[] = $this->prepare_post( $post, $context );
		}
		$response->set_data( $struct );

		return $response;
	}

	/**
	 * Check if we can read a post
	 *
	 * Correctly handles posts with the inherit status.
	 * @param array $post Post data
	 * @return boolean Can we read it?
	 */
	protected function check_read_permission( $post ) {
		$post_type = get_post_type_object( $post['post_type'] );

		// Ensure the post type can be read
		if ( ! $post_type->show_in_json ) {
			return false;
		}

		// Can we read the post?
		if ( 'publish' === $post['post_status'] || current_user_can( $post_type->cap->read_post, $post['ID'] ) ) {
			return true;
		}

		// Can we read the parent if we're inheriting?
		if ( 'inherit' === $post['post_status'] && $post['post_parent'] > 0 ) {
			$parent = get_post( $post['post_parent'], ARRAY_A );

			if ( $this->check_read_permission( $parent ) ) {
				return true;
			}
		}

		// If we don't have a parent, but the status is set to inherit, assume
		// it's published (as per get_post_status())
		if ( 'inherit' === $post['post_status'] ) {
			return true;
		}

		return false;
	}

	/**
	 * Check if we can edit a post
	 * @param array $post Post data
	 * @return boolean Can we edit it?
	 */
	protected function check_edit_permission( $post ) {
		$post_type = get_post_type_object( $post['post_type'] );

		if ( ! current_user_can( $post_type->cap->edit_post, $post['ID'] ) ) {
			return false;
		}

		return true;
	}

	/**
	 * Create a new post for any registered post type.
	 *
	 * @since 3.4.0
	 * @internal 'data' is used here rather than 'content', as get_default_post_to_edit uses $_REQUEST['content']
	 *
	 * @param array $content Content data. Can contain:
	 *  - post_type (default: 'post')
	 *  - post_status (default: 'draft')
	 *  - post_title
	 *  - post_author
	 *  - post_excerpt
	 *  - post_content
	 *  - post_date_gmt | post_date
	 *  - post_format
	 *  - post_password
	 *  - comment_status - can be 'open' | 'closed'
	 *  - ping_status - can be 'open' | 'closed'
	 *  - sticky
	 *  - post_thumbnail - ID of a media item to use as the post thumbnail/featured image
	 *  - custom_fields - array, with each element containing 'key' and 'value'
	 *  - terms - array, with taxonomy names as keys and arrays of term IDs as values
	 *  - terms_names - array, with taxonomy names as keys and arrays of term names as values
	 *  - enclosure
	 *  - any other fields supported by wp_insert_post()
	 * @return array Post data (see {@see WP_JSON_Posts::get_post})
	 */
	public function new_post( $data ) {
		unset( $data['ID'] );

		$result = $this->insert_post( $data );
		if ( $result instanceof WP_Error ) {
			return $result;
		}

		$response = json_ensure_response( $this->get_post( $result ) );
		$response->set_status( 201 );
		$response->header( 'Location', json_url( '/posts/' . $result ) );

		return $response;
	}

	/**
	 * Retrieve a post.
	 *
	 * @uses get_post()
	 * @param int $id Post ID
	 * @param array $fields Post fields to return (optional)
	 * @return array Post entity
	 */
	public function get_post( $id, $context = 'view' ) {
		$id = (int) $id;

		if ( empty( $id ) ) {
			return new WP_Error( 'json_post_invalid_id', __( 'Invalid post ID.' ), array( 'status' => 404 ) );
		}

		$post = get_post( $id, ARRAY_A );

		if ( empty( $post['ID'] ) ) {
			return new WP_Error( 'json_post_invalid_id', __( 'Invalid post ID.' ), array( 'status' => 404 ) );
		}

		if ( ! $this->check_read_permission( $post ) ) {
			return new WP_Error( 'json_user_cannot_read', __( 'Sorry, you cannot read this post.' ), array( 'status' => 401 ) );
		}

		// Link headers (see RFC 5988)

		$response = new WP_JSON_Response();
		$response->header( 'Last-Modified', mysql2date( 'D, d M Y H:i:s', $post['post_modified_gmt'] ) . 'GMT' );

		$post = $this->prepare_post( $post, $context );

		if ( is_wp_error( $post ) ) {
			return $post;
		}

		foreach ( $post['meta']['links'] as $rel => $url ) {
			$response->link_header( $rel, $url );
		}

		$response->link_header( 'alternate',  get_permalink( $id ), array( 'type' => 'text/html' ) );
		$response->set_data( $post );

		return $response;
	}

	/**
	 * Edit a post for any registered post type.
	 *
	 * The $data parameter only needs to contain fields that should be changed.
	 * All other fields will retain their existing values.
	 *
	 * @since 3.4.0
	 * @internal 'data' is used here rather than 'content', as get_default_post_to_edit uses $_REQUEST['content']
	 *
	 * @param int $id Post ID to edit
	 * @param array $data Data construct, see {@see WP_JSON_Posts::new_post}
	 * @param array $_headers Header data
	 * @return true on success
	 */
	public function edit_post( $id, $data, $_headers = array() ) {
		$id = (int) $id;

		if ( empty( $id ) ) {
			return new WP_Error( 'json_post_invalid_id', __( 'Invalid post ID.' ), array( 'status' => 404 ) );
		}

		$post = get_post( $id, ARRAY_A );

		if ( empty( $post['ID'] ) ) {
			return new WP_Error( 'json_post_invalid_id', __( 'Invalid post ID.' ), array( 'status' => 404 ) );
		}

		if ( isset( $_headers['IF_UNMODIFIED_SINCE'] ) ) {
			// As mandated by RFC2616, we have to check all of RFC1123, RFC1036
			// and C's asctime() format (and ignore invalid headers)
			$formats = array( DateTime::RFC1123, DateTime::RFC1036, 'D M j H:i:s Y' );

			foreach ( $formats as $format ) {
				$check = WP_JSON_DateTime::createFromFormat( $format, $_headers['IF_UNMODIFIED_SINCE'] );

				if ( $check !== false ) {
					break;
				}
			}

			// If the post has been modified since the date provided, return an error.
			if ( $check && mysql2date( 'U', $post['post_modified_gmt'] ) > $check->format('U') ) {
				return new WP_Error( 'json_old_revision', __( 'There is a revision of this post that is more recent.' ), array( 'status' => 412 ) );
			}
		}

		$data['ID'] = $id;

		$retval = $this->insert_post( $data );
		if ( is_wp_error( $retval ) ) {
			return $retval;
		}

		return $this->get_post( $id );
	}

	/**
	 * Delete a post for any registered post type
	 *
	 * @uses wp_delete_post()
	 * @param int $id
	 * @return true on success
	 */
	public function delete_post( $id, $force = false ) {
		$id = (int) $id;

		if ( empty( $id ) ) {
			return new WP_Error( 'json_post_invalid_id', __( 'Invalid post ID.' ), array( 'status' => 404 ) );
		}

		$post = get_post( $id, ARRAY_A );

		if ( empty( $post['ID'] ) ) {
			return new WP_Error( 'json_post_invalid_id', __( 'Invalid post ID.' ), array( 'status' => 404 ) );
		}

		$post_type = get_post_type_object( $post['post_type'] );

		if ( ! current_user_can( $post_type->cap->delete_post, $id ) ) {
			return new WP_Error( 'json_user_cannot_delete_post', __( 'Sorry, you are not allowed to delete this post.' ), array( 'status' => 401 ) );
		}

		$result = wp_delete_post( $id, $force );

		if ( ! $result ) {
			return new WP_Error( 'json_cannot_delete', __( 'The post cannot be deleted.' ), array( 'status' => 500 ) );
		}

		if ( $force ) {
			return array( 'message' => __( 'Permanently deleted post' ) );
		} else {
			// TODO: return a HTTP 202 here instead
			return array( 'message' => __( 'Deleted post' ) );
		}
	}

	/**
	 * Delete a comment.
	 *
	 * @uses wp_delete_comment
	 * @param int $id Post ID
	 * @param int $comment Comment ID
	 * @param boolean $force Skip trash
	 * @return array
	 */
	public function delete_comment( $id, $comment, $force = false ) {
		$comment = (int) $comment;

		if ( empty( $comment ) ) {
			return new WP_Error( 'json_comment_invalid_id', __( 'Invalid comment ID.' ), array( 'status' => 404 ) );
		}

		$comment_array = get_comment( $comment, ARRAY_A );

		if ( empty( $comment_array ) ) {
			return new WP_Error( 'json_comment_invalid_id', __( 'Invalid comment ID.' ), array( 'status' => 404 ) );
		}

		if ( ! current_user_can(  'edit_comment', $comment_array['comment_ID'] ) ) {
			return new WP_Error( 'json_user_cannot_delete_comment', __( 'Sorry, you are not allowed to delete this comment.' ), array( 'status' => 401 ) );
		}

		$result = wp_delete_comment( $comment_array['comment_ID'], $force );

		if ( ! $result ) {
			return new WP_Error( 'json_cannot_delete', __( 'The comment cannot be deleted.' ), array( 'status' => 500 ) );
		}

		if ( $force ) {
			return array( 'message' => __( 'Permanently deleted comment' ) );
		} else {
			// TODO: return a HTTP 202 here instead
			return array( 'message' => __( 'Deleted comment' ) );
		}
	}

	/**
	 * Retrieve comments
	 *
	 * @param int $id Post ID to retrieve comments for
	 * @return array List of Comment entities
	 */
	public function get_comments( $id ) {
		//$args = array('status' => $status, 'post_id' => $id, 'offset' => $offset, 'number' => $number )l
		$comments = get_comments( array('post_id' => $id) );

		$post = get_post( $id, ARRAY_A );

		if ( empty( $post['ID'] ) ) {
			return new WP_Error( 'json_post_invalid_id', __( 'Invalid post ID.' ), array( 'status' => 404 ) );
		}

		if ( ! $this->check_read_permission( $post ) ) {
			return new WP_Error( 'json_user_cannot_read', __( 'Sorry, you cannot read this post.' ), array( 'status' => 401 ) );
		}

		$struct = array();

		foreach ( $comments as $comment ) {
			$struct[] = $this->prepare_comment( $comment, array( 'comment', 'meta' ), 'collection' );
		}

		return $struct;
	}

	/**
	 * Retrieve a single comment
	 *
	 * @param int $comment Comment ID
	 * @return array Comment entity
	 */
	public function get_comment( $comment ) {
		$comment = get_comment( $comment );

		if ( empty( $comment ) ) {
			return new WP_Error( 'json_comment_invalid_id', __( 'Invalid comment ID.' ), array( 'status' => 404 ) );
		}

		$data = $this->prepare_comment( $comment );

		return $data;
	}

	/**
	 * Get all public post types
	 *
	 * @uses self::get_post_type()
	 * @return array List of post type data
	 */
	public function get_post_types() {
		$data = get_post_types( array(), 'objects' );

		$types = array();

		foreach ($data as $name => $type) {
			$type = $this->get_post_type( $type, true );
			if ( is_wp_error( $type ) ) {
				continue;
			}

			$types[ $name ] = $type;
		}

		return $types;
	}

	/**
	 * Get a post type
	 *
	 * @param string|object $type Type name, or type object (internal use)
	 * @param boolean $_in_collection Is this in a collection? (internal use)
	 * @return array Post type data
	 */
	public function get_post_type( $type, $_in_collection = false ) {
		if ( ! is_object( $type ) ) {
			$type = get_post_type_object( $type );
		}

		if ( $type->show_in_json === false ) {
			return new WP_Error( 'json_cannot_read_type', __( 'Cannot view post type' ), array( 'status' => 403 ) );
		}

		$data = array(
			'name'         => $type->label,
			'slug'         => $type->name,
			'description'  => $type->description,
			'labels'       => $type->labels,
			'queryable'    => $type->publicly_queryable,
			'searchable'   => ! $type->exclude_from_search,
			'hierarchical' => $type->hierarchical,
			'meta'         => array(
				'links' => array()
			),
		);

		if ( $_in_collection ) {
			$data['meta']['links']['self'] = json_url( '/posts/types/' . $type->name );
		} else {
			$data['meta']['links']['collection'] = json_url( '/posts/types' );
		}

		if ( $type->publicly_queryable ) {
			if ( $type->name === 'post' ) {
				$data['meta']['links']['archives'] = json_url( '/posts' );
			} else {
				$data['meta']['links']['archives'] = json_url( add_query_arg( 'type', $type->name, '/posts' ) );
			}
		}

		return apply_filters( 'json_post_type_data', $data, $type );
	}

	/**
	 * Get the registered post statuses
	 *
	 * @return array List of post status data
	 */
	public function get_post_statuses() {
		$statuses = get_post_stati(array(), 'objects');

		$data = array();

		foreach ($statuses as $status) {
			if ( $status->internal === true || ! $status->show_in_admin_status_list ) {
				continue;
			}

			$data[ $status->name ] = array(
				'name'         => $status->label,
				'slug'         => $status->name,
				'public'       => $status->public,
				'protected'    => $status->protected,
				'private'      => $status->private,
				'queryable'    => $status->publicly_queryable,
				'show_in_list' => $status->show_in_admin_all_list,
				'meta'         => array(
					'links' => array()
				),
			);
			if ( $status->publicly_queryable ) {
				if ( $status->name === 'publish' ) {
					$data[ $status->name ]['meta']['links']['archives'] = json_url( '/posts' );
				} else {
					$data[ $status->name ]['meta']['links']['archives'] = json_url( add_query_arg( 'status', $status->name, '/posts' ) );
				}
			}
		}

		return apply_filters( 'json_post_statuses', $data, $statuses );
	}

	/**
	 * Prepares post data for return in an XML-RPC object.
	 *
	 * @access protected
	 *
	 * @param array $post The unprepared post data
	 * @param string $context The context for the prepared post. (view|view-revision|edit|embed)
	 * @return array The prepared post data
	 */
	protected function prepare_post( $post, $context = 'view' ) {
		// holds the data for this post. built up based on $fields
		$_post = array( 'ID' => (int) $post['ID'] );

		$post_type = get_post_type_object( $post['post_type'] );

		if ( ! $this->check_read_permission( $post ) ) {
			return new WP_Error( 'json_user_cannot_read', __( 'Sorry, you cannot read this post.' ), array( 'status' => 401 ) );
		}

		$previous_post = null;
		if ( ! empty( $GLOBALS['post'] ) ) {
			$previous_post = $GLOBALS['post'];
		}
		$post_obj = get_post( $post['ID'] );
		$GLOBALS['post'] = $post_obj;
		setup_postdata( $post_obj );

		// prepare common post fields
		$post_fields = array(
			'title'           => get_the_title( $post['ID'] ), // $post['post_title'],
			'status'          => $post['post_status'],
			'type'            => $post['post_type'],
			'author'          => (int) $post['post_author'],
			'content'         => apply_filters( 'the_content', $post['post_content'] ),
			'parent'          => (int) $post['post_parent'],
			#'post_mime_type' => $post['post_mime_type'],
			'link'            => get_permalink( $post['ID'] ),
		);

		$post_fields_extended = array(
			'slug'           => $post['post_name'],
			'guid'           => apply_filters( 'get_the_guid', $post['guid'] ),
			'excerpt'        => $this->prepare_excerpt( $post['post_excerpt'] ),
			'menu_order'     => (int) $post['menu_order'],
			'comment_status' => $post['comment_status'],
			'ping_status'    => $post['ping_status'],
			'sticky'         => ( $post['post_type'] === 'post' && is_sticky( $post['ID'] ) ),
		);

		$post_fields_raw = array(
			'title_raw'   => $post['post_title'],
			'content_raw' => $post['post_content'],
			'excerpt_raw' => $post['post_excerpt'],
			'guid_raw'    => $post['guid'],
			'post_meta'   => $this->get_all_meta( $post['ID'] ),
		);

		// Dates
		$timezone = $this->server->get_timezone();


		if ( $post['post_date_gmt'] === '0000-00-00 00:00:00' ) {
			$post_fields['date'] = null;
			$post_fields_extended['date_tz'] = null;
			$post_fields_extended['date_gmt'] = null;
		}
		else {
			$date = WP_JSON_DateTime::createFromFormat( 'Y-m-d H:i:s', $post['post_date'], $timezone );
			$post_fields['date'] = $date->format( 'c' );
			$post_fields_extended['date_tz'] = $date->format( 'e' );
			$post_fields_extended['date_gmt'] = date( 'c', strtotime( $post['post_date_gmt'] ) );
		}

		if ( $post['post_modified_gmt'] === '0000-00-00 00:00:00' ) {
			$post_fields['modified'] = null;
			$post_fields_extended['modified_tz'] = null;
			$post_fields_extended['modified_gmt'] = null;
		}
		else {
			$modified = WP_JSON_DateTime::createFromFormat( 'Y-m-d H:i:s', $post['post_modified'], $timezone );
			$post_fields['modified'] = $modified->format( 'c' );
			$post_fields_extended['modified_tz'] = $modified->format( 'e' );
			$post_fields_extended['modified_gmt'] = date( 'c', strtotime( $post['post_modified_gmt'] ) );
		}

		// Authorized fields
		// TODO: Send `Vary: Authorization` to clarify that the data can be
		// changed by the user's auth status
		if ( current_user_can( $post_type->cap->edit_post, $post['ID'] ) ) {
			$post_fields_extended['password'] = $post['post_password'];
		}

		// Consider future posts as published
		if ( $post_fields['status'] === 'future' ) {
			$post_fields['status'] = 'publish';
		}

		// Fill in blank post format
		$post_fields['format'] = get_post_format( $post['ID'] );

		if ( empty( $post_fields['format'] ) ) {
			$post_fields['format'] = 'standard';
		}

		if ( ( 'view' === $context || 'view-revision' == $context ) && 0 !== $post['post_parent'] ) {
			// Avoid nesting too deeply
			// This gives post + post-extended + meta for the main post,
			// post + meta for the parent and just meta for the grandparent
			$parent = get_post( $post['post_parent'], ARRAY_A );
			$post_fields['parent'] = $this->prepare_post( $parent, 'embed' );
		}

		// Merge requested $post_fields fields into $_post
		$_post = array_merge( $_post, $post_fields );

		// Include extended fields. We might come back to this.
		$_post = array_merge( $_post, $post_fields_extended );

		if ( 'edit' === $context ) {
			if ( current_user_can( $post_type->cap->edit_post, $post['ID'] ) ) {
				if ( is_wp_error( $post_fields_raw['post_meta'] ) ) {
					$GLOBALS['post'] = $previous_post;
					if ( $previous_post ) {
						setup_postdata( $previous_post );
					}
					return $post_fields_raw['post_meta'];
				}

				$_post = array_merge( $_post, $post_fields_raw );
			} else {
				$GLOBALS['post'] = $previous_post;
				if ( $previous_post ) {
					setup_postdata( $previous_post );
				}
				return new WP_Error( 'json_cannot_edit', __( 'Sorry, you cannot edit this post' ), array( 'status' => 403 ) );
			}
		} elseif ( 'view-revision' == $context ) {
			if ( current_user_can( $post_type->cap->edit_post, $post['ID'] ) ) {
				$_post = array_merge( $_post, $post_fields_raw );
			} else {
				$GLOBALS['post'] = $previous_post;
				if ( $previous_post ) {
					setup_postdata( $previous_post );
				}
				return new WP_Error( 'json_cannot_view', __( 'Sorry, you cannot view this revision' ), array( 'status' => 403 ) );
			}
		}

		// Entity meta
		$links = array(
			'self'       => json_url( '/posts/' . $post['ID'] ),
			'author'     => json_url( '/users/' . $post['post_author'] ),
			'collection' => json_url( '/posts' ),
		);

		if ( 'view-revision' != $context ) {
			$links['replies'] = json_url( '/posts/' . $post['ID'] . '/comments' );
			$links['version-history'] = json_url( '/posts/' . $post['ID'] . '/revisions' );
		}

		$_post['meta'] = array( 'links' => $links );

		if ( ! empty( $post['post_parent'] ) ) {
			$_post['meta']['links']['up'] = json_url( '/posts/' . (int) $post['post_parent'] );
		}

		$GLOBALS['post'] = $previous_post;
		if ( $previous_post ) {
			setup_postdata( $previous_post );
		}
		return apply_filters( 'json_prepare_post', $_post, $post, $context );
	}

	/**
	 * Retrieve the post excerpt.
	 *
	 * @return string
	 */
	protected function prepare_excerpt( $excerpt ) {
		if ( post_password_required() ) {
			return __( 'There is no excerpt because this is a protected post.' );
		}

		$excerpt = apply_filters( 'the_excerpt', apply_filters( 'get_the_excerpt', $excerpt ) );

		if ( empty( $excerpt ) ) {
			return null;
		}

		return $excerpt;
	}

	/**
	 * Retrieve custom fields for post.
	 *
	 * @param int $id Post ID
	 * @return (array[]|WP_Error) List of meta object data on success, WP_Error otherwise
	 */
	public function get_all_meta( $id ) {
		$id = (int) $id;

		if ( empty( $id ) ) {
			return new WP_Error( 'json_post_invalid_id', __( 'Invalid post ID.' ), array( 'status' => 404 ) );
		}

		$post = get_post( $id, ARRAY_A );

		if ( empty( $post['ID'] ) ) {
			return new WP_Error( 'json_post_invalid_id', __( 'Invalid post ID.' ), array( 'status' => 404 ) );
		}

		if ( ! $this->check_edit_permission( $post ) ) {
			return new WP_Error( 'json_cannot_edit', __( 'Sorry, you cannot edit this post' ), array( 'status' => 403 ) );
		}

		global $wpdb;
		$table = _get_meta_table( 'post' );
		$results = $wpdb->get_results( $wpdb->prepare( "SELECT meta_id, meta_key, meta_value FROM $table WHERE post_id = %d", $id ) );

		$meta = array();

		foreach ( $results as $row ) {
			$value = $this->prepare_meta( $id, $row, true );

			if ( is_wp_error( $value ) ) {
				continue;
			}

			$meta[] = $value;
		}

		return apply_filters( 'json_prepare_meta', $meta, $id );
	}

	/**
	 * Retrieve custom field object.
	 *
	 * @param int $id Post ID
	 * @param int $mid Metadata ID
	 * @return array|WP_Error Meta object data on success, WP_Error otherwise
	 */
	public function get_meta( $id, $mid ) {
		$id = (int) $id;

		if ( empty( $id ) ) {
			return new WP_Error( 'json_post_invalid_id', __( 'Invalid post ID.' ), array( 'status' => 404 ) );
		}

		$post = get_post( $id, ARRAY_A );

		if ( empty( $post['ID'] ) ) {
			return new WP_Error( 'json_post_invalid_id', __( 'Invalid post ID.' ), array( 'status' => 404 ) );
		}

		if ( ! $this->check_edit_permission( $post ) ) {
			return new WP_Error( 'json_cannot_edit', __( 'Sorry, you cannot edit this post' ), array( 'status' => 403 ) );
		}

		$meta = get_metadata_by_mid( 'post', $mid );

		if ( empty( $meta ) ) {
			return new WP_Error( 'json_meta_invalid_id', __( 'Invalid meta ID.' ), array( 'status' => 404 ) );
		}

		if ( absint( $meta->post_id ) !== $id ) {
			return new WP_Error( 'json_meta_post_mismatch', __( 'Meta does not belong to this post' ), array( 'status' => 400 ) );
		}

		return $this->prepare_meta( $id, $meta );
	}

	/**
	 * Prepares meta data for return as an object
	 *
	 * @param int $post Post ID
	 * @param stdClass $data Metadata row from database
	 * @param boolean $is_serialized Is the value field still serialized? (False indicates the value has been unserialized)
	 * @return array|WP_Error Meta object data on success, WP_Error otherwise
	 */
	protected function prepare_meta( $post, $data, $is_raw = false ) {
		$ID    = $data->meta_id;
		$key   = $data->meta_key;
		$value = $data->meta_value;

		// Don't expose protected fields.
		if ( is_protected_meta( $key ) ) {
			return new WP_Error( 'json_meta_protected', sprintf( __( '%s is marked as a protected field.'), $key ), array( 'status' => 403 ) );
		}

		// Normalize serialized strings
		if ( $is_raw && is_serialized_string( $value ) ) {
			$value = unserialize( $value );
		}

		// Don't expose serialized data
		if ( is_serialized( $value ) || ! is_string( $value ) ) {
			return new WP_Error( 'json_meta_protected', sprintf( __( '%s contains serialized data.'), $key ), array( 'status' => 403 ) );
		}

		$meta = array(
			'ID'    => (int) $ID,
			'key'   => $key,
			'value' => $value,
		);

		return apply_filters( 'json_prepare_meta_value', $meta, $post );
	}

	/**
	 * Update/add/delete post meta for a post. Post meta is expected to be sent like so:
	 * {
	 * 	post_meta : [
	 * 		{
	 * 			"ID": 42,
	 * 			"key" : "meta_key",
	 * 			"value" : "meta_value"
	 * 		}
	 * 	]
	 * }
	 *
	 * If ID is not specified, the meta value will be created; otherwise, the
	 * value (and key, if it differs) will be updated. If ID is specified, and
	 * the key is set to `null`, the data will be deleted.
	 *
	 * @param array $data
	 * @param int $post_id
	 * @return bool|WP_Error
	 */
	protected function handle_post_meta_action( $post_id, $data ) {
		foreach ( $data as $meta_array ) {
			if ( empty( $meta_array['ID'] ) ) {
				// Creation
				$result = $this->add_meta( $post_id, $meta_array );
			} else {
				// Update
				$result = $this->update_meta( $post_id, $meta_array['ID'], $meta_array );
			}

			if ( is_wp_error( $result ) ) {
				return $result;
			}
		}

		return true;
	}

	/**
	 * Add meta to a post
	 *
	 * @param int $id Post ID
	 * @param array $data {
	 *     @type string|null $key Meta key
	 *     @type string|null $key Meta value
	 * }
	 * @return bool|WP_Error
	 */
	public function update_meta( $id, $mid, $data ) {
		$id  = (int) $id;
		$mid = (int) $mid;

		if ( empty( $id ) ) {
			return new WP_Error( 'json_post_invalid_id', __( 'Invalid post ID.' ), array( 'status' => 404 ) );
		}

		$post = get_post( $id, ARRAY_A );

		if ( empty( $post['ID'] ) ) {
			return new WP_Error( 'json_post_invalid_id', __( 'Invalid post ID.' ), array( 'status' => 404 ) );
		}

		if ( ! $this->check_edit_permission( $post ) ) {
			return new WP_Error( 'json_cannot_edit', __( 'Sorry, you cannot edit this post' ), array( 'status' => 403 ) );
		}

		$current = get_metadata_by_mid( 'post', $mid );

		if ( empty( $current ) ) {
			return new WP_Error( 'json_meta_invalid_id', __( 'Invalid meta ID.' ), array( 'status' => 404 ) );
		}

		if ( absint( $current->post_id ) !== $id ) {
			return new WP_Error( 'json_meta_post_mismatch', __( 'Meta does not belong to this post' ), array( 'status' => 400 ) );
		}

		if ( ! array_key_exists( 'key', $data ) ) {
			$data['key'] = $current->meta_key;
		}

		if ( ! array_key_exists( 'value', $data ) ) {
			$data['value'] = $current->meta_value;
		}

		if ( empty( $data['key'] ) ) {
			return new WP_Error( 'json_meta_invalid_key', __( 'Invalid meta key.' ), array( 'status' => 400 ) );
		}

		// for now let's not allow updating of arrays, objects or serialized values.
		if ( ! $this->is_valid_meta_data( $current->meta_value ) ) {
			return new WP_Error( 'json_post_invalid_action', __( 'Invalid existing meta data for action.' ), array( 'status' => 400 ) );
		}

		if ( ! $this->is_valid_meta_data( $data['value'] ) ) {
			return new WP_Error( 'json_post_invalid_action', __( 'Invalid provided meta data for action.' ), array( 'status' => 400 ) );
		}

		if ( is_protected_meta( $current->meta_key ) ) {
			return new WP_Error( 'json_meta_protected', sprintf( __( '%s is marked as a protected field.'), $current->meta_key ), array( 'status' => 403 ) );
		}

		if ( is_protected_meta( $data['key'] ) ) {
			return new WP_Error( 'json_meta_protected', sprintf( __( '%s is marked as a protected field.'), $data['key'] ), array( 'status' => 403 ) );
		}

		// update_metadata_by_mid will return false if these are equal, so check
		// first and pass through
		if ( $data['value'] === $current->meta_value && $data['key'] === $current->meta_key ) {
			return $this->get_meta( $id, $mid );
		}

		$key   = wp_slash( $data['key'] );
		$value = wp_slash( $data['value'] );

		if ( ! update_metadata_by_mid( 'post', $mid, $value, $key ) ) {
			return new WP_Error( 'json_meta_could_not_update', __( 'Could not update post meta.' ), array( 'status' => 500 ) );
		}

		return $this->get_meta( $id, $mid );
	}

	/**
	 * Check if the data provided is valid data
	 *
	 * Excludes serialized data from being sent via the API.
	 *
	 * @see https://github.com/WP-API/WP-API/pull/68
	 * @param mixed $data Data to be checked
	 * @return boolean Whether the data is valid or not
	 */
	protected function is_valid_meta_data( $data ) {
		if ( is_array( $data ) || is_object( $data ) || is_serialized( $data ) ) {
			return false;
		}

		return true;
	}

	/**
	 * Add meta to a post
	 *
	 * @param int $id Post ID
	 * @param array $data {
	 *     @type string|null $key Meta key
	 *     @type string|null $key Meta value
	 * }
	 * @return bool|WP_Error
	 */
	public function add_meta( $id, $data ) {
		$id = (int) $id;

		if ( empty( $id ) ) {
			return new WP_Error( 'json_post_invalid_id', __( 'Invalid post ID.' ), array( 'status' => 404 ) );
		}

		$post = get_post( $id, ARRAY_A );

		if ( empty( $post['ID'] ) ) {
			return new WP_Error( 'json_post_invalid_id', __( 'Invalid post ID.' ), array( 'status' => 404 ) );
		}

		if ( ! $this->check_edit_permission( $post ) ) {
			return new WP_Error( 'json_cannot_edit', __( 'Sorry, you cannot edit this post' ), array( 'status' => 403 ) );
		}

		if ( ! array_key_exists( 'key', $data ) ) {
			return new WP_Error( 'json_post_missing_key', __( 'Missing meta key.' ), array( 'status' => 400 ) );
		}
		if ( ! array_key_exists( 'value', $data ) ) {
			return new WP_Error( 'json_post_missing_value', __( 'Missing meta value.' ), array( 'status' => 400 ) );
		}

		if ( empty( $data['key'] ) ) {
			return new WP_Error( 'json_meta_invalid_key', __( 'Invalid meta key.' ), array( 'status' => 400 ) );
		}

		if ( ! $this->is_valid_meta_data( $data['value'] ) ) {
			// for now let's not allow updating of arrays, objects or serialized values.
			return new WP_Error( 'json_post_invalid_action', __( 'Invalid provided meta data for action.' ), array( 'status' => 400 ) );
		}

		if ( is_protected_meta( $data['key'] ) ) {
			return new WP_Error( 'json_meta_protected', sprintf( __( '%s is marked as a protected field.'), $data['key'] ), array( 'status' => 403 ) );
		}

		$meta_key = wp_slash( $data['key'] );
		$value    = wp_slash( $data['value'] );

		$result = add_post_meta( $id, $meta_key, $value );

		if ( ! $result ) {
			return new WP_Error( 'json_meta_could_not_add', __( 'Could not add post meta.' ), array( 'status' => 400 ) );
		}

		$response = json_ensure_response( $this->get_meta( $id, $result ) );

		if ( is_wp_error( $response ) ) {
			return $response;
		}

		$response->set_status( 201 );
		$response->header( 'Location', json_url( '/posts/' . $id . '/meta/' . $result ) );

		return $response;
	}

	/**
	 * Delete meta from a post
	 *
	 * @param int $id Post ID
	 * @param int $mid Metadata ID
	 * @return array|WP_Error Message on success, WP_Error otherwise
	 */
	public function delete_meta( $id, $mid ) {
		$id = (int) $id;

		if ( empty( $id ) ) {
			return new WP_Error( 'json_post_invalid_id', __( 'Invalid post ID.' ), array( 'status' => 404 ) );
		}

		$post = get_post( $id, ARRAY_A );

		if ( empty( $post['ID'] ) ) {
			return new WP_Error( 'json_post_invalid_id', __( 'Invalid post ID.' ), array( 'status' => 404 ) );
		}

		if ( ! $this->check_edit_permission( $post ) ) {
			return new WP_Error( 'json_cannot_edit', __( 'Sorry, you cannot edit this post' ), array( 'status' => 403 ) );
		}

		$current = get_metadata_by_mid( 'post', $mid );

		if ( empty( $current ) ) {
			return new WP_Error( 'json_meta_invalid_id', __( 'Invalid meta ID.' ), array( 'status' => 404 ) );
		}

		if ( absint( $current->post_id ) !== $id ) {
			return new WP_Error( 'json_meta_post_mismatch', __( 'Meta does not belong to this post' ), array( 'status' => 400 ) );
		}

		// for now let's not allow updating of arrays, objects or serialized values.
		if ( ! $this->is_valid_meta_data( $current->meta_value ) ) {
			return new WP_Error( 'json_post_invalid_action', __( 'Invalid existing meta data for action.' ), array( 'status' => 400 ) );
		}

		if ( is_protected_meta( $current->meta_key ) ) {
			return new WP_Error( 'json_meta_protected', sprintf( __( '%s is marked as a protected field.'), $current->meta_key ), array( 'status' => 403 ) );
		}

		if ( ! delete_metadata_by_mid( 'post', $mid ) ) {
			return new WP_Error( 'json_meta_could_not_add', __( 'Could not delete post meta.' ), array( 'status' => 500 ) );
		}

		return array( 'message' => __( 'Deleted meta' ) );;
	}

	/**
	 * Helper method for {@see new_post} and {@see edit_post}, containing shared logic.
	 *
	 * @since 3.4.0
	 * @uses wp_insert_post()
	 *
	 * @param WP_User $user The post author if post_author isn't set in $content_struct.
	 * @param array $content_struct Post data to insert.
	 */
	protected function insert_post( $data ) {
		$post   = array();
		$update = ! empty( $data['ID'] );

		if ( $update ) {
			$current_post = get_post( absint( $data['ID'] ) );

			if ( ! $current_post ) {
				return new WP_Error( 'json_post_invalid_id', __( 'Invalid post ID.' ), array( 'status' => 400 ) );
			}

			$post['ID'] = absint( $data['ID'] );
		} else {
			// Defaults
			$post['post_author']   = 0;
			$post['post_password'] = '';
			$post['post_excerpt']  = '';
			$post['post_content']  = '';
			$post['post_title']    = '';
		}

		// Post type
		if ( ! empty( $data['type'] ) ) {
			// Changing post type
			$post_type = get_post_type_object( $data['type'] );

			if ( ! $post_type ) {
				return new WP_Error( 'json_invalid_post_type', __( 'Invalid post type' ), array( 'status' => 400 ) );
			}

			$post['post_type'] = $data['type'];
		} elseif ( $update ) {
			// Updating post, use existing post type
			$current_post = get_post( $data['ID'] );

			if ( ! $current_post ) {
				return new WP_Error( 'json_post_invalid_id', __( 'Invalid post ID.' ), array( 'status' => 400 ) );
			}

			$post_type = get_post_type_object( $current_post->post_type );
		} else {
			// Creating new post, use default type
			$post['post_type'] = apply_filters( 'json_insert_default_post_type', 'post' );
			$post_type = get_post_type_object( $post['post_type'] );

			if ( ! $post_type ) {
				return new WP_Error( 'json_invalid_post_type', __( 'Invalid post type' ), array( 'status' => 400 ) );
			}
		}

		// Permissions check
		if ( $update ) {
			if ( ! current_user_can( $post_type->cap->edit_post, $data['ID'] ) ) {
				return new WP_Error( 'json_cannot_edit', __( 'Sorry, you are not allowed to edit this post.' ), array( 'status' => 401 ) );
			}
<<<<<<< HEAD
=======

>>>>>>> 42377c99
			if ( $post_type->name != get_post_type( $data['ID'] ) ) {
				return new WP_Error( 'json_cannot_change_post_type', __( 'The post type may not be changed.' ), array( 'status' => 400 ) );
			}
		} else {
			if ( ! current_user_can( $post_type->cap->create_posts ) || ! current_user_can( $post_type->cap->edit_posts ) ) {
<<<<<<< HEAD
				return new WP_Error( 'json_cannot_create', __( 'Sorry, you are not allowed to post on this site.' ), array( 'status' => 403 ) );
=======
				return new WP_Error( 'json_cannot_create', __( 'Sorry, you are not allowed to post on this site.' ), array( 'status' => 400 ) );
>>>>>>> 42377c99
			}
		}

		// Post status
		if ( ! empty( $data['status'] ) ) {
			$post['post_status'] = $data['status'];

			switch ( $post['post_status'] ) {
				case 'draft':
				case 'pending':
					break;
				case 'private':
					if ( ! current_user_can( $post_type->cap->publish_posts ) ) {
						return new WP_Error( 'json_cannot_create_private', __( 'Sorry, you are not allowed to create private posts in this post type' ), array( 'status' => 403 ) );
					}
					break;
				case 'publish':
				case 'future':
					if ( ! current_user_can( $post_type->cap->publish_posts ) ) {
						return new WP_Error( 'json_cannot_publish', __( 'Sorry, you are not allowed to publish posts in this post type' ), array( 'status' => 403 ) );
					}
					break;
				default:
					if ( ! get_post_status_object( $post['post_status'] ) ) {
						$post['post_status'] = 'draft';
					}
					break;
			}
		}

		// Post title
		if ( ! empty( $data['title'] ) ) {
			$post['post_title'] = $data['title'];
		}

		// Post date
		if ( ! empty( $data['date'] ) ) {
			$date_data = $this->server->get_date_with_gmt( $data['date'] );

			if ( ! empty( $date_data ) ) {
				list( $post['post_date'], $post['post_date_gmt'] ) = $date_data;
			}
		} elseif ( ! empty( $data['date_gmt'] ) ) {
			$date_data = $this->server->get_date_with_gmt( $data['date_gmt'], true );

			if ( ! empty( $date_data ) ) {
				list( $post['post_date'], $post['post_date_gmt'] ) = $date_data;
			}
		}

		// Post modified
		// See https://github.com/WP-API/WP-API/issues/285
		// @codeCoverageIgnoreStart
		if ( ! empty( $data['modified'] ) ) {
			$date_data = $this->server->get_date_with_gmt( $data['modified'] );

			if ( ! empty( $date_data ) ) {
				list( $post['post_modified'], $post['post_modified_gmt'] ) = $date_data;
			}
		} elseif ( ! empty( $data['modified_gmt'] ) ) {
			$date_data = $this->server->get_date_with_gmt( $data['modified_gmt'], true );

			if ( ! empty( $date_data ) ) {
				list( $post['post_modified'], $post['post_modified_gmt'] ) = $date_data;
			}
		}
		// @codeCoverageIgnoreEnd

		// Post slug
		if ( ! empty( $data['name'] ) ) {
			$post['post_name'] = $data['name'];
		}

		// Author
		if ( ! empty( $data['author'] ) ) {
			// Allow passing an author object
			if ( is_object( $data['author'] ) ) {
				if ( empty( $data['author']->ID ) ) {
					return new WP_Error( 'json_invalid_author', __( 'Invalid author object.' ), array( 'status' => 400 ) );
				}
<<<<<<< HEAD
				$data['author'] = (int) $data['author']->ID;
			}
			else {
				$data['author'] = (int) $data['author'];
=======
				$data['author'] = absint( $data['author']->ID );
			} else {
				$data['author'] = absint( $data['author'] );
>>>>>>> 42377c99
			}

			// Only check edit others' posts if we are another user
			if ( $data['author'] !== get_current_user_id() ) {
				if ( ! current_user_can( $post_type->cap->edit_others_posts ) ) {
					return new WP_Error( 'json_cannot_edit_others', __( 'You are not allowed to edit posts as this user.' ), array( 'status' => 401 ) );
				}

				$author = get_userdata( $data['author'] );

				if ( ! $author ) {
					return new WP_Error( 'json_invalid_author', __( 'Invalid author ID.' ), array( 'status' => 400 ) );
				}
			}

			$post['post_author'] = $data['author'];
		}

		// Post password
		if ( ! empty( $data['password'] ) ) {
			$post['post_password'] = $data['password'];

			if ( ! current_user_can( $post_type->cap->publish_posts ) ) {
				return new WP_Error( 'json_cannot_create_passworded', __( 'Sorry, you are not allowed to create password protected posts in this post type' ), array( 'status' => 401 ) );
			}
		}

		// Content and excerpt
		if ( ! empty( $data['content_raw'] ) ) {
			$post['post_content'] = $data['content_raw'];
		}

		if ( ! empty( $data['excerpt_raw'] ) ) {
			$post['post_excerpt'] = $data['excerpt_raw'];
		}

		// Parent
		if ( ! empty( $data['parent'] ) ) {
			$parent = get_post( $data['parent'] );
			if ( empty( $parent ) ) {
				return new WP_Error( 'json_post_invalid_id', __( 'Invalid post parent ID.' ), array( 'status' => 400 ) );
			}

			$post['post_parent'] = $parent->ID;
		}

		// Menu order
		if ( ! empty( $data['menu_order'] ) ) {
			$post['menu_order'] = $data['menu_order'];
		}

		// Comment status
		if ( ! empty( $data['comment_status'] ) ) {
			$post['comment_status'] = $data['comment_status'];
		}

		// Ping status
		if ( ! empty( $data['ping_status'] ) ) {
			$post['ping_status'] = $data['ping_status'];
		}

		// Post format
		if ( ! empty( $data['post_format'] ) ) {
			$formats = get_post_format_slugs();

			if ( ! in_array( $data['post_format'], $formats ) ) {
				return new WP_Error( 'json_invalid_post_format', __( 'Invalid post format.' ), array( 'status' => 400 ) );
			}
			$post['post_format'] = $data['post_format'];
		}

		// Pre-insert hook
		$can_insert = apply_filters( 'json_pre_insert_post', true, $post, $data, $update );

		if ( is_wp_error( $can_insert ) ) {
			return $can_insert;
		}

		// Post meta
		// TODO: implement this
		$post_ID = $update ? wp_update_post( $post, true ) : wp_insert_post( $post, true );

		if ( is_wp_error( $post_ID ) ) {
			return $post_ID;
		}

		// If this is a new post, add the post ID to $post
		if ( ! $update ) {
			$post['ID'] = $post_ID;
		}

		// Post meta
		if ( ! empty( $data['post_meta'] ) ) {
			$result = $this->handle_post_meta_action( $post_ID, $data['post_meta'] );

			if ( is_wp_error( $result ) ) {
				return $result;
			}
		}

		// Sticky
		if ( isset( $post['sticky'] ) )  {
			if ( $post['sticky'] ) {
				stick_post( $data['ID'] );
			} else {
				unstick_post( $data['ID'] );
			}
		}

		do_action( 'json_insert_post', $post, $data, $update );

		return $post_ID;
	}

	/**
	 * Prepares comment data for returning as a JSON response.
	 *
	 * @param stdClass $comment Comment object
	 * @param array $requested_fields Fields to retrieve from the comment
	 * @param string $context Where is the comment being loaded?
	 * @return array Comment data for JSON serialization
	 */
	protected function prepare_comment( $comment, $requested_fields = array( 'comment', 'meta' ), $context = 'single' ) {
		$fields = array(
			'ID'   => (int) $comment->comment_ID,
			'post' => (int) $comment->comment_post_ID,
		);

		$post = (array) get_post( $fields['post'] );

		// Content
		$fields['content'] = apply_filters( 'comment_text', $comment->comment_content, $comment );
		// $fields['content_raw'] = $comment->comment_content;

		// Status
		switch ( $comment->comment_approved ) {
			case 'hold':
			case '0':
				$fields['status'] = 'hold';
				break;

			case 'approve':
			case '1':
				$fields['status'] = 'approved';
				break;

			case 'spam':
			case 'trash':
			default:
				$fields['status'] = $comment->comment_approved;
				break;
		}

		// Type
		$fields['type'] = apply_filters( 'get_comment_type', $comment->comment_type );

		if ( empty( $fields['type'] ) ) {
			$fields['type'] = 'comment';
		}

		// Post
		if ( 'single' === $context ) {
			$parent = get_post( $post['post_parent'], ARRAY_A );
			$fields['parent'] = $this->prepare_post( $parent, 'single-parent' );
		}

		// Parent
		if ( ( 'single' === $context || 'single-parent' === $context ) && (int) $comment->comment_parent ) {
			$parent_fields = array( 'meta' );

			if ( $context === 'single' ) {
				$parent_fields[] = 'comment';
			}
			$parent = get_comment( $post['post_parent'] );

			$fields['parent'] = $this->prepare_comment( $parent, $parent_fields, 'single-parent' );
		}

		// Parent
		$fields['parent'] = (int) $comment->comment_parent;

		// Author
		if ( (int) $comment->user_id !== 0 ) {
			$fields['author'] = (int) $comment->user_id;
		} else {
			$fields['author'] = array(
				'ID'     => 0,
				'name'   => $comment->comment_author,
				'URL'    => $comment->comment_author_url,
				'avatar' => $this->server->get_avatar_url( $comment->comment_author_email ),
			);
		}

		// Date
		$timezone = $this->server->get_timezone();

		$date               = WP_JSON_DateTime::createFromFormat( 'Y-m-d H:i:s', $comment->comment_date, $timezone );
		$fields['date']     = $date->format( 'c' );
		$fields['date_tz']  = $date->format( 'e' );
		$fields['date_gmt'] = date( 'c', strtotime( $comment->comment_date_gmt ) );

		// Meta
		$meta = array(
			'links' => array(
				'up' => json_url( sprintf( '/posts/%d', (int) $comment->comment_post_ID ) )
			),
		);

		if ( 0 !== (int) $comment->comment_parent ) {
			$meta['links']['in-reply-to'] = json_url( sprintf( '/posts/%d/comments/%d', (int) $comment->comment_post_ID, (int) $comment->comment_parent ) );
		}

		if ( 'single' !== $context ) {
			$meta['links']['self'] = json_url( sprintf( '/posts/%d/comments/%d', (int) $comment->comment_post_ID, (int) $comment->comment_ID ) );
		}

		// Remove unneeded fields
		$data = array();

		if ( in_array( 'comment', $requested_fields ) ) {
			$data = array_merge( $data, $fields );
		}

		if ( in_array( 'meta', $requested_fields ) ) {
			$data['meta'] = $meta;
		}

		return apply_filters( 'json_prepare_comment', $data, $comment, $context );
	}
}<|MERGE_RESOLUTION|>--- conflicted
+++ resolved
@@ -1272,20 +1272,13 @@
 			if ( ! current_user_can( $post_type->cap->edit_post, $data['ID'] ) ) {
 				return new WP_Error( 'json_cannot_edit', __( 'Sorry, you are not allowed to edit this post.' ), array( 'status' => 401 ) );
 			}
-<<<<<<< HEAD
-=======
-
->>>>>>> 42377c99
+
 			if ( $post_type->name != get_post_type( $data['ID'] ) ) {
 				return new WP_Error( 'json_cannot_change_post_type', __( 'The post type may not be changed.' ), array( 'status' => 400 ) );
 			}
 		} else {
 			if ( ! current_user_can( $post_type->cap->create_posts ) || ! current_user_can( $post_type->cap->edit_posts ) ) {
-<<<<<<< HEAD
 				return new WP_Error( 'json_cannot_create', __( 'Sorry, you are not allowed to post on this site.' ), array( 'status' => 403 ) );
-=======
-				return new WP_Error( 'json_cannot_create', __( 'Sorry, you are not allowed to post on this site.' ), array( 'status' => 400 ) );
->>>>>>> 42377c99
 			}
 		}
 
@@ -1366,16 +1359,9 @@
 				if ( empty( $data['author']->ID ) ) {
 					return new WP_Error( 'json_invalid_author', __( 'Invalid author object.' ), array( 'status' => 400 ) );
 				}
-<<<<<<< HEAD
 				$data['author'] = (int) $data['author']->ID;
-			}
-			else {
+			} else {
 				$data['author'] = (int) $data['author'];
-=======
-				$data['author'] = absint( $data['author']->ID );
-			} else {
-				$data['author'] = absint( $data['author'] );
->>>>>>> 42377c99
 			}
 
 			// Only check edit others' posts if we are another user
