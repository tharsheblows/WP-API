<?php

class WP_JSON_Posts {
	/**
	 * Server object
	 *
	 * @var WP_JSON_ResponseHandler
	 */
	protected $server;

	/**
	 * Constructor
	 *
	 * @param WP_JSON_ResponseHandler $server Server object
	 */
	public function __construct(WP_JSON_ResponseHandler $server) {
		$this->server = $server;
	}

	/**
	 * Register the post-related routes
	 *
	 * @param array $routes Existing routes
	 * @return array Modified routes
	 */
	public function register_routes( $routes ) {
		$post_routes = array(
			// Post endpoints
			'/posts'             => array(
				array( array( $this, 'get_posts' ), WP_JSON_Server::READABLE ),
				array( array( $this, 'new_post' ),  WP_JSON_Server::CREATABLE | WP_JSON_Server::ACCEPT_JSON ),
			),

			'/posts/(?P<id>\d+)' => array(
				array( array( $this, 'get_post' ),    WP_JSON_Server::READABLE ),
				array( array( $this, 'edit_post' ),   WP_JSON_Server::EDITABLE | WP_JSON_Server::ACCEPT_JSON ),
				array( array( $this, 'delete_post' ), WP_JSON_Server::DELETABLE ),
			),
			'/posts/(?P<id>\d+)/revisions' => array( '__return_null', WP_JSON_Server::READABLE ),

			// Comments
			'/posts/(?P<id>\d+)/comments'                  => array(
				array( array( $this, 'get_comments' ), WP_JSON_Server::READABLE ),
				array( '__return_null', WP_JSON_Server::CREATABLE | WP_JSON_Server::ACCEPT_JSON ),
			),
			'/posts/(?P<id>\d+)/comments/(?P<comment>\d+)' => array(
				array( array( $this, 'get_comment' ), WP_JSON_Server::READABLE ),
				array( '__return_null', WP_JSON_Server::EDITABLE | WP_JSON_Server::ACCEPT_JSON ),
				array( '__return_null', WP_JSON_Server::DELETABLE ),
			),

			// Meta-post endpoints
			'/posts/types'               => array( array( $this, 'get_post_types' ), WP_JSON_Server::READABLE ),
			'/posts/types/(?P<type>\w+)' => array( array( $this, 'get_post_type' ), WP_JSON_Server::READABLE ),
			'/posts/statuses'            => array( array( $this, 'get_post_statuses' ), WP_JSON_Server::READABLE ),
		);
		return array_merge( $routes, $post_routes );
	}

	/**
	 * Retrieve posts.
	 *
	 * @since 3.4.0
	 *
	 * The optional $filter parameter modifies the query used to retrieve posts.
	 * Accepted keys are 'post_type', 'post_status', 'number', 'offset',
	 * 'orderby', and 'order'.
	 *
	 * The optional $fields parameter specifies what fields will be included
	 * in the response array.
	 *
	 * @uses wp_get_recent_posts()
	 * @see WP_JSON_Posts::get_post() for more on $fields
	 * @see get_posts() for more on $filter values
	 *
	 * @param array $filter optional
	 * @param array $fields optional
	 * @return array contains a collection of Post entities.
	 */
	public function get_posts( $filter = array(), $context = 'view', $type = 'post', $page = 1 ) {
		$query = array();

		$post_type = get_post_type_object( $type );
		if ( ! ( (bool) $post_type ) || ! $post_type->show_in_json )
			return new WP_Error( 'json_invalid_post_type', __( 'The post type specified is not valid' ), array( 'status' => 403 ) );

		$query['post_type'] = $post_type->name;

		global $wp;
		// Allow the same as normal WP
		$valid_vars = apply_filters('query_vars', $wp->public_query_vars);

		// If the user has the correct permissions, also allow use of internal
		// query parameters, which are only undesirable on the frontend
		//
		// To disable anyway, use `add_filter('json_private_query_vars', '__return_empty_array');`

		if ( current_user_can( $post_type->cap->edit_posts ) ) {
			$private = apply_filters('json_private_query_vars', $wp->private_query_vars);
			$valid_vars = array_merge($valid_vars, $private);
		}

		// Define our own in addition to WP's normal vars
		$json_valid = array('posts_per_page');
		$valid_vars = array_merge($valid_vars, $json_valid);

		// Filter and flip for querying
		$valid_vars = apply_filters('json_query_vars', $valid_vars);
		$valid_vars = array_flip($valid_vars);

		// Exclude the post_type query var to avoid dodging the permission
		// check above
		unset($valid_vars['post_type']);

		foreach ($valid_vars as $var => $index) {
			if ( isset( $filter[ $var ] ) ) {
				$query[ $var ] = apply_filters( 'json_query_var-' . $var, $filter[ $var ] );
			}
		}

		// Special parameter handling
		$query['paged'] = absint( $page );

		$post_query = new WP_Query();
		$posts_list = $post_query->query( $query );
		$response = new WP_JSON_Response();
		$response->query_navigation_headers( $post_query );

		if ( ! $posts_list ) {
			$response->set_data( array() );
			return $response;
		}

		// holds all the posts data
		$struct = array();

		$response->header( 'Last-Modified', mysql2date( 'D, d M Y H:i:s', get_lastpostmodified( 'GMT' ), 0 ).' GMT' );

		foreach ( $posts_list as $post ) {
			$post = get_object_vars( $post );

			// Do we have permission to read this post?
			if ( ! $this->check_read_permission( $post ) )
				continue;

			$response->link_header( 'item', json_url( '/posts/' . $post['ID'] ), array( 'title' => $post['post_title'] ) );
			$struct[] = $this->prepare_post( $post, $context );
		}
		$response->set_data( $struct );

		return $response;
	}

	/**
	 * Check if we can read a post
	 *
	 * Correctly handles posts with the inherit status.
	 * @param array $post Post data
	 * @return boolean Can we read it?
	 */
	protected function check_read_permission( $post ) {
		$post_type = get_post_type_object( $post['post_type'] );

		// Ensure the post type can be read
		if ( ! $post_type->show_in_json ) {
			return false;
		}

		// Can we read the post?
		if ( 'publish' === $post['post_status'] || current_user_can( $post_type->cap->read_post, $post['ID'] ) ) {
			return true;
		}

		// Can we read the parent if we're inheriting?
		if ( 'inherit' === $post['post_status'] && $post['post_parent'] > 0 ) {
			$parent = get_post( $post['post_parent'], ARRAY_A );

			if ( $this->check_read_permission( $parent ) ) {
				return true;
			}
		}

		// If we don't have a parent, but the status is set to inherit, assume
		// it's published (as per get_post_status())
		if ( 'inherit' === $post['post_status'] ) {
			return true;
		}

		return false;
	}

	/**
	 * Create a new post for any registered post type.
	 *
	 * @since 3.4.0
	 * @internal 'data' is used here rather than 'content', as get_default_post_to_edit uses $_REQUEST['content']
	 *
	 * @param array $content Content data. Can contain:
	 *  - post_type (default: 'post')
	 *  - post_status (default: 'draft')
	 *  - post_title
	 *  - post_author
	 *  - post_excerpt
	 *  - post_content
	 *  - post_date_gmt | post_date
	 *  - post_format
	 *  - post_password
	 *  - comment_status - can be 'open' | 'closed'
	 *  - ping_status - can be 'open' | 'closed'
	 *  - sticky
	 *  - post_thumbnail - ID of a media item to use as the post thumbnail/featured image
	 *  - custom_fields - array, with each element containing 'key' and 'value'
	 *  - terms - array, with taxonomy names as keys and arrays of term IDs as values
	 *  - terms_names - array, with taxonomy names as keys and arrays of term names as values
	 *  - enclosure
	 *  - any other fields supported by wp_insert_post()
	 * @return array Post data (see {@see WP_JSON_Posts::get_post})
	 */
	function new_post( $data ) {
		unset( $data['ID'] );

		$result = $this->insert_post( $data );
		if ( $result instanceof WP_Error ) {
			return $result;
		}

		$response = json_ensure_response( $this->get_post( $result ) );
		$response->set_status( 201 );
		$response->header( 'Location', json_url( '/posts/' . $result ) );
		return $response;
	}

	/**
	 * Retrieve a post.
	 *
	 * @uses get_post()
	 * @param int $id Post ID
	 * @param array $fields Post fields to return (optional)
	 * @return array Post entity
	 */
	public function get_post( $id, $context = 'view' ) {
		$id = (int) $id;

		if ( empty( $id ) )
			return new WP_Error( 'json_post_invalid_id', __( 'Invalid post ID.' ), array( 'status' => 404 ) );

		$post = get_post( $id, ARRAY_A );

		if ( empty( $post['ID'] ) )
			return new WP_Error( 'json_post_invalid_id', __( 'Invalid post ID.' ), array( 'status' => 404 ) );

		if ( ! $this->check_read_permission( $post ) )
			return new WP_Error( 'json_user_cannot_read', __( 'Sorry, you cannot read this post.' ), array( 'status' => 401 ) );

		// Link headers (see RFC 5988)

		$response = new WP_JSON_Response();
		$response->header( 'Last-Modified', mysql2date( 'D, d M Y H:i:s', $post['post_modified_gmt'] ) . 'GMT' );

		$post = $this->prepare_post( $post, $context );
		if ( is_wp_error( $post ) )
			return $post;

		foreach ( $post['meta']['links'] as $rel => $url ) {
			$response->link_header( $rel, $url );
		}
		$response->link_header( 'alternate',  get_permalink( $id ), array( 'type' => 'text/html' ) );

		$response->set_data( $post );
		return $response;
	}

	/**
	 * Edit a post for any registered post type.
	 *
	 * The $data parameter only needs to contain fields that should be changed.
	 * All other fields will retain their existing values.
	 *
	 * @since 3.4.0
	 * @internal 'data' is used here rather than 'content', as get_default_post_to_edit uses $_REQUEST['content']
	 *
	 * @param int $id Post ID to edit
	 * @param array $data Data construct, see {@see WP_JSON_Posts::new_post}
	 * @param array $_headers Header data
	 * @return true on success
	 */
	function edit_post( $id, $data, $_headers = array() ) {
		$id = (int) $id;

		if ( empty( $id ) )
			return new WP_Error( 'json_post_invalid_id', __( 'Invalid post ID.' ), array( 'status' => 404 ) );

		$post = get_post( $id, ARRAY_A );

		if ( empty( $post['ID'] ) )
			return new WP_Error( 'json_post_invalid_id', __( 'Invalid post ID.' ), array( 'status' => 404 ) );

		if ( isset( $_headers['IF_UNMODIFIED_SINCE'] ) ) {
			// As mandated by RFC2616, we have to check all of RFC1123, RFC1036
			// and C's asctime() format (and ignore invalid headers)
			$formats = array( DateTime::RFC1123, DateTime::RFC1036, 'D M j H:i:s Y' );
			foreach ( $formats as $format ) {
				$check = WP_JSON_DateTime::createFromFormat( $format, $_headers['IF_UNMODIFIED_SINCE'] );

				if ( $check !== false )
					break;
			}

			// If the post has been modified since the date provided, return an error.
			if ( $check && mysql2date( 'U', $post['post_modified_gmt'] ) > $check->format('U') ) {
				return new WP_Error( 'json_old_revision', __( 'There is a revision of this post that is more recent.' ), array( 'status' => 412 ) );
			}
		}

		$data['ID'] = $id;

		$retval = $this->insert_post( $data );
		if ( is_wp_error( $retval ) ) {
			return $retval;
		}

		return $this->get_post( $id );
	}

	/**
	 * Delete a post for any registered post type
	 *
	 * @uses wp_delete_post()
	 * @param int $id
	 * @return true on success
	 */
	public function delete_post( $id, $force = false ) {
		$id = (int) $id;

		if ( empty( $id ) )
			return new WP_Error( 'json_post_invalid_id', __( 'Invalid post ID.' ), array( 'status' => 404 ) );

		$post = get_post( $id, ARRAY_A );

		if ( empty( $post['ID'] ) )
			return new WP_Error( 'json_post_invalid_id', __( 'Invalid post ID.' ), array( 'status' => 404 ) );

		$post_type = get_post_type_object( $post['post_type'] );
		if ( ! current_user_can( $post_type->cap->delete_post, $id ) )
			return new WP_Error( 'json_user_cannot_delete_post', __( 'Sorry, you are not allowed to delete this post.' ), array( 'status' => 401 ) );

		$result = wp_delete_post( $id, $force );

		if ( ! $result )
			return new WP_Error( 'json_cannot_delete', __( 'The post cannot be deleted.' ), array( 'status' => 500 ) );

		if ( $force ) {
			return array( 'message' => __( 'Permanently deleted post' ) );
		}
		else {
			// TODO: return a HTTP 202 here instead
			return array( 'message' => __( 'Deleted post' ) );
		}
	}

	/**
	 * Retrieve comments
	 *
	 * @param int $id Post ID to retrieve comments for
	 * @return array List of Comment entities
	 */
	public function get_comments( $id ) {
		//$args = array('status' => $status, 'post_id' => $id, 'offset' => $offset, 'number' => $number )l
		$comments = get_comments( array('post_id' => $id) );

		$post = get_post( $id, ARRAY_A );

		if ( empty( $post['ID'] ) ) {
			return new WP_Error( 'json_post_invalid_id', __( 'Invalid post ID.' ), array( 'status' => 404 ) );
		}

		if ( ! $this->check_read_permission( $post ) ) {
			return new WP_Error( 'json_user_cannot_read', __( 'Sorry, you cannot read this post.' ), array( 'status' => 401 ) );
		}

		$struct = array();
		foreach ( $comments as $comment ) {
			$struct[] = $this->prepare_comment( $comment, array( 'comment', 'meta' ), 'collection' );
		}
		return $struct;
	}

	/**
	 * Retrieve a single comment
	 *
	 * @param int $comment Comment ID
	 * @return array Comment entity
	 */
	public function get_comment( $comment ) {
		$comment = get_comment( $comment );
		$data = $this->prepare_comment( $comment );
		return $data;
	}

	/**
	 * Get all public post types
	 *
	 * @uses self::get_post_type()
	 * @return array List of post type data
	 */
	public function get_post_types() {
		$data = get_post_types( array(), 'objects' );

		$types = array();
		foreach ($data as $name => $type) {
			$type = $this->get_post_type( $type, true );
			if ( is_wp_error( $type ) )
				continue;

			$types[ $name ] = $type;
		}

		return $types;
	}

	/**
	 * Get a post type
	 *
	 * @param string|object $type Type name, or type object (internal use)
	 * @param boolean $_in_collection Is this in a collection? (internal use)
	 * @return array Post type data
	 */
	public function get_post_type( $type, $_in_collection = false ) {
		if ( ! is_object( $type ) )
			$type = get_post_type_object($type);

		if ( $type->show_in_json === false ) {
			return new WP_Error( 'json_cannot_read_type', __( 'Cannot view post type' ), array( 'status' => 403 ) );
		}

		$data = array(
			'name' => $type->label,
			'slug' => $type->name,
			'description' => $type->description,
			'labels' => $type->labels,
			'queryable' => $type->publicly_queryable,
			'searchable' => ! $type->exclude_from_search,
			'hierarchical' => $type->hierarchical,
			'meta' => array(
				'links' => array()
			),
		);

		if ( $_in_collection )
			$data['meta']['links']['self'] = json_url( '/posts/types/' . $type->name );
		else
			$data['meta']['links']['collection'] = json_url( '/posts/types' );

		if ( $type->publicly_queryable ) {
			if ($type->name === 'post')
				$data['meta']['links']['archives'] = json_url( '/posts' );
			else
				$data['meta']['links']['archives'] = json_url( add_query_arg( 'type', $type->name, '/posts' ) );
		}

		return apply_filters( 'json_post_type_data', $data, $type );
	}

	/**
	 * Get the registered post statuses
	 *
	 * @return array List of post status data
	 */
	public function get_post_statuses() {
		$statuses = get_post_stati(array(), 'objects');

		$data = array();
		foreach ($statuses as $status) {
			if ( $status->internal === true || ! $status->show_in_admin_status_list )
				continue;

			$data[ $status->name ] = array(
				'name' => $status->label,
				'slug' => $status->name,
				'public' => $status->public,
				'protected' => $status->protected,
				'private' => $status->private,
				'queryable' => $status->publicly_queryable,
				'show_in_list' => $status->show_in_admin_all_list,
				'meta' => array(
					'links' => array()
				),
			);
			if ( $status->publicly_queryable ) {
				if ($status->name === 'publish')
					$data[ $status->name ]['meta']['links']['archives'] = json_url( '/posts' );
				else
					$data[ $status->name ]['meta']['links']['archives'] = json_url( add_query_arg( 'status', $status->name, '/posts' ) );
			}
		}

		return apply_filters( 'json_post_statuses', $data, $statuses );
	}

	/**
	 * Prepares post data for return in an XML-RPC object.
	 *
	 * @access protected
	 *
	 * @param array $post The unprepared post data
	 * @param array $fields The subset of post type fields to return
	 * @return array The prepared post data
	 */
	protected function prepare_post( $post, $context = 'view' ) {
		// holds the data for this post. built up based on $fields
		$_post = array(
			'ID' => (int) $post['ID'],
		);

		$post_type = get_post_type_object( $post['post_type'] );
		if ( ! $this->check_read_permission( $post ) )
			return new WP_Error( 'json_user_cannot_read', __( 'Sorry, you cannot read this post.' ), array( 'status' => 401 ) );

		// prepare common post fields
		$post_fields = array(
			'title'        => get_the_title( $post['ID'] ), // $post['post_title'],
			'status'       => $post['post_status'],
			'type'         => $post['post_type'],
			'author'       => (int) $post['post_author'],
			'content'      => apply_filters( 'the_content', $post['post_content'] ),
			'parent'       => (int) $post['post_parent'],
			#'post_mime_type'    => $post['post_mime_type'],
			'link'          => get_permalink( $post['ID'] ),
		);
		$post_fields_extended = array(
			'slug'           => $post['post_name'],
			'guid'           => apply_filters( 'get_the_guid', $post['guid'] ),
			'excerpt'        => $this->prepare_excerpt( $post['post_excerpt'] ),
			'menu_order'     => (int) $post['menu_order'],
			'comment_status' => $post['comment_status'],
			'ping_status'    => $post['ping_status'],
			'sticky'         => ( $post['post_type'] === 'post' && is_sticky( $post['ID'] ) ),
		);
		$post_fields_raw = array(
			'title_raw'   => $post['post_title'],
			'content_raw' => $post['post_content'],
			'guid_raw'    => $post['guid'],
			'post_meta'   => $this->prepare_meta( $post['ID'] ),
		);

		// Dates
		$timezone = $this->server->get_timezone();

		$date = WP_JSON_DateTime::createFromFormat( 'Y-m-d H:i:s', $post['post_date'], $timezone );
		$post_fields['date'] = $date->format( 'c' );
		$post_fields_extended['date_tz'] = $date->format( 'e' );
		$post_fields_extended['date_gmt'] = date( 'c', strtotime( $post['post_date_gmt'] ) );

		$modified = WP_JSON_DateTime::createFromFormat( 'Y-m-d H:i:s', $post['post_modified'], $timezone );
		$post_fields['modified'] = $modified->format( 'c' );
		$post_fields_extended['modified_tz'] = $modified->format( 'e' );
		$post_fields_extended['modified_gmt'] = date( 'c', strtotime( $post['post_modified_gmt'] ) );

		// Authorized fields
		// TODO: Send `Vary: Authorization` to clarify that the data can be
		// changed by the user's auth status
		if ( current_user_can( $post_type->cap->edit_post, $post['ID'] ) ) {
			$post_fields_extended['password'] = $post['post_password'];
		}

		// Consider future posts as published
		if ( $post_fields['status'] === 'future' )
			$post_fields['status'] = 'publish';

		// Fill in blank post format
		$post_fields['format'] = get_post_format( $post['ID'] );
		if ( empty( $post_fields['format'] ) )
			$post_fields['format'] = 'standard';

		if ( 'view' === $context && 0 !== $post['post_parent'] ) {
			// Avoid nesting too deeply
			// This gives post + post-extended + meta for the main post,
			// post + meta for the parent and just meta for the grandparent
			$parent = get_post( $post['post_parent'], ARRAY_A );
			$post_fields['parent'] = $this->prepare_post( $parent, 'parent' );
		}

		// Merge requested $post_fields fields into $_post
		$_post = array_merge( $_post, $post_fields );

		// Include extended fields. We might come back to this.
		$_post = array_merge( $_post, $post_fields_extended );

		if ( 'edit' === $context && current_user_can( $post_type->cap->edit_post, $post['ID'] ) )
			$_post = array_merge( $_post, $post_fields_raw );
		elseif ( 'edit' === $context )
			return new WP_Error( 'json_cannot_edit', __( 'Sorry, you cannot edit this post' ), array( 'status' => 403 ) );

		// Entity meta
		$_post['meta'] = array(
			'links' => array(
				'self'            => json_url( '/posts/' . $post['ID'] ),
				'author'          => json_url( '/users/' . $post['post_author'] ),
				'collection'      => json_url( '/posts' ),
				'replies'         => json_url( '/posts/' . $post['ID'] . '/comments' ),
				'version-history' => json_url( '/posts/' . $post['ID'] . '/revisions' ),
			),
		);

		if ( ! empty( $post['post_parent'] ) )
			$_post['meta']['links']['up'] = json_url( '/posts/' . (int) $post['post_parent'] );

		return apply_filters( 'json_prepare_post', $_post, $post, $context );
	}

	/**
	 * Retrieve the post excerpt.
	 *
	 * @return string
	 */
	protected function prepare_excerpt( $excerpt ) {
		if ( post_password_required() ) {
			return __( 'There is no excerpt because this is a protected post.' );
		}

		$excerpt = apply_filters( 'the_excerpt', apply_filters( 'get_the_excerpt', $excerpt ) );
		if ( empty( $excerpt ) ) {
			return null;
		}
		return $excerpt;
	}

	/**
	 * Retrieve custom fields for post.
	 *
	 * @since 2.5.0
	 *
	 * @param int $post_id Post ID.
	 * @return array Custom fields, if exist.
	 */
	protected function prepare_meta( $post_id ) {
		$post_id = (int) $post_id;

		$custom_fields = (array) get_post_meta( $post_id );

		foreach ( $custom_fields as $meta_key => $meta_value ) {
			// Don't expose protected fields.
			if ( is_protected_meta( $meta_key ) )
				unset( $custom_fields[$meta_key] );
		}

		return apply_filters( 'json_prepare_meta', $custom_fields, $post_id );
	}

	/**
	 * Update/add post meta for a post. This method relies on the user to provide sanitization callbacks.
	 * If none are provided, post meta will go unsanitized unless the require sanitization filter returns
	 * true. Post meta is expected to be sent like so:
	 * {
	 * 	post_meta : [
	 * 		{
	 * 			key : 'meta_key',
	 * 			value : 'meta_value', (OPTIONAL)
	 * 			action : (update|add|delete) (OPTIONAL, default=update)
	 * 		}
	 * 	]
	 * }
	 *
	 * @uses update_post_meta, apply_filters, add_post_meta, wp_parse_args, delete_post_meta
	 * @param array $data
	 * @param int $post_ID
	 * @return bool|WP_Error
	 */
	protected function insert_post_meta( $data, $post_ID ) {
		if ( empty( $post_ID ) || empty( $data['post_meta'] ) || ! is_array( $data['post_meta'] ) ) {
			return false;
		}

		$meta_array_defaults = array(
			'action' => 'update',
			'value' => null,
		);

		foreach ( $data['post_meta'] as $meta_array ) {

			$meta_array = wp_parse_args( $meta_array, $meta_array_defaults );

			if ( 'update' == $meta_array['action'] ) {
				update_post_meta( $post_ID, $meta_array['key'], $meta_array['value'] );
			} elseif ( 'add' == $meta_array['action'] ) {
				add_post_meta( $post_ID, $meta_array['key'], $meta_array['value'] );
			} elseif ( 'delete' == $meta_array['action'] ) {
				delete_post_meta( $post_ID, $meta_array['key'] );
			} else {
				// Return a WP_Error here?
				continue;
			}
		}

		return true;
	}

	protected function prepare_author( $author ) {
		$user = get_user_by( 'id', $author );

		if (! $author || ! is_object( $user ) ) {
			return null;
		}


		$author = array(
			'ID' => $user->ID,
			'name' => $user->display_name,
			'slug' => $user->user_nicename,
			'URL' => $user->user_url,
			'avatar' => $this->server->get_avatar_url( $user->user_email ),
			'meta' => array(
				'links' => array(
					'self' => json_url( '/users/' . $user->ID ),
					'archives' => json_url( '/users/' . $user->ID . '/posts' ),
				),
			),
		);

		if ( current_user_can( 'edit_user', $user->ID ) ) {
			$author['first_name'] = $user->first_name;
			$author['last_name'] = $user->last_name;
		}
		return $author;
	}

	/**
	 * Helper method for wp_newPost and wp_editPost, containing shared logic.
	 *
	 * @since 3.4.0
	 * @uses wp_insert_post()
	 *
	 * @param WP_User $user The post author if post_author isn't set in $content_struct.
	 * @param array $content_struct Post data to insert.
	 */
	protected function insert_post( $data ) {
		$post = array();
		$update = ! empty( $data['ID'] );

		if ( $update ) {
			$current_post = get_post( absint( $data['ID'] ) );
			if ( ! $current_post )
				return new WP_Error( 'json_post_invalid_id', __( 'Invalid post ID.' ), array( 'status' => 400 ) );
			$post['ID'] = absint( $data['ID'] );
		}
		else {
			// Defaults
			$post['post_author'] = 0;
			$post['post_password'] = '';
			$post['post_excerpt'] = '';
			$post['post_content'] = '';
			$post['post_title'] = '';
		}

		// Post type
		if ( ! empty( $data['type'] ) ) {
			// Changing post type
			$post_type = get_post_type_object( $data['type'] );
			if ( ! $post_type )
				return new WP_Error( 'json_invalid_post_type', __( 'Invalid post type' ), array( 'status' => 400 ) );

			$post['post_type'] = $data['type'];
		}
		elseif ( $update ) {
			// Updating post, use existing post type
			$current_post = get_post( $data['ID'] );
			if ( ! $current_post )
				return new WP_Error( 'json_post_invalid_id', __( 'Invalid post ID.' ), array( 'status' => 400 ) );

			$post_type = get_post_type_object( $current_post->post_type );
		}
		else {
			// Creating new post, use default type
			$post['post_type'] = apply_filters( 'json_insert_default_post_type', 'post' );
			$post_type = get_post_type_object( $post['post_type'] );
			if ( ! $post_type )
				return new WP_Error( 'json_invalid_post_type', __( 'Invalid post type' ), array( 'status' => 400 ) );
		}

		// Permissions check
		if ( $update ) {
			if ( ! current_user_can( $post_type->cap->edit_post, $data['ID'] ) )
				return new WP_Error( 'json_cannot_edit', __( 'Sorry, you are not allowed to edit this post.' ), array( 'status' => 401 ) );
			if ( $post_type->name != get_post_type( $data['ID'] ) )
				return new WP_Error( 'json_cannot_change_post_type', __( 'The post type may not be changed.' ), array( 'status' => 400 ) );
		} else {
			if ( ! current_user_can( $post_type->cap->create_posts ) || ! current_user_can( $post_type->cap->edit_posts ) )
				return new WP_Error( 'json_cannot_create', __( 'Sorry, you are not allowed to post on this site.' ), array( 'status' => 400 ) );
		}

		// Post status
		if ( ! empty( $data['status'] ) ) {
			$post['post_status'] = $data['status'];
			switch ( $post['post_status'] ) {
				case 'draft':
				case 'pending':
					break;
				case 'private':
					if ( ! current_user_can( $post_type->cap->publish_posts ) )
						return new WP_Error( 'json_cannot_create_private', __( 'Sorry, you are not allowed to create private posts in this post type' ), array( 'status' => 403 ) );
					break;
				case 'publish':
				case 'future':
					if ( ! current_user_can( $post_type->cap->publish_posts ) )
						return new WP_Error( 'json_cannot_publish', __( 'Sorry, you are not allowed to publish posts in this post type' ), array( 'status' => 403 ) );
					break;
				default:
					if ( ! get_post_status_object( $post['post_status'] ) )
						$post['post_status'] = 'draft';
					break;
			}
		}

		// Post title
		if ( ! empty( $data['title'] ) ) {
			$post['post_title'] = $data['title'];
		}

		// Post date
		if ( ! empty( $data['date'] ) ) {
			list( $post['post_date'], $post['post_date_gmt'] ) = $this->server->get_date_with_gmt( $data['date'] );
		}
		elseif ( ! empty( $data['date_gmt'] ) ) {
			list( $post['post_date'], $post['post_date_gmt'] ) = $this->server->get_date_with_gmt( $data['date_gmt'], true );
		}

		// Post modified
		if ( ! empty( $data['modified'] ) ) {
			list( $post['post_modified'], $post['post_modified_gmt'] ) = $this->server->get_date_with_gmt( $data['modified'] );
		}
		elseif ( ! empty( $data['modified_gmt'] ) ) {
			list( $post['post_modified'], $post['post_modified_gmt'] ) = $this->server->get_date_with_gmt( $data['modified_gmt'], true );
		}

		// Post slug
		if ( ! empty( $data['name'] ) ) {
			$post['post_name'] = $data['name'];
		}

		// Author
		if ( ! empty( $data['author'] ) ) {
			// Allow passing an author object
			if ( is_object( $data['author'] ) ) {
				if ( empty( $data['author']->ID ) ) {
					return new WP_Error( 'json_invalid_author', __( 'Invalid author object.' ), array( 'status' => 400 ) );
				}
				$data['author'] = absint( $data['author']->ID );
			}
			else {
				$data['author'] = absint( $data['author'] );
			}

			// Only check edit others' posts if we are another user
			if ( $data['author'] !== get_current_user_id() ) {
				if ( ! current_user_can( $post_type->cap->edit_others_posts ) )
					return new WP_Error( 'json_cannot_edit_others', __( 'You are not allowed to edit posts as this user.' ), array( 'status' => 401 ) );

				$author = get_userdata( $data['author'] );

				if ( ! $author )
					return new WP_Error( 'json_invalid_author', __( 'Invalid author ID.' ), array( 'status' => 400 ) );
			}

			$post['post_author'] = $data['author'];
		}

		// Post password
		if ( ! empty( $data['password'] ) ) {
			$post['post_password'] = $data['password'];
			if ( ! current_user_can( $post_type->cap->publish_posts ) )
				return new WP_Error( 'json_cannot_create_passworded', __( 'Sorry, you are not allowed to create password protected posts in this post type' ), array( 'status' => 401 ) );
		}

		// Content and excerpt
		if ( ! empty( $data['content_raw'] ) ) {
			$post['post_content'] = $data['content_raw'];
		}
		if ( ! empty( $data['excerpt_raw'] ) ) {
			$post['post_excerpt'] = $data['excerpt_raw'];
		}

		// Parent
		if ( ! empty( $data['parent'] ) ) {
			$parent = get_post( $data['parent'] );
			$post['post_parent'] = $data['post_parent'];
		}

		// Menu order
		if ( ! empty( $data['menu_order'] ) ) {
			$post['menu_order'] = $data['menu_order'];
		}

		// Comment status
		if ( ! empty( $data['comment_status'] ) ) {
			$post['comment_status'] = $data['comment_status'];
		}

		// Ping status
		if ( ! empty( $data['ping_status'] ) ) {
			$post['ping_status'] = $data['ping_status'];
		}

		// Post format
		if ( ! empty( $data['post_format'] ) ) {
			$formats = get_post_format_slugs();
			if ( ! in_array( $data['post_format'], $formats ) ) {
				return new WP_Error( 'json_invalid_post_format', __( 'Invalid post format.' ), array( 'status' => 400 ) );
			}
			$post['post_format'] = $data['post_format'];
		}

		// Pre-insert hook
		$can_insert = apply_filters( 'json_pre_insert_post', true, $post, $data, $update );
		if ( is_wp_error( $can_insert ) ) {
			return $can_insert;
		}

		// Post meta
		// TODO: implement this
		$post_ID = $update ? wp_update_post( $post, true ) : wp_insert_post( $post, true );

		if ( is_wp_error( $post_ID ) ) {
			return $post_ID;
		}

<<<<<<< HEAD
		// If this is a new post, add the post ID to $post
		if ( ! $update ) {
			$post['ID'] = $post_ID;
		}
=======
		// Post meta
		$this->insert_post_meta( $data, $post_ID );
>>>>>>> 9be17a8b

		// Sticky
		if ( isset( $post['sticky'] ) )  {
			if ( $post['sticky'] )
				stick_post( $data['ID'] );
			else
				unstick_post( $data['ID'] );
		}

		do_action( 'json_insert_post', $post, $data, $update );

		return $post_ID;
	}

	/**
	 * Parse an RFC3339 timestamp into a DateTime
	 *
	 * @param string $date RFC3339 timestamp
	 * @param boolean $force_utc Force UTC timezone instead of using the timestamp's TZ?
	 * @return DateTime
	 */
	protected function parse_date( $date, $force_utc = false ) {
		// Default timezone to the server's current one
		$timezone = self::get_timezone();
		if ( $force_utc ) {
			$date = preg_replace( '/[+-]\d+:?\d+$/', '+00:00', $date );
			$timezone = new DateTimeZone( 'UTC' );
		}

		// Strip millisecond precision (a full stop followed by one or more digits)
		if ( strpos( $date, '.' ) !== false ) {
			$date = preg_replace( '/\.\d+/', '', $date );
		}
		$datetime = WP_JSON_DateTime::createFromFormat( DateTime::RFC3339, $date );

		return $datetime;
	}

	/**
	 * Get a local date with its GMT equivalent, in MySQL datetime format
	 *
	 * @param string $date RFC3339 timestamp
	 * @param boolean $force_utc Should we force UTC timestamp?
	 * @return array Local and UTC datetime strings, in MySQL datetime format (Y-m-d H:i:s)
	 */
	protected function get_date_with_gmt( $date, $force_utc = false ) {
		$datetime = $this->server->parse_date( $date, $force_utc );

		$datetime->setTimezone( self::get_timezone() );
		$local = $datetime->format( 'Y-m-d H:i:s' );

		$datetime->setTimezone( new DateTimeZone( 'UTC' ) );
		$utc = $datetime->format('Y-m-d H:i:s');

		return array( $local, $utc );
	}

	/**
	 * Prepares comment data for returning as a JSON response.
	 *
	 * @param stdClass $comment Comment object
	 * @param array $requested_fields Fields to retrieve from the comment
	 * @param string $context Where is the comment being loaded?
	 * @return array Comment data for JSON serialization
	 */
	protected function prepare_comment( $comment, $requested_fields = array( 'comment', 'meta' ), $context = 'single' ) {
		$fields = array(
			'ID' => (int) $comment->comment_ID,
			'post' => (int) $comment->comment_post_ID,
		);

		$post = (array) get_post( $fields['post'] );

		// Content
		$fields['content'] = apply_filters( 'comment_text', $comment->comment_content, $comment );
		// $fields['content_raw'] = $comment->comment_content;

		// Status
		switch ( $comment->comment_approved ) {
			case 'hold':
			case '0':
				$fields['status'] = 'hold';
				break;

			case 'approve':
			case '1':
				$fields['status'] = 'approved';
				break;

			case 'spam':
			case 'trash':
			default:
				$fields['status'] = $comment->comment_approved;
		}

		// Type
		$fields['type'] = apply_filters( 'get_comment_type', $comment->comment_type );
		if ( empty( $fields['type'] ) ) {
			$fields['type'] = 'comment';
		}

		// Post
		if ( 'single' === $context ) {
			$parent = get_post( $post['post_parent'], ARRAY_A );
			$fields['parent'] = $this->prepare_post( $parent, 'single-parent' );
		}

		// Parent
		if ( ( 'single' === $context || 'single-parent' === $context ) && (int) $comment->comment_parent ) {
			$parent_fields = array( 'meta' );
			if ( $context === 'single' )
				$parent_fields[] = 'comment';
			$parent = get_comment( $post['post_parent'] );
			$fields['parent'] = $this->prepare_comment( $parent, $parent_fields, 'single-parent' );
		}

		// Parent
		$fields['parent'] = (int) $comment->comment_parent;

		// Author
		if ( (int) $comment->user_id !== 0 ) {
			$fields['author'] = (int) $comment->user_id;
		}
		else {
			$fields['author'] = array(
				'ID' => 0,
				'name' => $comment->comment_author,
				'URL' => $comment->comment_author_url,
				'avatar' => $this->server->get_avatar_url( $comment->comment_author_email ),
			);
		}

		// Date
		$timezone = $this->server->get_timezone();

		$date = WP_JSON_DateTime::createFromFormat( 'Y-m-d H:i:s', $comment->comment_date, $timezone );
		$fields['date'] = $date->format( 'c' );
		$fields['date_tz'] = $date->format( 'e' );
		$fields['date_gmt'] = date( 'c', strtotime( $comment->comment_date_gmt ) );

		// Meta
		$meta = array(
			'links' => array(
				'up' => json_url( sprintf( '/posts/%d', (int) $comment->comment_post_ID ) )
			),
		);
		if ( 0 !== (int) $comment->comment_parent ) {
			$meta['links']['in-reply-to'] = json_url( sprintf( '/posts/%d/comments/%d', (int) $comment->comment_post_ID, (int) $comment->comment_parent ) );
		}
		if ( 'single' !== $context ) {
			$meta['links']['self'] = json_url( sprintf( '/posts/%d/comments/%d', (int) $comment->comment_post_ID, (int) $comment->comment_ID ) );
		}

		// Remove unneeded fields
		$data = array();
		if ( in_array( 'comment', $requested_fields ) )
			$data = array_merge( $data, $fields );

		if ( in_array( 'meta', $requested_fields ) )
			$data['meta'] = $meta;

		return apply_filters( 'json_prepare_comment', $data, $comment, $context );
	}

	/**
	 * Magic method used to temporaly deprecate camelcase functions
	 *
	 * @param string $name      Function name
	 * @param array  $arguments Function arguments
	 * @return mixed
	 */
	public function __call($name, $arguments) {
		$underscored = strtolower(preg_replace('/(?!^)[[:upper:]][[:lower:]]/', '_$0', $name));
		if ( method_exists( $this, $underscored ) ) {
			_deprecated_function( __CLASS__ . '->' . $name, 'WPAPI-0.9', __CLASS__ . '->' . $underscored );
			return call_user_func_array( array( $this, $underscored ), $arguments );
		}
	}
}<|MERGE_RESOLUTION|>--- conflicted
+++ resolved
@@ -642,7 +642,6 @@
 			// Don't expose protected fields.
 			if ( is_protected_meta( $meta_key ) )
 				unset( $custom_fields[$meta_key] );
-		}
 
 		return apply_filters( 'json_prepare_meta', $custom_fields, $post_id );
 	}
@@ -923,15 +922,13 @@
 			return $post_ID;
 		}
 
-<<<<<<< HEAD
 		// If this is a new post, add the post ID to $post
 		if ( ! $update ) {
 			$post['ID'] = $post_ID;
 		}
-=======
+
 		// Post meta
 		$this->insert_post_meta( $data, $post_ID );
->>>>>>> 9be17a8b
 
 		// Sticky
 		if ( isset( $post['sticky'] ) )  {
