--- conflicted
+++ resolved
@@ -560,16 +560,10 @@
 	 * @param boolean $_in_taxonomy Is this request being added to a taxonomy record? (internal use)
 	 * @return array Post type data
 	 */
-<<<<<<< HEAD
 	public function get_post_type( $type, $_in_collection = false, $_in_taxonomy = false ) {
-		if ( ! is_object( $type ) )
-			$type = get_post_type_object($type);
-=======
-	public function get_post_type( $type, $_in_collection = false ) {
 		if ( ! is_object( $type ) ) {
 			$type = get_post_type_object( $type );
 		}
->>>>>>> eb022214
 
 		if ( $type->show_in_json === false ) {
 			return new WP_Error( 'json_cannot_read_type', __( 'Cannot view post type' ), array( 'status' => 403 ) );
@@ -588,11 +582,7 @@
 			),
 		);
 
-<<<<<<< HEAD
-		if ( $_in_collection || $_in_taxonomy )
-=======
-		if ( $_in_collection ) {
->>>>>>> eb022214
+		if ( $_in_collection || $_in_taxonomy ) {
 			$data['meta']['links']['self'] = json_url( '/posts/types/' . $type->name );
 		} else {
 			$data['meta']['links']['collection'] = json_url( '/posts/types' );
