<?php

class WP_JSON_Posts {
	/**
	 * Server object
	 *
	 * @var WP_JSON_ResponseHandler
	 */
	protected $server;

	/**
	 * Constructor
	 *
	 * @param WP_JSON_ResponseHandler $server Server object
	 */
	public function __construct(WP_JSON_ResponseHandler $server) {
		$this->server = $server;
	}

	/**
	 * Register the post-related routes
	 *
	 * @param array $routes Existing routes
	 * @return array Modified routes
	 */
	public function register_routes( $routes ) {
		$post_routes = array(
			// Post endpoints
			'/posts'             => array(
				array( array( $this, 'get_posts' ), WP_JSON_Server::READABLE ),
				array( array( $this, 'new_post' ),  WP_JSON_Server::CREATABLE | WP_JSON_Server::ACCEPT_JSON ),
			),

			'/posts/(?P<id>\d+)' => array(
				array( array( $this, 'get_post' ),    WP_JSON_Server::READABLE ),
				array( array( $this, 'edit_post' ),   WP_JSON_Server::EDITABLE | WP_JSON_Server::ACCEPT_JSON ),
				array( array( $this, 'delete_post' ), WP_JSON_Server::DELETABLE ),
			),
			'/posts/(?P<id>\d+)/revisions' => array( '__return_null', WP_JSON_Server::READABLE ),

			// Comments
			'/posts/(?P<id>\d+)/comments'                  => array(
				array( array( $this, 'get_comments' ), WP_JSON_Server::READABLE ),
				array( '__return_null', WP_JSON_Server::CREATABLE | WP_JSON_Server::ACCEPT_JSON ),
			),
			'/posts/(?P<id>\d+)/comments/(?P<comment>\d+)' => array(
				array( array( $this, 'get_comment' ), WP_JSON_Server::READABLE ),
				array( '__return_null', WP_JSON_Server::EDITABLE | WP_JSON_Server::ACCEPT_JSON ),
				array( '__return_null', WP_JSON_Server::DELETABLE ),
			),

			// Meta-post endpoints
			'/posts/types'               => array( array( $this, 'get_post_types' ), WP_JSON_Server::READABLE ),
			'/posts/types/(?P<type>\w+)' => array( array( $this, 'get_post_type' ), WP_JSON_Server::READABLE ),
			'/posts/statuses'            => array( array( $this, 'get_post_statuses' ), WP_JSON_Server::READABLE ),
		);
		return array_merge( $routes, $post_routes );
	}

	/**
	 * Retrieve posts.
	 *
	 * @since 3.4.0
	 *
	 * The optional $filter parameter modifies the query used to retrieve posts.
	 * Accepted keys are 'post_type', 'post_status', 'number', 'offset',
	 * 'orderby', and 'order'.
	 *
	 * The optional $fields parameter specifies what fields will be included
	 * in the response array.
	 *
	 * @uses wp_get_recent_posts()
	 * @see WP_JSON_Posts::get_post() for more on $fields
	 * @see get_posts() for more on $filter values
	 *
	 * @param array $filter optional
	 * @param array $fields optional
	 * @return array contains a collection of Post entities.
	 */
	public function get_posts( $filter = array(), $context = 'view', $type = 'post', $page = 1 ) {
		$query = array();

		$post_type = get_post_type_object( $type );
		if ( ! ( (bool) $post_type ) )
			return new WP_Error( 'json_invalid_post_type', __( 'The post type specified is not valid' ), array( 'status' => 403 ) );

		$query['post_type'] = $post_type->name;

		global $wp;
		// Allow the same as normal WP
		$valid_vars = apply_filters('query_vars', $wp->public_query_vars);

		// If the user has the correct permissions, also allow use of internal
		// query parameters, which are only undesirable on the frontend
		//
		// To disable anyway, use `add_filter('json_private_query_vars', '__return_empty_array');`

		if ( current_user_can( $post_type->cap->edit_posts ) ) {
			$private = apply_filters('json_private_query_vars', $wp->private_query_vars);
			$valid_vars = array_merge($valid_vars, $private);
		}

		// Define our own in addition to WP's normal vars
		$json_valid = array('posts_per_page');
		$valid_vars = array_merge($valid_vars, $json_valid);

		// Filter and flip for querying
		$valid_vars = apply_filters('json_query_vars', $valid_vars);
		$valid_vars = array_flip($valid_vars);

		// Exclude the post_type query var to avoid dodging the permission
		// check above
		unset($valid_vars['post_type']);

		foreach ($valid_vars as $var => $index) {
			if ( isset( $filter[ $var ] ) ) {
				$query[ $var ] = apply_filters( 'json_query_var-' . $var, $filter[ $var ] );
			}
		}

		// Special parameter handling
		$query['paged'] = absint( $page );

		$post_query = new WP_Query();
		$posts_list = $post_query->query( $query );
		$response = new WP_JSON_Response();
		$response->query_navigation_headers( $post_query );

		if ( ! $posts_list ) {
			$response->set_data( array() );
			return $response;
		}

		// holds all the posts data
		$struct = array();

		$response->header( 'Last-Modified', mysql2date( 'D, d M Y H:i:s', get_lastpostmodified( 'GMT' ), 0 ).' GMT' );

		foreach ( $posts_list as $post ) {
			$post = get_object_vars( $post );

			// Do we have permission to read this post?
			if ( ! $this->check_read_permission( $post ) )
				continue;

			$response->link_header( 'item', json_url( '/posts/' . $post['ID'] ), array( 'title' => $post['post_title'] ) );
			$struct[] = $this->prepare_post( $post, $context );
		}
		$response->set_data( $struct );

		return $response;
	}

	/**
	 * Check if we can read a post
	 *
	 * Correctly handles posts with the inherit status.
	 * @param array $post Post data
	 * @return boolean Can we read it?
	 */
	protected function check_read_permission( $post ) {
		// Can we read the post?
		$post_type = get_post_type_object( $post['post_type'] );
		if ( 'publish' === $post['post_status'] || current_user_can( $post_type->cap->read_post, $post['ID'] ) ) {
			return true;
		}

		// Can we read the parent if we're inheriting?
		if ( 'inherit' === $post['post_status'] && $post['post_parent'] > 0 ) {
			$parent = get_post( $post['post_parent'], ARRAY_A );

			if ( $this->check_read_permission( $parent ) ) {
				return true;
			}
		}

		// If we don't have a parent, but the status is set to inherit, assume
		// it's published (as per get_post_status())
		if ( 'inherit' === $post['post_status'] ) {
			return true;
		}

		return false;
	}

	/**
	 * Create a new post for any registered post type.
	 *
	 * @since 3.4.0
	 * @internal 'data' is used here rather than 'content', as get_default_post_to_edit uses $_REQUEST['content']
	 *
	 * @param array $content Content data. Can contain:
	 *  - post_type (default: 'post')
	 *  - post_status (default: 'draft')
	 *  - post_title
	 *  - post_author
	 *  - post_excerpt
	 *  - post_content
	 *  - post_date_gmt | post_date
	 *  - post_format
	 *  - post_password
	 *  - comment_status - can be 'open' | 'closed'
	 *  - ping_status - can be 'open' | 'closed'
	 *  - sticky
	 *  - post_thumbnail - ID of a media item to use as the post thumbnail/featured image
	 *  - custom_fields - array, with each element containing 'key' and 'value'
	 *  - terms - array, with taxonomy names as keys and arrays of term IDs as values
	 *  - terms_names - array, with taxonomy names as keys and arrays of term names as values
	 *  - enclosure
	 *  - any other fields supported by wp_insert_post()
	 * @return array Post data (see {@see WP_JSON_Posts::get_post})
	 */
	function new_post( $data ) {
		unset( $data['ID'] );

		$result = $this->insert_post( $data );
<<<<<<< HEAD
		if ( $result instanceof WP_Error ) {
			return $result;
=======
		if ( is_string( $result ) || is_int( $result ) ) {
			$response = $this->get_post( $result );
			$response->set_status( 201 );
			$response->header( 'Location', json_url( '/posts/' . $result ) );
			return $response;
		}
		elseif ( $result instanceof IXR_Error ) {
			return new WP_Error( 'json_insert_error', $result->message, array( 'status' => $result->code ) );
		}
		else {
			return new WP_Error( 'json_insert_error', __( 'An unknown error occurred while creating the post' ), array( 'status' => 500 ) );
>>>>>>> f9a1b71b
		}

		$response = $this->getPost( $result );
		$response->set_status( 201 );
		$response->header( 'Location', json_url( '/posts/' . $result ) );
		return $response;
	}

	/**
	 * Retrieve a post.
	 *
	 * @uses get_post()
	 * @param int $id Post ID
	 * @param array $fields Post fields to return (optional)
	 * @return array Post entity
	 */
	public function get_post( $id, $context = 'view' ) {
		$id = (int) $id;

		if ( empty( $id ) )
			return new WP_Error( 'json_post_invalid_id', __( 'Invalid post ID.' ), array( 'status' => 404 ) );

		$post = get_post( $id, ARRAY_A );

		if ( empty( $post['ID'] ) )
			return new WP_Error( 'json_post_invalid_id', __( 'Invalid post ID.' ), array( 'status' => 404 ) );

		$post_type = get_post_type_object( $post['post_type'] );
		if ( ! $this->check_read_permission( $post ) )
			return new WP_Error( 'json_user_cannot_read', __( 'Sorry, you cannot read this post.' ), array( 'status' => 401 ) );

		// Link headers (see RFC 5988)

		$response = new WP_JSON_Response();
		$response->header( 'Last-Modified', mysql2date( 'D, d M Y H:i:s', $post['post_modified_gmt'] ) . 'GMT' );

		$post = $this->prepare_post( $post, $context );
		if ( is_wp_error( $post ) )
			return $post;

		foreach ( $post['meta']['links'] as $rel => $url ) {
			$response->link_header( $rel, $url );
		}
		$response->link_header( 'alternate',  get_permalink( $id ), array( 'type' => 'text/html' ) );

		$response->set_data( $post );
		return $response;
	}

	/**
	 * Edit a post for any registered post type.
	 *
	 * The $data parameter only needs to contain fields that should be changed.
	 * All other fields will retain their existing values.
	 *
	 * @since 3.4.0
	 * @internal 'data' is used here rather than 'content', as get_default_post_to_edit uses $_REQUEST['content']
	 *
	 * @param int $id Post ID to edit
	 * @param array $data Data construct, see {@see WP_JSON_Posts::new_post}
	 * @param array $_headers Header data
	 * @return true on success
	 */
	function edit_post( $id, $data, $_headers = array() ) {
		$id = (int) $id;

		if ( empty( $id ) )
			return new WP_Error( 'json_post_invalid_id', __( 'Invalid post ID.' ), array( 'status' => 404 ) );

		$post = get_post( $id, ARRAY_A );

		if ( empty( $post['ID'] ) )
			return new WP_Error( 'json_post_invalid_id', __( 'Invalid post ID.' ), array( 'status' => 404 ) );

		if ( isset( $_headers['IF_UNMODIFIED_SINCE'] ) ) {
			// As mandated by RFC2616, we have to check all of RFC1123, RFC1036
			// and C's asctime() format (and ignore invalid headers)
			$formats = array( DateTime::RFC1123, DateTime::RFC1036, 'D M j H:i:s Y' );
			foreach ( $formats as $format ) {
				$check = WP_JSON_DateTime::createFromFormat( $format, $_headers['IF_UNMODIFIED_SINCE'] );

				if ( $check !== false )
					break;
			}

			// If the post has been modified since the date provided, return an error.
			if ( $check && mysql2date( 'U', $post['post_modified_gmt'] ) > $check->format('U') ) {
				return new WP_Error( 'json_old_revision', __( 'There is a revision of this post that is more recent.' ), array( 'status' => 412 ) );
			}
		}

		$data['ID'] = $id;

		$retval = $this->insert_post( $data );
		if ( is_wp_error( $retval ) ) {
			return $retval;
		}

		return $this->getPost( $id );
	}

	/**
	 * Delete a post for any registered post type
	 *
	 * @uses wp_delete_post()
	 * @param int $id
	 * @return true on success
	 */
	public function delete_post( $id, $force = false ) {
		$id = (int) $id;

		if ( empty( $id ) )
			return new WP_Error( 'json_post_invalid_id', __( 'Invalid post ID.' ), array( 'status' => 404 ) );

		$post = get_post( $id, ARRAY_A );

		if ( empty( $post['ID'] ) )
			return new WP_Error( 'json_post_invalid_id', __( 'Invalid post ID.' ), array( 'status' => 404 ) );

		$post_type = get_post_type_object( $post['post_type'] );
		if ( ! current_user_can( $post_type->cap->delete_post, $id ) )
			return new WP_Error( 'json_user_cannot_delete_post', __( 'Sorry, you are not allowed to delete this post.' ), array( 'status' => 401 ) );

		$result = wp_delete_post( $id, $force );

		if ( ! $result )
			return new WP_Error( 'json_cannot_delete', __( 'The post cannot be deleted.' ), array( 'status' => 500 ) );

		if ( $force ) {
			return array( 'message' => __( 'Permanently deleted post' ) );
		}
		else {
			// TODO: return a HTTP 202 here instead
			return array( 'message' => __( 'Deleted post' ) );
		}
	}

	/**
	 * Retrieve comments
	 *
	 * @param int $id Post ID to retrieve comments for
	 * @return array List of Comment entities
	 */
	public function get_comments( $id ) {
		//$args = array('status' => $status, 'post_id' => $id, 'offset' => $offset, 'number' => $number )l
		$comments = get_comments( array('post_id' => $id) );

		$struct = array();
		foreach ( $comments as $comment ) {
			$struct[] = $this->prepare_comment( $comment, array( 'comment', 'meta' ), 'collection' );
		}
		return $struct;
	}

	/**
	 * Retrieve a single comment
	 *
	 * @param int $comment Comment ID
	 * @return array Comment entity
	 */
	public function get_comment( $comment ) {
		$comment = get_comment( $comment );
		$data = $this->prepare_comment( $comment );
		return $data;
	}

	/**
	 * Get all public post types
	 *
	 * @uses self::get_post_type()
	 * @return array List of post type data
	 */
	public function get_post_types() {
		$data = get_post_types( array(), 'objects' );

		$types = array();
		foreach ($data as $name => $type) {
			$type = $this->get_post_type( $type, true );
			if ( is_wp_error( $type ) )
				continue;

			$types[ $name ] = $type;
		}

		return $types;
	}

	/**
	 * Get a post type
	 *
	 * @param string|object $type Type name, or type object (internal use)
	 * @param boolean $_in_collection Is this in a collection? (internal use)
	 * @return array Post type data
	 */
	public function get_post_type( $type, $_in_collection = false ) {
		if ( ! is_object( $type ) )
			$type = get_post_type_object($type);

		if ( $type->public === false )
			return new WP_Error( 'json_cannot_read_type', __( 'Cannot view post type' ), array( 'status' => 403 ) );

		$data = array(
			'name' => $type->label,
			'slug' => $type->name,
			'description' => $type->description,
			'labels' => $type->labels,
			'queryable' => $type->publicly_queryable,
			'searchable' => ! $type->exclude_from_search,
			'hierarchical' => $type->hierarchical,
			'meta' => array(
				'links' => array()
			),
		);

		if ( $_in_collection )
			$data['meta']['links']['self'] = json_url( '/posts/types/' . $type->name );
		else
			$data['meta']['links']['collection'] = json_url( '/posts/types' );

		if ( $type->publicly_queryable ) {
			if ($type->name === 'post')
				$data['meta']['links']['archives'] = json_url( '/posts' );
			else
				$data['meta']['links']['archives'] = json_url( add_query_arg( 'type', $type->name, '/posts' ) );
		}

		return apply_filters( 'json_post_type_data', $data, $type );
	}

	/**
	 * Get the registered post statuses
	 *
	 * @return array List of post status data
	 */
	public function get_post_statuses() {
		$statuses = get_post_stati(array(), 'objects');

		$data = array();
		foreach ($statuses as $status) {
			if ( $status->internal === true || ! $status->show_in_admin_status_list )
				continue;

			$data[ $status->name ] = array(
				'name' => $status->label,
				'slug' => $status->name,
				'public' => $status->public,
				'protected' => $status->protected,
				'private' => $status->private,
				'queryable' => $status->publicly_queryable,
				'show_in_list' => $status->show_in_admin_all_list,
				'meta' => array(
					'links' => array()
				),
			);
			if ( $status->publicly_queryable ) {
				if ($status->name === 'publish')
					$data[ $status->name ]['meta']['links']['archives'] = json_url( '/posts' );
				else
					$data[ $status->name ]['meta']['links']['archives'] = json_url( add_query_arg( 'status', $status->name, '/posts' ) );
			}
		}

		return apply_filters( 'json_post_statuses', $data, $statuses );
	}

	/**
	 * Prepares post data for return in an XML-RPC object.
	 *
	 * @access protected
	 *
	 * @param array $post The unprepared post data
	 * @param array $fields The subset of post type fields to return
	 * @return array The prepared post data
	 */
	protected function prepare_post( $post, $context = 'view' ) {
		// holds the data for this post. built up based on $fields
		$_post = array(
			'ID' => (int) $post['ID'],
		);

		$post_type = get_post_type_object( $post['post_type'] );
		if ( ! $this->check_read_permission( $post ) )
			return new WP_Error( 'json_user_cannot_read', __( 'Sorry, you cannot read this post.' ), array( 'status' => 401 ) );

		// prepare common post fields
		$post_fields = array(
			'title'        => get_the_title( $post['ID'] ), // $post['post_title'],
			'status'       => $post['post_status'],
			'type'         => $post['post_type'],
			'author'       => (int) $post['post_author'],
			'content'      => apply_filters( 'the_content', $post['post_content'] ),
			'parent'       => (int) $post['post_parent'],
			#'post_mime_type'    => $post['post_mime_type'],
			'link'          => get_permalink( $post['ID'] ),
		);
		$post_fields_extended = array(
			'slug'           => $post['post_name'],
			'guid'           => apply_filters( 'get_the_guid', $post['guid'] ),
			'excerpt'        => $this->prepare_excerpt( $post['post_excerpt'] ),
			'menu_order'     => (int) $post['menu_order'],
			'comment_status' => $post['comment_status'],
			'ping_status'    => $post['ping_status'],
			'sticky'         => ( $post['post_type'] === 'post' && is_sticky( $post['ID'] ) ),
		);
		$post_fields_raw = array(
			'title_raw'   => $post['post_title'],
			'content_raw' => $post['post_content'],
			'guid_raw'    => $post['guid'],
		);

		// Dates
		$timezone = $this->server->get_timezone();

		$date = WP_JSON_DateTime::createFromFormat( 'Y-m-d H:i:s', $post['post_date'], $timezone );
		$post_fields['date'] = $date->format( 'c' );
		$post_fields_extended['date_tz'] = $date->format( 'e' );
		$post_fields_extended['date_gmt'] = date( 'c', strtotime( $post['post_date_gmt'] ) );

		$modified = WP_JSON_DateTime::createFromFormat( 'Y-m-d H:i:s', $post['post_modified'], $timezone );
		$post_fields['modified'] = $modified->format( 'c' );
		$post_fields_extended['modified_tz'] = $modified->format( 'e' );
		$post_fields_extended['modified_gmt'] = date( 'c', strtotime( $post['post_modified_gmt'] ) );

		// Authorized fields
		// TODO: Send `Vary: Authorization` to clarify that the data can be
		// changed by the user's auth status
		if ( current_user_can( $post_type->cap->edit_post, $post['ID'] ) ) {
			$post_fields_extended['password'] = $post['post_password'];
		}

		// Consider future posts as published
		if ( $post_fields['status'] === 'future' )
			$post_fields['status'] = 'publish';

		// Fill in blank post format
		$post_fields['format'] = get_post_format( $post['ID'] );
		if ( empty( $post_fields['format'] ) )
			$post_fields['format'] = 'standard';

		$post_fields['author'] = $this->prepare_author( $post['post_author'] );

		if ( 'view' === $context && 0 !== $post['post_parent'] ) {
			// Avoid nesting too deeply
			// This gives post + post-extended + meta for the main post,
			// post + meta for the parent and just meta for the grandparent
			$parent = get_post( $post['post_parent'], ARRAY_A );
			$post_fields['parent'] = $this->prepare_post( $parent, 'parent' );
		}

		// Merge requested $post_fields fields into $_post
		$_post = array_merge( $_post, $post_fields );

		// Include extended fields. We might come back to this.
		$_post = array_merge( $_post, $post_fields_extended );

		if ( 'edit' === $context && current_user_can( $post_type->cap->edit_post, $post['ID'] ) )
			$_post = array_merge( $_post, $post_fields_raw );
		elseif ( 'edit' === $context )
			return new WP_Error( 'json_cannot_edit', __( 'Sorry, you cannot edit this post' ), array( 'status' => 403 ) );

		// Post meta
		$_post['post_meta'] = $this->prepare_meta( $post['ID'] );

		// Entity meta
		$_post['meta'] = array(
			'links' => array(
				'self'            => json_url( '/posts/' . $post['ID'] ),
				'author'          => json_url( '/users/' . $post['post_author'] ),
				'collection'      => json_url( '/posts' ),
				'replies'         => json_url( '/posts/' . $post['ID'] . '/comments' ),
				'version-history' => json_url( '/posts/' . $post['ID'] . '/revisions' ),
			),
		);

		if ( ! empty( $post['post_parent'] ) )
			$_post['meta']['links']['up'] = json_url( '/posts/' . (int) $post['post_parent'] );

		return apply_filters( 'json_prepare_post', $_post, $post, $context );
	}

	/**
	 * Retrieve the post excerpt.
	 *
	 * @return string
	 */
	protected function prepare_excerpt( $excerpt ) {
		if ( post_password_required() ) {
			return __( 'There is no excerpt because this is a protected post.' );
		}

		return apply_filters( 'the_excerpt', apply_filters( 'get_the_excerpt', $excerpt ) );
	}

	/**
	 * Retrieve custom fields for post.
	 *
	 * @since 2.5.0
	 *
	 * @param int $post_id Post ID.
	 * @return array Custom fields, if exist.
	 */
	protected function prepare_meta( $post_id ) {
		$post_id = (int) $post_id;

		$custom_fields = (array) get_post_meta( $post_id );

		foreach ( $custom_fields as $meta_key => $meta_value ) {
			// Don't expose protected fields.
			if ( is_protected_meta( $meta_key ) )
			    unset( $custom_fields[$meta_key] );
		}

		return apply_filters( 'json_prepare_meta', $custom_fields );
	}

	protected function prepare_author( $author ) {
		$user = get_user_by( 'id', $author );

		if (! $author || ! is_object( $user ) ) {
			return null;
		}


		$author = array(
			'ID' => $user->ID,
			'name' => $user->display_name,
			'slug' => $user->user_nicename,
			'URL' => $user->user_url,
			'avatar' => $this->server->get_avatar_url( $user->user_email ),
			'meta' => array(
				'links' => array(
					'self' => json_url( '/users/' . $user->ID ),
					'archives' => json_url( '/users/' . $user->ID . '/posts' ),
				),
			),
		);

		if ( current_user_can( 'edit_user', $user->ID ) ) {
			$author['first_name'] = $user->first_name;
			$author['last_name'] = $user->last_name;
		}
		return $author;
	}

	/**
	 * Helper method for wp_newPost and wp_editPost, containing shared logic.
	 *
	 * @since 3.4.0
	 * @uses wp_insert_post()
	 *
	 * @param WP_User $user The post author if post_author isn't set in $content_struct.
	 * @param array $content_struct Post data to insert.
	 */
	protected function insert_post( $data ) {
		$post = array();
		$update = ! empty( $data['ID'] );

		if ( $update ) {
			$current_post = get_post( absint( $data['ID'] ) );
			if ( ! $current_post )
				return new WP_Error( 'json_post_invalid_id', __( 'Invalid post ID.' ), array( 'status' => 400 ) );
			$post['ID'] = absint( $data['ID'] );
		}
		else {
			// Defaults
			$post['post_author'] = 0;
			$post['post_password'] = '';
			$post['post_excerpt'] = '';
			$post['post_content'] = '';
			$post['post_title'] = '';
		}

		// Post type
		if ( ! empty( $data['type'] ) ) {
			// Changing post type
			$post_type = get_post_type_object( $data['type'] );
			if ( ! $post_type )
				return new WP_Error( 'json_invalid_post_type', __( 'Invalid post type' ), array( 'status' => 400 ) );

			$post['post_type'] = $data['type'];
		}
		elseif ( $update ) {
			// Updating post, use existing post type
			$current_post = get_post( $data['ID'] );
			if ( ! $current_post )
				return new WP_Error( 'json_post_invalid_id', __( 'Invalid post ID.' ), array( 'status' => 400 ) );

			$post_type = get_post_type_object( $current_post->post_type );
		}
		else {
			// Creating new post, use default type
			$post['post_type'] = apply_filters( 'json_insert_default_post_type', 'post' );
			$post_type = get_post_type_object( $post['post_type'] );
			if ( ! $post_type )
				return new WP_Error( 'json_invalid_post_type', __( 'Invalid post type' ), array( 'status' => 400 ) );
		}

		// Permissions check
		if ( $update ) {
			if ( ! current_user_can( $post_type->cap->edit_post, $data['ID'] ) )
				return new WP_Error( 'json_cannot_edit', __( 'Sorry, you are not allowed to edit this post.' ), array( 'status' => 401 ) );
			if ( $post_type->name != get_post_type( $data['ID'] ) )
				return new WP_Error( 'json_cannot_change_post_type', __( 'The post type may not be changed.' ), array( 'status' => 400 ) );
		} else {
			if ( ! current_user_can( $post_type->cap->create_posts ) || ! current_user_can( $post_type->cap->edit_posts ) )
				return new WP_Error( 'json_cannot_create', __( 'Sorry, you are not allowed to post on this site.' ), array( 'status' => 400 ) );
		}

		// Post status
		if ( ! empty( $data['status'] ) ) {
			$post['post_status'] = $data['status'];
			switch ( $post['post_status'] ) {
				case 'draft':
				case 'pending':
					break;
				case 'private':
					if ( ! current_user_can( $post_type->cap->publish_posts ) )
						return new WP_Error( 'json_cannot_create_private', __( 'Sorry, you are not allowed to create private posts in this post type' ), array( 'status' => 403 ) );
					break;
				case 'publish':
				case 'future':
					if ( ! current_user_can( $post_type->cap->publish_posts ) )
						return new WP_Error( 'json_cannot_publish', __( 'Sorry, you are not allowed to publish posts in this post type' ), array( 'status' => 403 ) );
					break;
				default:
					if ( ! get_post_status_object( $post['post_status'] ) )
						$post['post_status'] = 'draft';
				break;
			}
		}

		// Post title
		if ( ! empty( $data['title'] ) ) {
			$post['post_title'] = $data['title'];
		}

		// Post date
		if ( ! empty( $data['date'] ) ) {
			list( $post['post_date'], $post['post_date_gmt'] ) = $this->server->get_date_with_gmt( $data['date'] );
		}
		elseif ( ! empty( $data['date_gmt'] ) ) {
			list( $post['post_date'], $post['post_date_gmt'] ) = $this->server->get_date_with_gmt( $data['date_gmt'], true );
		}

		// Post modified
		if ( ! empty( $data['modified'] ) ) {
			list( $post['post_modified'], $post['post_modified_gmt'] ) = $this->server->get_date_with_gmt( $data['modified'] );
		}
		elseif ( ! empty( $data['modified_gmt'] ) ) {
			list( $post['post_modified'], $post['post_modified_gmt'] ) = $this->server->get_date_with_gmt( $data['modified_gmt'], true );
		}

		// Post slug
		if ( ! empty( $data['name'] ) ) {
			$post['post_name'] = $data['name'];
		}

		// Author
		if ( ! empty( $data['author'] ) ) {
			// Allow passing an author object
			if ( is_object( $data['author'] ) ) {
				if ( empty( $data['author']->ID ) ) {
					return new WP_Error( 'json_invalid_author', __( 'Invalid author object.' ), array( 'status' => 400 ) );
				}
				$data['author'] = absint( $data['author']->ID );
			}
			else {
				$data['author'] = absint( $data['author'] );
			}

			// Only check edit others' posts if we are another user
			if ( $data['author'] !== get_current_user_id() ) {
				if ( ! current_user_can( $post_type->cap->edit_others_posts ) )
					return new WP_Error( 'json_cannot_edit_others', __( 'You are not allowed to edit posts as this user.' ), array( 'status' => 401 ) );

				$author = get_userdata( $data['author'] );

				if ( ! $author )
					return new WP_Error( 'json_invalid_author', __( 'Invalid author ID.' ), array( 'status' => 400 ) );
			}

			$post['post_author'] = $data['author'];
		}

		// Post password
		if ( ! empty( $data['password'] ) ) {
			$post['post_password'] = $data['password'];
			if ( ! current_user_can( $post_type->cap->publish_posts ) )
				return new WP_Error( 'json_cannot_create_passworded', __( 'Sorry, you are not allowed to create password protected posts in this post type' ), array( 'status' => 401 ) );
		}

		// Content and excerpt
		if ( ! empty( $data['content_raw'] ) ) {
			$post['post_content'] = $data['content_raw'];
		}
		if ( ! empty( $data['excerpt_raw'] ) ) {
			$post['post_excerpt'] = $data['excerpt_raw'];
		}

		// Parent
		if ( ! empty( $data['parent'] ) ) {
			$parent = get_post( $data['parent'] );
			$post['post_parent'] = $data['post_parent'];
		}

		// Menu order
		if ( ! empty( $data['menu_order'] ) ) {
			$post['menu_order'] = $data['menu_order'];
		}

		// Comment status
		if ( ! empty( $data['comment_status'] ) ) {
			$post['comment_status'] = $data['comment_status'];
		}

		// Ping status
		if ( ! empty( $data['ping_status'] ) ) {
			$post['ping_status'] = $data['ping_status'];
		}

		// Post format
		if ( ! empty( $data['post_format'] ) ) {
			$formats = get_post_format_slugs();
			if ( ! in_array( $data['post_format'], $formats ) ) {
				return new WP_Error( 'json_invalid_post_format', __( 'Invalid post format.' ), array( 'status' => 400 ) );
			}
			$post['post_format'] = $data['post_format'];
		}

		// Pre-insert hook
		$can_insert = apply_filters( 'json_pre_insert_post', true, $post, $data, $update );
		if ( is_wp_error( $can_insert ) ) {
			return $can_insert;
		}

		// Post meta
		// TODO: implement this
		$post_ID = $update ? wp_update_post( $post, true ) : wp_insert_post( $post, true );

		if ( is_wp_error( $post_ID ) ) {
			return $post_ID;
		}

		// Sticky
		if ( isset( $post['sticky'] ) )  {
			if ( $post['sticky'] )
				stick_post( $data['ID'] );
			else
				unstick_post( $data['ID'] );
		}

		do_action( 'json_insert_post', $post, $data, $update );

		return $post_ID;
	}

	/**
	 * Parse an RFC3339 timestamp into a DateTime
	 *
	 * @param string $date RFC3339 timestamp
	 * @param boolean $force_utc Force UTC timezone instead of using the timestamp's TZ?
	 * @return DateTime
	 */
	protected function parse_date( $date, $force_utc = false ) {
		// Default timezone to the server's current one
		$timezone = self::get_timezone();
		if ( $force_utc ) {
			$date = preg_replace( '/[+-]\d+:?\d+$/', '+00:00', $date );
			$timezone = new DateTimeZone( 'UTC' );
		}

		// Strip millisecond precision (a full stop followed by one or more digits)
		if ( strpos( $date, '.' ) !== false ) {
			$date = preg_replace( '/\.\d+/', '', $date );
		}
		$datetime = WP_JSON_DateTime::createFromFormat( DateTime::RFC3339, $date );

		return $datetime;
	}

	/**
	 * Get a local date with its GMT equivalent, in MySQL datetime format
	 *
	 * @param string $date RFC3339 timestamp
	 * @param boolean $force_utc Should we force UTC timestamp?
	 * @return array Local and UTC datetime strings, in MySQL datetime format (Y-m-d H:i:s)
	 */
	protected function get_date_with_gmt( $date, $force_utc = false ) {
		$datetime = $this->server->parse_date( $date, $force_utc );

		$datetime->setTimezone( self::get_timezone() );
		$local = $datetime->format( 'Y-m-d H:i:s' );

		$datetime->setTimezone( new DateTimeZone( 'UTC' ) );
		$utc = $datetime->format('Y-m-d H:i:s');

		return array( $local, $utc );
	}

	/**
	 * Prepares comment data for returning as a JSON response.
	 *
	 * @param stdClass $comment Comment object
	 * @param array $requested_fields Fields to retrieve from the comment
	 * @param string $context Where is the comment being loaded?
	 * @return array Comment data for JSON serialization
	 */
	protected function prepare_comment( $comment, $requested_fields = array( 'comment', 'meta' ), $context = 'single' ) {
		$fields = array(
			'ID' => (int) $comment->comment_ID,
			'post' => (int) $comment->comment_post_ID,
		);

		$post = (array) get_post( $fields['post'] );

		// Content
		$fields['content'] = apply_filters( 'comment_text', $comment->comment_content, $comment );
		// $fields['content_raw'] = $comment->comment_content;

		// Status
		switch ( $comment->comment_approved ) {
			case 'hold':
			case '0':
				$fields['status'] = 'hold';
				break;

			case 'approve':
			case '1':
				$fields['status'] = 'approved';
				break;

			case 'spam':
			case 'trash':
			default:
				$fields['status'] = $comment->comment_approved;
		}

		// Type
		$fields['type'] = apply_filters( 'get_comment_type', $comment->comment_type );
		if ( empty( $fields['type'] ) ) {
			$fields['type'] = 'comment';
		}

		// Post
		if ( 'single' === $context ) {
			$parent = get_post( $post['post_parent'], ARRAY_A );
			$fields['parent'] = $this->prepare_post( $parent, 'single-parent' );
		}

		// Parent
		if ( ( 'single' === $context || 'single-parent' === $context ) && (int) $comment->comment_parent ) {
			$parent_fields = array( 'meta' );
			if ( $context === 'single' )
				$parent_fields[] = 'comment';
			$parent = get_comment( $post['post_parent'] );
			$fields['parent'] = $this->prepare_comment( $parent, $parent_fields, 'single-parent' );
		}

		// Parent
		$fields['parent'] = (int) $comment->comment_parent;

		// Author
		if ( (int) $comment->user_id !== 0 ) {
			$fields['author'] = $this->prepare_author( (int) $comment->user_id );
		}
		else {
			$fields['author'] = array(
				'ID' => 0,
				'name' => $comment->comment_author,
				'URL' => $comment->comment_author_url,
				'avatar' => $this->server->get_avatar_url( $comment->comment_author_email ),
			);
		}

		// Date
		$timezone = $this->server->get_timezone();

		$date = WP_JSON_DateTime::createFromFormat( 'Y-m-d H:i:s', $comment->comment_date, $timezone );
		$fields['date'] = $date->format( 'c' );
		$fields['date_tz'] = $date->format( 'e' );
		$fields['date_gmt'] = date( 'c', strtotime( $comment->comment_date_gmt ) );

		// Meta
		$meta = array(
			'links' => array(
				'up' => json_url( sprintf( '/posts/%d', (int) $comment->comment_post_ID ) )
			),
		);
		if ( 0 !== (int) $comment->comment_parent ) {
			$meta['links']['in-reply-to'] = json_url( sprintf( '/posts/%d/comments/%d', (int) $comment->comment_post_ID, (int) $comment->comment_parent ) );
		}
		if ( 'single' !== $context ) {
			$meta['links']['self'] = json_url( sprintf( '/posts/%d/comments/%d', (int) $comment->comment_post_ID, (int) $comment->comment_ID ) );
		}

		// Remove unneeded fields
		$data = array();
		if ( in_array( 'comment', $requested_fields ) )
			$data = array_merge( $data, $fields );

		if ( in_array( 'meta', $requested_fields ) )
			$data['meta'] = $meta;

		return $data;
	}

	/**
	 * Magic method used to temporaly deprecate camelcase functions
	 *
	 * @param string $name      Function name
	 * @param array  $arguments Function arguments
	 * @return mixed
	 */
	public function __call($name, $arguments) {
		$underscored = strtolower(preg_replace('/(?!^)[[:upper:]][[:lower:]]/', '_$0', $name));
		if ( method_exists( $this, $underscored ) ) {
			_deprecated_function( __CLASS__ . '->' . $name, 'WPAPI-0.9', __CLASS__ . '->' . $underscored );
			return call_user_func_array( array( $this, $underscored ), $arguments );
		}
	}
}<|MERGE_RESOLUTION|>--- conflicted
+++ resolved
@@ -214,25 +214,11 @@
 		unset( $data['ID'] );
 
 		$result = $this->insert_post( $data );
-<<<<<<< HEAD
 		if ( $result instanceof WP_Error ) {
 			return $result;
-=======
-		if ( is_string( $result ) || is_int( $result ) ) {
-			$response = $this->get_post( $result );
-			$response->set_status( 201 );
-			$response->header( 'Location', json_url( '/posts/' . $result ) );
-			return $response;
-		}
-		elseif ( $result instanceof IXR_Error ) {
-			return new WP_Error( 'json_insert_error', $result->message, array( 'status' => $result->code ) );
-		}
-		else {
-			return new WP_Error( 'json_insert_error', __( 'An unknown error occurred while creating the post' ), array( 'status' => 500 ) );
->>>>>>> f9a1b71b
-		}
-
-		$response = $this->getPost( $result );
+		}
+
+		$response = $this->get_post( $result );
 		$response->set_status( 201 );
 		$response->header( 'Location', json_url( '/posts/' . $result ) );
 		return $response;
