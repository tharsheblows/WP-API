<?php

class WP_JSON_Posts {
	/**
	 * Server object
	 *
	 * @var WP_JSON_ResponseHandler
	 */
	protected $server;

	/**
	 * Constructor
	 *
	 * @param WP_JSON_ResponseHandler $server Server object
	 */
	public function __construct(WP_JSON_ResponseHandler $server) {
		$this->server = $server;
	}

	/**
	 * Register the post-related routes
	 *
	 * @param array $routes Existing routes
	 * @return array Modified routes
	 */
	public function register_routes( $routes ) {
		$post_routes = array(
			// Post endpoints
			'/posts'             => array(
				array( array( $this, 'get_posts' ), WP_JSON_Server::READABLE ),
				array( array( $this, 'new_post' ),  WP_JSON_Server::CREATABLE | WP_JSON_Server::ACCEPT_JSON ),
			),

			'/posts/(?P<id>\d+)' => array(
				array( array( $this, 'get_post' ),    WP_JSON_Server::READABLE ),
				array( array( $this, 'edit_post' ),   WP_JSON_Server::EDITABLE | WP_JSON_Server::ACCEPT_JSON ),
				array( array( $this, 'delete_post' ), WP_JSON_Server::DELETABLE ),
			),
			'/posts/(?P<id>\d+)/revisions' => array( array( $this, 'get_revisions' ), WP_JSON_Server::READABLE ),

			// Meta
			'/posts/(?P<id>\d+)/meta' => array(
				array( array( $this, 'get_all_meta' ), WP_JSON_Server::READABLE ),
				array( array( $this, 'add_meta' ),     WP_JSON_Server::CREATABLE | WP_JSON_Server::ACCEPT_JSON ),
			),
			'/posts/(?P<id>\d+)/meta/(?P<mid>\d+)' => array(
				array( array( $this, 'get_meta' ),    WP_JSON_Server::READABLE ),
				array( array( $this, 'update_meta' ), WP_JSON_Server::EDITABLE | WP_JSON_Server::ACCEPT_JSON ),
				array( array( $this, 'delete_meta' ), WP_JSON_Server::DELETABLE ),
			),

			// Comments
			'/posts/(?P<id>\d+)/comments'                  => array(
				array( array( $this, 'get_comments' ), WP_JSON_Server::READABLE ),
			),
			'/posts/(?P<id>\d+)/comments/(?P<comment>\d+)' => array(
				array( array( $this, 'get_comment' ), WP_JSON_Server::READABLE ),
				array( array( $this, 'delete_comment' ), WP_JSON_Server::DELETABLE ),
			),

			// Meta-post endpoints
			'/posts/types'               => array( array( $this, 'get_post_types' ), WP_JSON_Server::READABLE ),
			'/posts/types/(?P<type>\w+)' => array( array( $this, 'get_post_type' ), WP_JSON_Server::READABLE ),
			'/posts/statuses'            => array( array( $this, 'get_post_statuses' ), WP_JSON_Server::READABLE ),
		);
		return array_merge( $routes, $post_routes );
	}

	/**
	 * Get revisions for a specific post.
	 *
	 * @param int $id Post ID
	 * @uses wp_get_post_revisions
	 * @return WP_JSON_Response
	 */
	public function get_revisions( $id ) {
		$id = (int) $id;

		if ( empty( $id ) )
			return new WP_Error( 'json_post_invalid_id', __( 'Invalid post ID.' ), array( 'status' => 404 ) );

		// Todo: Query args filter for wp_get_post_revisions
		$revisions = wp_get_post_revisions( $id );

		foreach ( $revisions as $revision ) {
			$post = get_object_vars( $revision );

			$struct[] = $this->prepare_post( $post, 'view-revision' );
		}

		return $struct;
	}

	/**
	 * Retrieve posts.
	 *
	 * @since 3.4.0
	 *
	 * The optional $filter parameter modifies the query used to retrieve posts.
	 * Accepted keys are 'post_type', 'post_status', 'number', 'offset',
	 * 'orderby', and 'order'.
	 *
	 * The optional $fields parameter specifies what fields will be included
	 * in the response array.
	 *
	 * @uses wp_get_recent_posts()
	 * @see WP_JSON_Posts::get_post() for more on $fields
	 * @see get_posts() for more on $filter values
	 *
	 * @param array $filter Parameters to pass through to `WP_Query`
	 * @param string $context
	 * @param string|array $type Post type slug, or array of slugs
	 * @param int $page Page number (1-indexed)
	 * @return stdClass[] Collection of Post entities
	 */
	public function get_posts( $filter = array(), $context = 'view', $type = 'post', $page = 1 ) {
		$query = array();

		// Validate post types and permissions
		$query['post_type'] = array();
		foreach ( (array) $type as $type_name ) {
			$post_type = get_post_type_object( $type_name );
			if ( ! ( (bool) $post_type ) || ! $post_type->show_in_json )
				return new WP_Error( 'json_invalid_post_type', sprintf( __( 'The post type "%s" is not valid' ), $type_name ), array( 'status' => 403 ) );

			$query['post_type'][] = $post_type->name;
		}

		global $wp;
		// Allow the same as normal WP
		$valid_vars = apply_filters('query_vars', $wp->public_query_vars);

		// If the user has the correct permissions, also allow use of internal
		// query parameters, which are only undesirable on the frontend
		//
		// To disable anyway, use `add_filter('json_private_query_vars', '__return_empty_array');`

		if ( current_user_can( $post_type->cap->edit_posts ) ) {
			$private = apply_filters('json_private_query_vars', $wp->private_query_vars);
			$valid_vars = array_merge($valid_vars, $private);
		}

		// Define our own in addition to WP's normal vars
		$json_valid = array('posts_per_page');
		$valid_vars = array_merge($valid_vars, $json_valid);

		// Filter and flip for querying
		$valid_vars = apply_filters('json_query_vars', $valid_vars);
		$valid_vars = array_flip($valid_vars);

		// Exclude the post_type query var to avoid dodging the permission
		// check above
		unset($valid_vars['post_type']);

		foreach ($valid_vars as $var => $index) {
			if ( isset( $filter[ $var ] ) ) {
				$query[ $var ] = apply_filters( 'json_query_var-' . $var, $filter[ $var ] );
			}
		}

		// Special parameter handling
		$query['paged'] = absint( $page );

		$post_query = new WP_Query();
		$posts_list = $post_query->query( $query );
		$response = new WP_JSON_Response();
		$response->query_navigation_headers( $post_query );

		if ( ! $posts_list ) {
			$response->set_data( array() );
			return $response;
		}

		// holds all the posts data
		$struct = array();

		$response->header( 'Last-Modified', mysql2date( 'D, d M Y H:i:s', get_lastpostmodified( 'GMT' ), 0 ).' GMT' );

		foreach ( $posts_list as $post ) {
			$post = get_object_vars( $post );

			// Do we have permission to read this post?
			if ( ! $this->check_read_permission( $post ) )
				continue;

			$response->link_header( 'item', json_url( '/posts/' . $post['ID'] ), array( 'title' => $post['post_title'] ) );
			$struct[] = $this->prepare_post( $post, $context );
		}
		$response->set_data( $struct );

		return $response;
	}

	/**
	 * Check if we can read a post
	 *
	 * Correctly handles posts with the inherit status.
	 * @param array $post Post data
	 * @return boolean Can we read it?
	 */
	protected function check_read_permission( $post ) {
		$post_type = get_post_type_object( $post['post_type'] );

		// Ensure the post type can be read
		if ( ! $post_type->show_in_json ) {
			return false;
		}

		// Can we read the post?
		if ( 'publish' === $post['post_status'] || current_user_can( $post_type->cap->read_post, $post['ID'] ) ) {
			return true;
		}

		// Can we read the parent if we're inheriting?
		if ( 'inherit' === $post['post_status'] && $post['post_parent'] > 0 ) {
			$parent = get_post( $post['post_parent'], ARRAY_A );

			if ( $this->check_read_permission( $parent ) ) {
				return true;
			}
		}

		// If we don't have a parent, but the status is set to inherit, assume
		// it's published (as per get_post_status())
		if ( 'inherit' === $post['post_status'] ) {
			return true;
		}

		return false;
	}

	/**
	 * Check if we can edit a post
	 * @param array $post Post data
	 * @return boolean Can we edit it?
	 */
	protected function check_edit_permission( $post ) {
		$post_type = get_post_type_object( $post['post_type'] );

		if ( ! current_user_can( $post_type->cap->edit_post, $post['ID'] ) ) {
			return false;
		}

		return true;
	}

	/**
	 * Create a new post for any registered post type.
	 *
	 * @since 3.4.0
	 * @internal 'data' is used here rather than 'content', as get_default_post_to_edit uses $_REQUEST['content']
	 *
	 * @param array $content Content data. Can contain:
	 *  - post_type (default: 'post')
	 *  - post_status (default: 'draft')
	 *  - post_title
	 *  - post_author
	 *  - post_excerpt
	 *  - post_content
	 *  - post_date_gmt | post_date
	 *  - post_format
	 *  - post_password
	 *  - comment_status - can be 'open' | 'closed'
	 *  - ping_status - can be 'open' | 'closed'
	 *  - sticky
	 *  - post_thumbnail - ID of a media item to use as the post thumbnail/featured image
	 *  - custom_fields - array, with each element containing 'key' and 'value'
	 *  - terms - array, with taxonomy names as keys and arrays of term IDs as values
	 *  - terms_names - array, with taxonomy names as keys and arrays of term names as values
	 *  - enclosure
	 *  - any other fields supported by wp_insert_post()
	 * @return array Post data (see {@see WP_JSON_Posts::get_post})
	 */
	function new_post( $data ) {
		unset( $data['ID'] );

		$result = $this->insert_post( $data );
		if ( $result instanceof WP_Error ) {
			return $result;
		}

		$response = json_ensure_response( $this->get_post( $result ) );
		$response->set_status( 201 );
		$response->header( 'Location', json_url( '/posts/' . $result ) );
		return $response;
	}

	/**
	 * Retrieve a post.
	 *
	 * @uses get_post()
	 * @param int $id Post ID
	 * @param array $fields Post fields to return (optional)
	 * @return array Post entity
	 */
	public function get_post( $id, $context = 'view' ) {
		$id = (int) $id;

		if ( empty( $id ) )
			return new WP_Error( 'json_post_invalid_id', __( 'Invalid post ID.' ), array( 'status' => 404 ) );

		$post = get_post( $id, ARRAY_A );

		if ( empty( $post['ID'] ) )
			return new WP_Error( 'json_post_invalid_id', __( 'Invalid post ID.' ), array( 'status' => 404 ) );

		if ( ! $this->check_read_permission( $post ) )
			return new WP_Error( 'json_user_cannot_read', __( 'Sorry, you cannot read this post.' ), array( 'status' => 401 ) );

		// Link headers (see RFC 5988)

		$response = new WP_JSON_Response();
		$response->header( 'Last-Modified', mysql2date( 'D, d M Y H:i:s', $post['post_modified_gmt'] ) . 'GMT' );

		$post = $this->prepare_post( $post, $context );
		if ( is_wp_error( $post ) )
			return $post;

		foreach ( $post['meta']['links'] as $rel => $url ) {
			$response->link_header( $rel, $url );
		}
		$response->link_header( 'alternate',  get_permalink( $id ), array( 'type' => 'text/html' ) );

		$response->set_data( $post );
		return $response;
	}

	/**
	 * Edit a post for any registered post type.
	 *
	 * The $data parameter only needs to contain fields that should be changed.
	 * All other fields will retain their existing values.
	 *
	 * @since 3.4.0
	 * @internal 'data' is used here rather than 'content', as get_default_post_to_edit uses $_REQUEST['content']
	 *
	 * @param int $id Post ID to edit
	 * @param array $data Data construct, see {@see WP_JSON_Posts::new_post}
	 * @param array $_headers Header data
	 * @return true on success
	 */
	function edit_post( $id, $data, $_headers = array() ) {
		$id = (int) $id;

		if ( empty( $id ) )
			return new WP_Error( 'json_post_invalid_id', __( 'Invalid post ID.' ), array( 'status' => 404 ) );

		$post = get_post( $id, ARRAY_A );

		if ( empty( $post['ID'] ) )
			return new WP_Error( 'json_post_invalid_id', __( 'Invalid post ID.' ), array( 'status' => 404 ) );

		if ( isset( $_headers['IF_UNMODIFIED_SINCE'] ) ) {
			// As mandated by RFC2616, we have to check all of RFC1123, RFC1036
			// and C's asctime() format (and ignore invalid headers)
			$formats = array( DateTime::RFC1123, DateTime::RFC1036, 'D M j H:i:s Y' );
			foreach ( $formats as $format ) {
				$check = WP_JSON_DateTime::createFromFormat( $format, $_headers['IF_UNMODIFIED_SINCE'] );

				if ( $check !== false )
					break;
			}

			// If the post has been modified since the date provided, return an error.
			if ( $check && mysql2date( 'U', $post['post_modified_gmt'] ) > $check->format('U') ) {
				return new WP_Error( 'json_old_revision', __( 'There is a revision of this post that is more recent.' ), array( 'status' => 412 ) );
			}
		}

		$data['ID'] = $id;

		$retval = $this->insert_post( $data );
		if ( is_wp_error( $retval ) ) {
			return $retval;
		}

		return $this->get_post( $id );
	}

	/**
	 * Delete a post for any registered post type
	 *
	 * @uses wp_delete_post()
	 * @param int $id
	 * @return true on success
	 */
	public function delete_post( $id, $force = false ) {
		$id = (int) $id;

		if ( empty( $id ) )
			return new WP_Error( 'json_post_invalid_id', __( 'Invalid post ID.' ), array( 'status' => 404 ) );

		$post = get_post( $id, ARRAY_A );

		if ( empty( $post['ID'] ) )
			return new WP_Error( 'json_post_invalid_id', __( 'Invalid post ID.' ), array( 'status' => 404 ) );

		$post_type = get_post_type_object( $post['post_type'] );
		if ( ! current_user_can( $post_type->cap->delete_post, $id ) )
			return new WP_Error( 'json_user_cannot_delete_post', __( 'Sorry, you are not allowed to delete this post.' ), array( 'status' => 401 ) );

		$result = wp_delete_post( $id, $force );

		if ( ! $result )
			return new WP_Error( 'json_cannot_delete', __( 'The post cannot be deleted.' ), array( 'status' => 500 ) );

		if ( $force ) {
			return array( 'message' => __( 'Permanently deleted post' ) );
		}
		else {
			// TODO: return a HTTP 202 here instead
			return array( 'message' => __( 'Deleted post' ) );
		}
	}

	/**
	 * Delete a comment.
	 *
	 * @uses wp_delete_comment
	 * @param int $id Post ID
	 * @param int $comment Comment ID
	 * @param boolean $force Skip trash
	 * @return array
	 */
	public function delete_comment( $id, $comment, $force = false ) {
		$comment = (int) $comment;

		if ( empty( $comment ) )
			return new WP_Error( 'json_comment_invalid_id', __( 'Invalid comment ID.' ), array( 'status' => 404 ) );

		$comment_array = get_comment( $comment, ARRAY_A );

		if ( empty( $comment_array ) )
			return new WP_Error( 'json_comment_invalid_id', __( 'Invalid comment ID.' ), array( 'status' => 404 ) );

		if ( ! current_user_can(  'edit_comment', $comment_array['comment_ID'] ) )
			return new WP_Error( 'json_user_cannot_delete_comment', __( 'Sorry, you are not allowed to delete this comment.' ), array( 'status' => 401 ) );

		$result = wp_delete_comment( $comment_array['comment_ID'], $force );

		if ( ! $result )
			return new WP_Error( 'json_cannot_delete', __( 'The comment cannot be deleted.' ), array( 'status' => 500 ) );

		if ( $force ) {
			return array( 'message' => __( 'Permanently deleted comment' ) );
		}
		else {
			// TODO: return a HTTP 202 here instead
			return array( 'message' => __( 'Deleted comment' ) );
		}
	}

	/**
	 * Retrieve comments
	 *
	 * @param int $id Post ID to retrieve comments for
	 * @return array List of Comment entities
	 */
	public function get_comments( $id ) {
		//$args = array('status' => $status, 'post_id' => $id, 'offset' => $offset, 'number' => $number )l
		$comments = get_comments( array('post_id' => $id) );

		$post = get_post( $id, ARRAY_A );

		if ( empty( $post['ID'] ) ) {
			return new WP_Error( 'json_post_invalid_id', __( 'Invalid post ID.' ), array( 'status' => 404 ) );
		}

		if ( ! $this->check_read_permission( $post ) ) {
			return new WP_Error( 'json_user_cannot_read', __( 'Sorry, you cannot read this post.' ), array( 'status' => 401 ) );
		}

		$struct = array();
		foreach ( $comments as $comment ) {
			$struct[] = $this->prepare_comment( $comment, array( 'comment', 'meta' ), 'collection' );
		}
		return $struct;
	}

	/**
	 * Retrieve a single comment
	 *
	 * @param int $comment Comment ID
	 * @return array Comment entity
	 */
	public function get_comment( $comment ) {
		$comment = get_comment( $comment );
		if ( empty( $comment ) ) {
			return new WP_Error( 'json_comment_invalid_id', __( 'Invalid comment ID.' ), array( 'status' => 404 ) );
		}

		$data = $this->prepare_comment( $comment );
		return $data;
	}

	/**
	 * Get all public post types
	 *
	 * @uses self::get_post_type()
	 * @return array List of post type data
	 */
	public function get_post_types() {
		$data = get_post_types( array(), 'objects' );

		$types = array();
		foreach ($data as $name => $type) {
			$type = $this->get_post_type( $type, true );
			if ( is_wp_error( $type ) )
				continue;

			$types[ $name ] = $type;
		}

		return $types;
	}

	/**
	 * Get a post type
	 *
	 * @param string|object $type Type name, or type object (internal use)
	 * @param boolean $_in_collection Is this in a collection? (internal use)
	 * @return array Post type data
	 */
	public function get_post_type( $type, $_in_collection = false ) {
		if ( ! is_object( $type ) )
			$type = get_post_type_object($type);

		if ( $type->show_in_json === false ) {
			return new WP_Error( 'json_cannot_read_type', __( 'Cannot view post type' ), array( 'status' => 403 ) );
		}

		$data = array(
			'name' => $type->label,
			'slug' => $type->name,
			'description' => $type->description,
			'labels' => $type->labels,
			'queryable' => $type->publicly_queryable,
			'searchable' => ! $type->exclude_from_search,
			'hierarchical' => $type->hierarchical,
			'meta' => array(
				'links' => array()
			),
		);

		if ( $_in_collection )
			$data['meta']['links']['self'] = json_url( '/posts/types/' . $type->name );
		else
			$data['meta']['links']['collection'] = json_url( '/posts/types' );

		if ( $type->publicly_queryable ) {
			if ($type->name === 'post')
				$data['meta']['links']['archives'] = json_url( '/posts' );
			else
				$data['meta']['links']['archives'] = json_url( add_query_arg( 'type', $type->name, '/posts' ) );
		}

		return apply_filters( 'json_post_type_data', $data, $type );
	}

	/**
	 * Get the registered post statuses
	 *
	 * @return array List of post status data
	 */
	public function get_post_statuses() {
		$statuses = get_post_stati(array(), 'objects');

		$data = array();
		foreach ($statuses as $status) {
			if ( $status->internal === true || ! $status->show_in_admin_status_list )
				continue;

			$data[ $status->name ] = array(
				'name' => $status->label,
				'slug' => $status->name,
				'public' => $status->public,
				'protected' => $status->protected,
				'private' => $status->private,
				'queryable' => $status->publicly_queryable,
				'show_in_list' => $status->show_in_admin_all_list,
				'meta' => array(
					'links' => array()
				),
			);
			if ( $status->publicly_queryable ) {
				if ($status->name === 'publish')
					$data[ $status->name ]['meta']['links']['archives'] = json_url( '/posts' );
				else
					$data[ $status->name ]['meta']['links']['archives'] = json_url( add_query_arg( 'status', $status->name, '/posts' ) );
			}
		}

		return apply_filters( 'json_post_statuses', $data, $statuses );
	}

	/**
	 * Prepares post data for return in an XML-RPC object.
	 *
	 * @access protected
	 *
	 * @param array $post The unprepared post data
	 * @param string $context The context for the prepared post. (view|view-revision|edit|embed)
	 * @return array The prepared post data
	 */
	protected function prepare_post( $post, $context = 'view' ) {
		// holds the data for this post. built up based on $fields
		$_post = array(
			'ID' => (int) $post['ID'],
		);

		$post_type = get_post_type_object( $post['post_type'] );
		if ( ! $this->check_read_permission( $post ) )
			return new WP_Error( 'json_user_cannot_read', __( 'Sorry, you cannot read this post.' ), array( 'status' => 401 ) );

		// prepare common post fields
		$post_fields = array(
			'title'        => get_the_title( $post['ID'] ), // $post['post_title'],
			'status'       => $post['post_status'],
			'type'         => $post['post_type'],
			'author'       => (int) $post['post_author'],
			'content'      => apply_filters( 'the_content', $post['post_content'] ),
			'parent'       => (int) $post['post_parent'],
			#'post_mime_type'    => $post['post_mime_type'],
			'link'          => get_permalink( $post['ID'] ),
		);
		$post_fields_extended = array(
			'slug'           => $post['post_name'],
			'guid'           => apply_filters( 'get_the_guid', $post['guid'] ),
			'excerpt'        => $this->prepare_excerpt( $post['post_excerpt'] ),
			'menu_order'     => (int) $post['menu_order'],
			'comment_status' => $post['comment_status'],
			'ping_status'    => $post['ping_status'],
			'sticky'         => ( $post['post_type'] === 'post' && is_sticky( $post['ID'] ) ),
		);
		$post_fields_raw = array(
			'title_raw'   => $post['post_title'],
			'content_raw' => $post['post_content'],
			'guid_raw'    => $post['guid'],
			'post_meta'   => $this->get_all_meta( $post['ID'] ),
		);

		// Dates
		$timezone = $this->server->get_timezone();

		$date = WP_JSON_DateTime::createFromFormat( 'Y-m-d H:i:s', $post['post_date'], $timezone );
		$post_fields['date'] = $date->format( 'c' );
		$post_fields_extended['date_tz'] = $date->format( 'e' );
		$post_fields_extended['date_gmt'] = date( 'c', strtotime( $post['post_date_gmt'] ) );

		$modified = WP_JSON_DateTime::createFromFormat( 'Y-m-d H:i:s', $post['post_modified'], $timezone );
		$post_fields['modified'] = $modified->format( 'c' );
		$post_fields_extended['modified_tz'] = $modified->format( 'e' );
		$post_fields_extended['modified_gmt'] = date( 'c', strtotime( $post['post_modified_gmt'] ) );

		// Authorized fields
		// TODO: Send `Vary: Authorization` to clarify that the data can be
		// changed by the user's auth status
		if ( current_user_can( $post_type->cap->edit_post, $post['ID'] ) ) {
			$post_fields_extended['password'] = $post['post_password'];
		}

		// Consider future posts as published
		if ( $post_fields['status'] === 'future' )
			$post_fields['status'] = 'publish';

		// Fill in blank post format
		$post_fields['format'] = get_post_format( $post['ID'] );
		if ( empty( $post_fields['format'] ) )
			$post_fields['format'] = 'standard';

		if ( ( 'view' === $context || 'view-revision' == $context ) && 0 !== $post['post_parent'] ) {
			// Avoid nesting too deeply
			// This gives post + post-extended + meta for the main post,
			// post + meta for the parent and just meta for the grandparent
			$parent = get_post( $post['post_parent'], ARRAY_A );
			$post_fields['parent'] = $this->prepare_post( $parent, 'embed' );
		}

		// Merge requested $post_fields fields into $_post
		$_post = array_merge( $_post, $post_fields );

		// Include extended fields. We might come back to this.
		$_post = array_merge( $_post, $post_fields_extended );

<<<<<<< HEAD
		if ( 'edit' === $context && current_user_can( $post_type->cap->edit_post, $post['ID'] ) ) {
			if ( is_wp_error( $post_fields_raw['post_meta'] ) ) {
				return $post_fields_raw['post_meta'];
			}

			$_post = array_merge( $_post, $post_fields_raw );
		}
		elseif ( 'edit' === $context ) {
			return new WP_Error( 'json_cannot_edit', __( 'Sorry, you cannot edit this post' ), array( 'status' => 403 ) );
=======
		if ( 'edit' === $context ) {
			if ( current_user_can( $post_type->cap->edit_post, $post['ID'] ) ) {
				$_post = array_merge( $_post, $post_fields_raw );
			} else {
				return new WP_Error( 'json_cannot_edit', __( 'Sorry, you cannot edit this post' ), array( 'status' => 403 ) );
			}
		} elseif ( 'view-revision' == $context ) {
			if ( current_user_can( $post_type->cap->edit_post, $post['ID'] ) ) {
				$_post = array_merge( $_post, $post_fields_raw );
			} else {
				return new WP_Error( 'json_cannot_view', __( 'Sorry, you cannot view this revision' ), array( 'status' => 403 ) );
			}
>>>>>>> f13ec956
		}

		// Entity meta
		$links = array(
			'self'            => json_url( '/posts/' . $post['ID'] ),
			'author'          => json_url( '/users/' . $post['post_author'] ),
			'collection'      => json_url( '/posts' ),
		);

		if ( 'view-revision' != $context ) {
			$links['replies'] = json_url( '/posts/' . $post['ID'] . '/comments' );
			$links['version-history'] = json_url( '/posts/' . $post['ID'] . '/revisions' );
		}

		$_post['meta'] = array( 'links' => $links );

		if ( ! empty( $post['post_parent'] ) )
			$_post['meta']['links']['up'] = json_url( '/posts/' . (int) $post['post_parent'] );

		return apply_filters( 'json_prepare_post', $_post, $post, $context );
	}

	/**
	 * Retrieve the post excerpt.
	 *
	 * @return string
	 */
	protected function prepare_excerpt( $excerpt ) {
		if ( post_password_required() ) {
			return __( 'There is no excerpt because this is a protected post.' );
		}

		$excerpt = apply_filters( 'the_excerpt', apply_filters( 'get_the_excerpt', $excerpt ) );
		if ( empty( $excerpt ) ) {
			return null;
		}
		return $excerpt;
	}

	/**
	 * Retrieve custom fields for post.
	 *
	 * @param int $id Post ID
	 * @return (array[]|WP_Error) List of meta object data on success, WP_Error otherwise
	 */
	public function get_all_meta( $id ) {
		$id = (int) $id;

		if ( empty( $id ) ) {
			return new WP_Error( 'json_post_invalid_id', __( 'Invalid post ID.' ), array( 'status' => 404 ) );
		}

		$post = get_post( $id, ARRAY_A );
		if ( empty( $post['ID'] ) ) {
			return new WP_Error( 'json_post_invalid_id', __( 'Invalid post ID.' ), array( 'status' => 404 ) );
		}

		if ( ! $this->check_edit_permission( $post ) ) {
			return new WP_Error( 'json_cannot_edit', __( 'Sorry, you cannot edit this post' ), array( 'status' => 403 ) );
		}

		global $wpdb;
		$table = _get_meta_table( 'post' );
		$results = $wpdb->get_results( $wpdb->prepare( "SELECT meta_id, meta_key, meta_value FROM $table WHERE post_id = %d", $id ) );

		$meta = array();
		foreach ( $results as $row ) {
			$value = $this->prepare_meta( $id, $row, true );
			if ( is_wp_error( $value ) ) {
				continue;
			}

			$meta[] = $value;
		}

		return apply_filters( 'json_prepare_meta', $meta, $id );
	}

	/**
	 * Retrieve custom field object.
	 *
	 * @param int $id Post ID
	 * @param int $mid Metadata ID
	 * @return array|WP_Error Meta object data on success, WP_Error otherwise
	 */
	public function get_meta( $id, $mid ) {
		$id = (int) $id;

		if ( empty( $id ) ) {
			return new WP_Error( 'json_post_invalid_id', __( 'Invalid post ID.' ), array( 'status' => 404 ) );
		}

		$post = get_post( $id, ARRAY_A );
		if ( empty( $post['ID'] ) ) {
			return new WP_Error( 'json_post_invalid_id', __( 'Invalid post ID.' ), array( 'status' => 404 ) );
		}

		if ( ! $this->check_edit_permission( $post ) ) {
			return new WP_Error( 'json_cannot_edit', __( 'Sorry, you cannot edit this post' ), array( 'status' => 403 ) );
		}

		$meta = get_metadata_by_mid( 'post', $mid );
		if ( empty( $meta ) ) {
			return new WP_Error( 'json_meta_invalid_id', __( 'Invalid meta ID.' ), array( 'status' => 404 ) );
		}

		if ( absint( $meta->post_id ) !== $id ) {
			return new WP_Error( 'json_meta_post_mismatch', __( 'Meta does not belong to this post' ), array( 'status' => 400 ) );
		}

		return $this->prepare_meta( $id, $meta );
	}

	/**
	 * Prepares meta data for return as an object
	 *
	 * @param int $post Post ID
	 * @param stdClass $data Metadata row from database
	 * @param boolean $is_serialized Is the value field still serialized? (False indicates the value has been unserialized)
	 * @return array|WP_Error Meta object data on success, WP_Error otherwise
	 */
	protected function prepare_meta( $post, $data, $is_raw = false ) {
		$ID    = $data->meta_id;
		$key   = $data->meta_key;
		$value = $data->meta_value;

		// Don't expose protected fields.
		if ( is_protected_meta( $key ) ) {
			return new WP_Error( 'json_meta_protected', sprintf( __( '%s is marked as a protected field.'), $key ), array( 'status' => 403 ) );
		}

		// Normalize serialized strings
		if ( $is_raw && is_serialized_string( $value ) ) {
			$value = unserialize( $value );
		}

		// Don't expose serialized data
		if ( is_serialized( $value ) || ! is_string( $value ) ) {
			return new WP_Error( 'json_meta_protected', sprintf( __( '%s contains serialized data.'), $key ), array( 'status' => 403 ) );
		}

		$meta = array(
			'ID' => (int) $ID,
			'key' => $key,
			'value' => $value,
		);

		return apply_filters( 'json_prepare_meta_value', $meta, $post );
	}

	/**
	 * Update/add/delete post meta for a post. Post meta is expected to be sent like so:
	 * {
	 * 	post_meta : [
	 * 		{
	 * 			"ID": 42,
	 * 			"key" : "meta_key",
	 * 			"value" : "meta_value"
	 * 		}
	 * 	]
	 * }
	 *
	 * If ID is not specified, the meta value will be created; otherwise, the
	 * value (and key, if it differs) will be updated. If ID is specified, and
	 * the key is set to `null`, the data will be deleted.
	 *
	 * @param array $data
	 * @param int $post_id
	 * @return bool|WP_Error
	 */
	protected function handle_post_meta_action( $post_id, $data ) {
		foreach ( $data as $meta_array ) {
			if ( empty( $meta_array['ID'] ) ) {
				// Creation
				$result = $this->add_meta( $post_id, $meta_array );
			}
			else {
				// Update
				$result = $this->update_meta( $post_id, $meta_array['ID'], $meta_array );
			}

			if ( is_wp_error( $result ) ) {
				return $result;
			}
		}

		return true;
	}

	/**
	 * Add meta to a post
	 *
	 * @param int $id Post ID
	 * @param array $data {
	 *     @type string|null $key Meta key
	 *     @type string|null $key Meta value
	 * }
	 * @return bool|WP_Error
	 */
	public function update_meta( $id, $mid, $data ) {
		$id = (int) $id;
		$mid = (int) $mid;

		if ( empty( $id ) ) {
			return new WP_Error( 'json_post_invalid_id', __( 'Invalid post ID.' ), array( 'status' => 404 ) );
		}

		$post = get_post( $id, ARRAY_A );
		if ( empty( $post['ID'] ) ) {
			return new WP_Error( 'json_post_invalid_id', __( 'Invalid post ID.' ), array( 'status' => 404 ) );
		}

		if ( ! $this->check_edit_permission( $post ) ) {
			return new WP_Error( 'json_cannot_edit', __( 'Sorry, you cannot edit this post' ), array( 'status' => 403 ) );
		}

		$current = get_metadata_by_mid( 'post', $mid );
		if ( empty( $current ) ) {
			return new WP_Error( 'json_meta_invalid_id', __( 'Invalid meta ID.' ), array( 'status' => 404 ) );
		}

		if ( absint( $current->post_id ) !== $id ) {
			return new WP_Error( 'json_meta_post_mismatch', __( 'Meta does not belong to this post' ), array( 'status' => 400 ) );
		}

		if ( ! array_key_exists( 'key', $data ) ) {
			$data['key'] = $current->meta_key;
		}
		if ( ! array_key_exists( 'value', $data ) ) {
			$data['value'] = $current->meta_value;
		}

		if ( empty( $data['key'] ) ) {
			return new WP_Error( 'json_meta_invalid_key', __( 'Invalid meta key.' ), array( 'status' => 400 ) );
		}

		// for now let's not allow updating of arrays, objects or serialized values.
		if ( ! $this->is_valid_meta_data( $current->meta_value ) ) {
			return new WP_Error( 'json_post_invalid_action', __( 'Invalid existing meta data for action.' ), array( 'status' => 400 ) );
		}
		if ( ! $this->is_valid_meta_data( $data['value'] ) ) {
			return new WP_Error( 'json_post_invalid_action', __( 'Invalid provided meta data for action.' ), array( 'status' => 400 ) );
		}
		if ( is_protected_meta( $current->meta_key ) ) {
			return new WP_Error( 'json_meta_protected', sprintf( __( '%s is marked as a protected field.'), $current->meta_key ), array( 'status' => 403 ) );
		}
		if ( is_protected_meta( $data['key'] ) ) {
			return new WP_Error( 'json_meta_protected', sprintf( __( '%s is marked as a protected field.'), $data['key'] ), array( 'status' => 403 ) );
		}

		// update_metadata_by_mid will return false if these are equal, so check
		// first and pass through
		if ( $data['value'] === $current->meta_value && $data['key'] === $current->meta_key ) {
			return $this->get_meta( $id, $mid );
		}

		$key = wp_slash( $data['key'] );
		$value = wp_slash( $data['value'] );
		if ( ! update_metadata_by_mid( 'post', $mid, $value, $key ) ) {
			return new WP_Error( 'json_meta_could_not_update', __( 'Could not update post meta.' ), array( 'status' => 500 ) );
		}

		return $this->get_meta( $id, $mid );
	}

	/**
	 * Check if the data provided is valid data
	 *
	 * Excludes serialized data from being sent via the API.
	 *
	 * @see https://github.com/WP-API/WP-API/pull/68
	 * @param mixed $data Data to be checked
	 * @return boolean Whether the data is valid or not
	 */
	protected function is_valid_meta_data( $data ) {
		if ( is_array( $data ) || is_object( $data ) || is_serialized( $data ) ) {
			return false;
		}

		return true;
	}

	/**
	 * Add meta to a post
	 *
	 * @param int $id Post ID
	 * @param array $data {
	 *     @type string|null $key Meta key
	 *     @type string|null $key Meta value
	 * }
	 * @return bool|WP_Error
	 */
	public function add_meta( $id, $data ) {
		$id = (int) $id;

		if ( empty( $id ) ) {
			return new WP_Error( 'json_post_invalid_id', __( 'Invalid post ID.' ), array( 'status' => 404 ) );
		}

		$post = get_post( $id, ARRAY_A );
		if ( empty( $post['ID'] ) ) {
			return new WP_Error( 'json_post_invalid_id', __( 'Invalid post ID.' ), array( 'status' => 404 ) );
		}

		if ( ! $this->check_edit_permission( $post ) ) {
			return new WP_Error( 'json_cannot_edit', __( 'Sorry, you cannot edit this post' ), array( 'status' => 403 ) );
		}

		if ( ! array_key_exists( 'key', $data ) ) {
			return new WP_Error( 'json_post_missing_key', __( 'Missing meta key.' ), array( 'status' => 400 ) );
		}
		if ( ! array_key_exists( 'value', $data ) ) {
			return new WP_Error( 'json_post_missing_value', __( 'Missing meta value.' ), array( 'status' => 400 ) );
		}

		if ( empty( $data['key'] ) ) {
			return new WP_Error( 'json_meta_invalid_key', __( 'Invalid meta key.' ), array( 'status' => 400 ) );
		}

		if ( ! $this->is_valid_meta_data( $data['value'] ) ) {
			// for now let's not allow updating of arrays, objects or serialized values.
			return new WP_Error( 'json_post_invalid_action', __( 'Invalid provided meta data for action.' ), array( 'status' => 400 ) );
		}
		if ( is_protected_meta( $data['key'] ) ) {
			return new WP_Error( 'json_meta_protected', sprintf( __( '%s is marked as a protected field.'), $data['key'] ), array( 'status' => 403 ) );
		}

		$meta_key = wp_slash( $data['key'] );
		$value = wp_slash( $data['value'] );

		$result = add_post_meta( $id, $meta_key, $value );
		if ( ! $result ) {
			return new WP_Error( 'json_meta_could_not_add', __( 'Could not add post meta.' ), array( 'status' => 400 ) );
		}

		$response = json_ensure_response( $this->get_meta( $id, $result ) );
		if ( is_wp_error( $response ) ) {
			return $response;
		}
		$response->set_status( 201 );
		$response->header( 'Location', json_url( '/posts/' . $id . '/meta/' . $result ) );
		return $response;
	}

	/**
	 * Delete meta from a post
	 *
	 * @param int $id Post ID
	 * @param int $mid Metadata ID
	 * @return array|WP_Error Message on success, WP_Error otherwise
	 */
	public function delete_meta( $id, $mid ) {
		$id = (int) $id;

		if ( empty( $id ) ) {
			return new WP_Error( 'json_post_invalid_id', __( 'Invalid post ID.' ), array( 'status' => 404 ) );
		}

		$post = get_post( $id, ARRAY_A );
		if ( empty( $post['ID'] ) ) {
			return new WP_Error( 'json_post_invalid_id', __( 'Invalid post ID.' ), array( 'status' => 404 ) );
		}

		if ( ! $this->check_edit_permission( $post ) ) {
			return new WP_Error( 'json_cannot_edit', __( 'Sorry, you cannot edit this post' ), array( 'status' => 403 ) );
		}

		$current = get_metadata_by_mid( 'post', $mid );
		if ( empty( $current ) ) {
			return new WP_Error( 'json_meta_invalid_id', __( 'Invalid meta ID.' ), array( 'status' => 404 ) );
		}

		if ( absint( $current->post_id ) !== $id ) {
			return new WP_Error( 'json_meta_post_mismatch', __( 'Meta does not belong to this post' ), array( 'status' => 400 ) );
		}

		// for now let's not allow updating of arrays, objects or serialized values.
		if ( ! $this->is_valid_meta_data( $current->meta_value ) ) {
			return new WP_Error( 'json_post_invalid_action', __( 'Invalid existing meta data for action.' ), array( 'status' => 400 ) );
		}
		if ( is_protected_meta( $current->meta_key ) ) {
			return new WP_Error( 'json_meta_protected', sprintf( __( '%s is marked as a protected field.'), $current->meta_key ), array( 'status' => 403 ) );
		}

		if ( ! delete_metadata_by_mid( 'post', $mid ) ) {
			return new WP_Error( 'json_meta_could_not_add', __( 'Could not delete post meta.' ), array( 'status' => 500 ) );
		}

		return array( 'message' => __( 'Deleted meta' ) );;
	}

	/**
	 * Helper method for {@see new_post} and {@see edit_post}, containing shared logic.
	 *
	 * @since 3.4.0
	 * @uses wp_insert_post()
	 *
	 * @param WP_User $user The post author if post_author isn't set in $content_struct.
	 * @param array $content_struct Post data to insert.
	 */
	protected function insert_post( $data ) {
		$post = array();
		$update = ! empty( $data['ID'] );

		if ( $update ) {
			$current_post = get_post( absint( $data['ID'] ) );
			if ( ! $current_post )
				return new WP_Error( 'json_post_invalid_id', __( 'Invalid post ID.' ), array( 'status' => 400 ) );
			$post['ID'] = absint( $data['ID'] );
		}
		else {
			// Defaults
			$post['post_author'] = 0;
			$post['post_password'] = '';
			$post['post_excerpt'] = '';
			$post['post_content'] = '';
			$post['post_title'] = '';
		}

		// Post type
		if ( ! empty( $data['type'] ) ) {
			// Changing post type
			$post_type = get_post_type_object( $data['type'] );
			if ( ! $post_type )
				return new WP_Error( 'json_invalid_post_type', __( 'Invalid post type' ), array( 'status' => 400 ) );

			$post['post_type'] = $data['type'];
		}
		elseif ( $update ) {
			// Updating post, use existing post type
			$current_post = get_post( $data['ID'] );
			if ( ! $current_post )
				return new WP_Error( 'json_post_invalid_id', __( 'Invalid post ID.' ), array( 'status' => 400 ) );

			$post_type = get_post_type_object( $current_post->post_type );
		}
		else {
			// Creating new post, use default type
			$post['post_type'] = apply_filters( 'json_insert_default_post_type', 'post' );
			$post_type = get_post_type_object( $post['post_type'] );
			if ( ! $post_type )
				return new WP_Error( 'json_invalid_post_type', __( 'Invalid post type' ), array( 'status' => 400 ) );
		}

		// Permissions check
		if ( $update ) {
			if ( ! current_user_can( $post_type->cap->edit_post, $data['ID'] ) )
				return new WP_Error( 'json_cannot_edit', __( 'Sorry, you are not allowed to edit this post.' ), array( 'status' => 401 ) );
			if ( $post_type->name != get_post_type( $data['ID'] ) )
				return new WP_Error( 'json_cannot_change_post_type', __( 'The post type may not be changed.' ), array( 'status' => 400 ) );
		} else {
			if ( ! current_user_can( $post_type->cap->create_posts ) || ! current_user_can( $post_type->cap->edit_posts ) )
				return new WP_Error( 'json_cannot_create', __( 'Sorry, you are not allowed to post on this site.' ), array( 'status' => 400 ) );
		}

		// Post status
		if ( ! empty( $data['status'] ) ) {
			$post['post_status'] = $data['status'];
			switch ( $post['post_status'] ) {
				case 'draft':
				case 'pending':
					break;
				case 'private':
					if ( ! current_user_can( $post_type->cap->publish_posts ) )
						return new WP_Error( 'json_cannot_create_private', __( 'Sorry, you are not allowed to create private posts in this post type' ), array( 'status' => 403 ) );
					break;
				case 'publish':
				case 'future':
					if ( ! current_user_can( $post_type->cap->publish_posts ) )
						return new WP_Error( 'json_cannot_publish', __( 'Sorry, you are not allowed to publish posts in this post type' ), array( 'status' => 403 ) );
					break;
				default:
					if ( ! get_post_status_object( $post['post_status'] ) )
						$post['post_status'] = 'draft';
					break;
			}
		}

		// Post title
		if ( ! empty( $data['title'] ) ) {
			$post['post_title'] = $data['title'];
		}

		// Post date
		if ( ! empty( $data['date'] ) ) {
			list( $post['post_date'], $post['post_date_gmt'] ) = $this->server->get_date_with_gmt( $data['date'] );
		}
		elseif ( ! empty( $data['date_gmt'] ) ) {
			list( $post['post_date'], $post['post_date_gmt'] ) = $this->server->get_date_with_gmt( $data['date_gmt'], true );
		}

		// Post modified
		if ( ! empty( $data['modified'] ) ) {
			list( $post['post_modified'], $post['post_modified_gmt'] ) = $this->server->get_date_with_gmt( $data['modified'] );
		}
		elseif ( ! empty( $data['modified_gmt'] ) ) {
			list( $post['post_modified'], $post['post_modified_gmt'] ) = $this->server->get_date_with_gmt( $data['modified_gmt'], true );
		}

		// Post slug
		if ( ! empty( $data['name'] ) ) {
			$post['post_name'] = $data['name'];
		}

		// Author
		if ( ! empty( $data['author'] ) ) {
			// Allow passing an author object
			if ( is_object( $data['author'] ) ) {
				if ( empty( $data['author']->ID ) ) {
					return new WP_Error( 'json_invalid_author', __( 'Invalid author object.' ), array( 'status' => 400 ) );
				}
				$data['author'] = absint( $data['author']->ID );
			}
			else {
				$data['author'] = absint( $data['author'] );
			}

			// Only check edit others' posts if we are another user
			if ( $data['author'] !== get_current_user_id() ) {
				if ( ! current_user_can( $post_type->cap->edit_others_posts ) )
					return new WP_Error( 'json_cannot_edit_others', __( 'You are not allowed to edit posts as this user.' ), array( 'status' => 401 ) );

				$author = get_userdata( $data['author'] );

				if ( ! $author )
					return new WP_Error( 'json_invalid_author', __( 'Invalid author ID.' ), array( 'status' => 400 ) );
			}

			$post['post_author'] = $data['author'];
		}

		// Post password
		if ( ! empty( $data['password'] ) ) {
			$post['post_password'] = $data['password'];
			if ( ! current_user_can( $post_type->cap->publish_posts ) )
				return new WP_Error( 'json_cannot_create_passworded', __( 'Sorry, you are not allowed to create password protected posts in this post type' ), array( 'status' => 401 ) );
		}

		// Content and excerpt
		if ( ! empty( $data['content_raw'] ) ) {
			$post['post_content'] = $data['content_raw'];
		}
		if ( ! empty( $data['excerpt_raw'] ) ) {
			$post['post_excerpt'] = $data['excerpt_raw'];
		}

		// Parent
		if ( ! empty( $data['parent'] ) ) {
			$parent = get_post( $data['parent'] );
			$post['post_parent'] = $data['post_parent'];
		}

		// Menu order
		if ( ! empty( $data['menu_order'] ) ) {
			$post['menu_order'] = $data['menu_order'];
		}

		// Comment status
		if ( ! empty( $data['comment_status'] ) ) {
			$post['comment_status'] = $data['comment_status'];
		}

		// Ping status
		if ( ! empty( $data['ping_status'] ) ) {
			$post['ping_status'] = $data['ping_status'];
		}

		// Post format
		if ( ! empty( $data['post_format'] ) ) {
			$formats = get_post_format_slugs();
			if ( ! in_array( $data['post_format'], $formats ) ) {
				return new WP_Error( 'json_invalid_post_format', __( 'Invalid post format.' ), array( 'status' => 400 ) );
			}
			$post['post_format'] = $data['post_format'];
		}

		// Pre-insert hook
		$can_insert = apply_filters( 'json_pre_insert_post', true, $post, $data, $update );
		if ( is_wp_error( $can_insert ) ) {
			return $can_insert;
		}

		// Post meta
		// TODO: implement this
		$post_ID = $update ? wp_update_post( $post, true ) : wp_insert_post( $post, true );

		if ( is_wp_error( $post_ID ) ) {
			return $post_ID;
		}

		// If this is a new post, add the post ID to $post
		if ( ! $update ) {
			$post['ID'] = $post_ID;
		}

		// Post meta
		if ( ! empty( $data['post_meta'] ) ) {
			$result = $this->handle_post_meta_action( $post_ID, $data['post_meta'] );
			if ( is_wp_error( $result ) ) {
				return $result;
			}
		}

		// Sticky
		if ( isset( $post['sticky'] ) )  {
			if ( $post['sticky'] )
				stick_post( $data['ID'] );
			else
				unstick_post( $data['ID'] );
		}

		do_action( 'json_insert_post', $post, $data, $update );

		return $post_ID;
	}

	/**
	 * Parse an RFC3339 timestamp into a DateTime
	 *
	 * @param string $date RFC3339 timestamp
	 * @param boolean $force_utc Force UTC timezone instead of using the timestamp's TZ?
	 * @return DateTime
	 */
	protected function parse_date( $date, $force_utc = false ) {
		// Default timezone to the server's current one
		$timezone = self::get_timezone();
		if ( $force_utc ) {
			$date = preg_replace( '/[+-]\d+:?\d+$/', '+00:00', $date );
			$timezone = new DateTimeZone( 'UTC' );
		}

		// Strip millisecond precision (a full stop followed by one or more digits)
		if ( strpos( $date, '.' ) !== false ) {
			$date = preg_replace( '/\.\d+/', '', $date );
		}
		$datetime = WP_JSON_DateTime::createFromFormat( DateTime::RFC3339, $date );

		return $datetime;
	}

	/**
	 * Get a local date with its GMT equivalent, in MySQL datetime format
	 *
	 * @param string $date RFC3339 timestamp
	 * @param boolean $force_utc Should we force UTC timestamp?
	 * @return array Local and UTC datetime strings, in MySQL datetime format (Y-m-d H:i:s)
	 */
	protected function get_date_with_gmt( $date, $force_utc = false ) {
		$datetime = $this->server->parse_date( $date, $force_utc );

		$datetime->setTimezone( self::get_timezone() );
		$local = $datetime->format( 'Y-m-d H:i:s' );

		$datetime->setTimezone( new DateTimeZone( 'UTC' ) );
		$utc = $datetime->format('Y-m-d H:i:s');

		return array( $local, $utc );
	}

	/**
	 * Prepares comment data for returning as a JSON response.
	 *
	 * @param stdClass $comment Comment object
	 * @param array $requested_fields Fields to retrieve from the comment
	 * @param string $context Where is the comment being loaded?
	 * @return array Comment data for JSON serialization
	 */
	protected function prepare_comment( $comment, $requested_fields = array( 'comment', 'meta' ), $context = 'single' ) {
		$fields = array(
			'ID' => (int) $comment->comment_ID,
			'post' => (int) $comment->comment_post_ID,
		);

		$post = (array) get_post( $fields['post'] );

		// Content
		$fields['content'] = apply_filters( 'comment_text', $comment->comment_content, $comment );
		// $fields['content_raw'] = $comment->comment_content;

		// Status
		switch ( $comment->comment_approved ) {
			case 'hold':
			case '0':
				$fields['status'] = 'hold';
				break;

			case 'approve':
			case '1':
				$fields['status'] = 'approved';
				break;

			case 'spam':
			case 'trash':
			default:
				$fields['status'] = $comment->comment_approved;
		}

		// Type
		$fields['type'] = apply_filters( 'get_comment_type', $comment->comment_type );
		if ( empty( $fields['type'] ) ) {
			$fields['type'] = 'comment';
		}

		// Post
		if ( 'single' === $context ) {
			$parent = get_post( $post['post_parent'], ARRAY_A );
			$fields['parent'] = $this->prepare_post( $parent, 'single-parent' );
		}

		// Parent
		if ( ( 'single' === $context || 'single-parent' === $context ) && (int) $comment->comment_parent ) {
			$parent_fields = array( 'meta' );
			if ( $context === 'single' )
				$parent_fields[] = 'comment';
			$parent = get_comment( $post['post_parent'] );
			$fields['parent'] = $this->prepare_comment( $parent, $parent_fields, 'single-parent' );
		}

		// Parent
		$fields['parent'] = (int) $comment->comment_parent;

		// Author
		if ( (int) $comment->user_id !== 0 ) {
			$fields['author'] = (int) $comment->user_id;
		}
		else {
			$fields['author'] = array(
				'ID' => 0,
				'name' => $comment->comment_author,
				'URL' => $comment->comment_author_url,
				'avatar' => $this->server->get_avatar_url( $comment->comment_author_email ),
			);
		}

		// Date
		$timezone = $this->server->get_timezone();

		$date = WP_JSON_DateTime::createFromFormat( 'Y-m-d H:i:s', $comment->comment_date, $timezone );
		$fields['date'] = $date->format( 'c' );
		$fields['date_tz'] = $date->format( 'e' );
		$fields['date_gmt'] = date( 'c', strtotime( $comment->comment_date_gmt ) );

		// Meta
		$meta = array(
			'links' => array(
				'up' => json_url( sprintf( '/posts/%d', (int) $comment->comment_post_ID ) )
			),
		);
		if ( 0 !== (int) $comment->comment_parent ) {
			$meta['links']['in-reply-to'] = json_url( sprintf( '/posts/%d/comments/%d', (int) $comment->comment_post_ID, (int) $comment->comment_parent ) );
		}
		if ( 'single' !== $context ) {
			$meta['links']['self'] = json_url( sprintf( '/posts/%d/comments/%d', (int) $comment->comment_post_ID, (int) $comment->comment_ID ) );
		}

		// Remove unneeded fields
		$data = array();
		if ( in_array( 'comment', $requested_fields ) )
			$data = array_merge( $data, $fields );

		if ( in_array( 'meta', $requested_fields ) )
			$data['meta'] = $meta;

		return apply_filters( 'json_prepare_comment', $data, $comment, $context );
	}
}<|MERGE_RESOLUTION|>--- conflicted
+++ resolved
@@ -682,19 +682,12 @@
 		// Include extended fields. We might come back to this.
 		$_post = array_merge( $_post, $post_fields_extended );
 
-<<<<<<< HEAD
-		if ( 'edit' === $context && current_user_can( $post_type->cap->edit_post, $post['ID'] ) ) {
-			if ( is_wp_error( $post_fields_raw['post_meta'] ) ) {
-				return $post_fields_raw['post_meta'];
-			}
-
-			$_post = array_merge( $_post, $post_fields_raw );
-		}
-		elseif ( 'edit' === $context ) {
-			return new WP_Error( 'json_cannot_edit', __( 'Sorry, you cannot edit this post' ), array( 'status' => 403 ) );
-=======
 		if ( 'edit' === $context ) {
 			if ( current_user_can( $post_type->cap->edit_post, $post['ID'] ) ) {
+				if ( is_wp_error( $post_fields_raw['post_meta'] ) ) {
+					return $post_fields_raw['post_meta'];
+				}
+
 				$_post = array_merge( $_post, $post_fields_raw );
 			} else {
 				return new WP_Error( 'json_cannot_edit', __( 'Sorry, you cannot edit this post' ), array( 'status' => 403 ) );
@@ -705,7 +698,6 @@
 			} else {
 				return new WP_Error( 'json_cannot_view', __( 'Sorry, you cannot view this revision' ), array( 'status' => 403 ) );
 			}
->>>>>>> f13ec956
 		}
 
 		// Entity meta
