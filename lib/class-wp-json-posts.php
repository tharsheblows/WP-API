--- conflicted
+++ resolved
@@ -839,361 +839,6 @@
 	}
 
 	/**
-<<<<<<< HEAD
-=======
-	 * Retrieve custom fields for post.
-	 *
-	 * @param int $id Post ID
-	 * @return (array[]|WP_Error) List of meta object data on success, WP_Error otherwise
-	 */
-	public function get_all_meta( $id ) {
-		$id = (int) $id;
-
-		$post = get_post( $id, ARRAY_A );
-
-		if ( empty( $id ) || empty( $post['ID'] ) ) {
-			return new WP_Error( 'json_post_invalid_id', __( 'Invalid post ID.' ), array( 'status' => 404 ) );
-		}
-
-		if ( ! $this->check_edit_permission( $post ) ) {
-			return new WP_Error( 'json_cannot_edit', __( 'Sorry, you cannot edit this post' ), array( 'status' => 403 ) );
-		}
-
-		global $wpdb;
-		$table = _get_meta_table( 'post' );
-		$results = $wpdb->get_results( $wpdb->prepare( "SELECT meta_id, meta_key, meta_value FROM $table WHERE post_id = %d", $id ) );
-
-		$meta = array();
-
-		foreach ( $results as $row ) {
-			$value = $this->prepare_meta( $id, $row, true );
-
-			if ( is_wp_error( $value ) ) {
-				continue;
-			}
-
-			$meta[] = $value;
-		}
-
-		return apply_filters( 'json_prepare_meta', $meta, $id );
-	}
-
-	/**
-	 * Retrieve custom field object.
-	 *
-	 * @param int $id Post ID
-	 * @param int $mid Metadata ID
-	 * @return array|WP_Error Meta object data on success, WP_Error otherwise
-	 */
-	public function get_meta( $id, $mid ) {
-		$id = (int) $id;
-
-		$post = get_post( $id, ARRAY_A );
-
-		if ( empty( $id ) || empty( $post['ID'] ) ) {
-			return new WP_Error( 'json_post_invalid_id', __( 'Invalid post ID.' ), array( 'status' => 404 ) );
-		}
-
-		if ( ! $this->check_edit_permission( $post ) ) {
-			return new WP_Error( 'json_cannot_edit', __( 'Sorry, you cannot edit this post' ), array( 'status' => 403 ) );
-		}
-
-		$meta = get_metadata_by_mid( 'post', $mid );
-
-		if ( empty( $meta ) ) {
-			return new WP_Error( 'json_meta_invalid_id', __( 'Invalid meta ID.' ), array( 'status' => 404 ) );
-		}
-
-		if ( absint( $meta->post_id ) !== $id ) {
-			return new WP_Error( 'json_meta_post_mismatch', __( 'Meta does not belong to this post' ), array( 'status' => 400 ) );
-		}
-
-		return $this->prepare_meta( $id, $meta );
-	}
-
-	/**
-	 * Prepares meta data for return as an object
-	 *
-	 * @param int $post Post ID
-	 * @param stdClass $data Metadata row from database
-	 * @param boolean $is_serialized Is the value field still serialized? (False indicates the value has been unserialized)
-	 * @return array|WP_Error Meta object data on success, WP_Error otherwise
-	 */
-	protected function prepare_meta( $post, $data, $is_raw = false ) {
-		$ID    = $data->meta_id;
-		$key   = $data->meta_key;
-		$value = $data->meta_value;
-
-		// Don't expose protected fields.
-		if ( is_protected_meta( $key ) ) {
-			return new WP_Error( 'json_meta_protected', sprintf( __( '%s is marked as a protected field.'), $key ), array( 'status' => 403 ) );
-		}
-
-		// Normalize serialized strings
-		if ( $is_raw && is_serialized_string( $value ) ) {
-			$value = unserialize( $value );
-		}
-
-		// Don't expose serialized data
-		if ( is_serialized( $value ) || ! is_string( $value ) ) {
-			return new WP_Error( 'json_meta_protected', sprintf( __( '%s contains serialized data.'), $key ), array( 'status' => 403 ) );
-		}
-
-		$meta = array(
-			'ID'    => (int) $ID,
-			'key'   => $key,
-			'value' => $value,
-		);
-
-		return apply_filters( 'json_prepare_meta_value', $meta, $post );
-	}
-
-	/**
-	 * Update/add/delete post meta for a post. Post meta is expected to be sent like so:
-	 * {
-	 * 	post_meta : [
-	 * 		{
-	 * 			"ID": 42,
-	 * 			"key" : "meta_key",
-	 * 			"value" : "meta_value"
-	 * 		}
-	 * 	]
-	 * }
-	 *
-	 * If ID is not specified, the meta value will be created; otherwise, the
-	 * value (and key, if it differs) will be updated. If ID is specified, and
-	 * the key is set to `null`, the data will be deleted.
-	 *
-	 * @param array $data
-	 * @param int $post_id
-	 * @return bool|WP_Error
-	 */
-	protected function handle_post_meta_action( $post_id, $data ) {
-		foreach ( $data as $meta_array ) {
-			if ( empty( $meta_array['ID'] ) ) {
-				// Creation
-				$result = $this->add_meta( $post_id, $meta_array );
-			} else {
-				// Update
-				$result = $this->update_meta( $post_id, $meta_array['ID'], $meta_array );
-			}
-
-			if ( is_wp_error( $result ) ) {
-				return $result;
-			}
-		}
-
-		return true;
-	}
-
-	/**
-	 * Add meta to a post
-	 *
-	 * @param int $id Post ID
-	 * @param array $data {
-	 *     @type string|null $key Meta key
-	 *     @type string|null $key Meta value
-	 * }
-	 * @return bool|WP_Error
-	 */
-	public function update_meta( $id, $mid, $data ) {
-		$id  = (int) $id;
-		$mid = (int) $mid;
-
-		$post = get_post( $id, ARRAY_A );
-
-		if ( empty( $id ) || empty( $post['ID'] ) ) {
-			return new WP_Error( 'json_post_invalid_id', __( 'Invalid post ID.' ), array( 'status' => 404 ) );
-		}
-
-		if ( ! $this->check_edit_permission( $post ) ) {
-			return new WP_Error( 'json_cannot_edit', __( 'Sorry, you cannot edit this post' ), array( 'status' => 403 ) );
-		}
-
-		$current = get_metadata_by_mid( 'post', $mid );
-
-		if ( empty( $current ) ) {
-			return new WP_Error( 'json_meta_invalid_id', __( 'Invalid meta ID.' ), array( 'status' => 404 ) );
-		}
-
-		if ( absint( $current->post_id ) !== $id ) {
-			return new WP_Error( 'json_meta_post_mismatch', __( 'Meta does not belong to this post' ), array( 'status' => 400 ) );
-		}
-
-		if ( ! array_key_exists( 'key', $data ) ) {
-			$data['key'] = $current->meta_key;
-		}
-
-		if ( ! array_key_exists( 'value', $data ) ) {
-			$data['value'] = $current->meta_value;
-		}
-
-		if ( empty( $data['key'] ) ) {
-			return new WP_Error( 'json_meta_invalid_key', __( 'Invalid meta key.' ), array( 'status' => 400 ) );
-		}
-
-		// for now let's not allow updating of arrays, objects or serialized values.
-		if ( ! $this->is_valid_meta_data( $current->meta_value ) ) {
-			return new WP_Error( 'json_post_invalid_action', __( 'Invalid existing meta data for action.' ), array( 'status' => 400 ) );
-		}
-
-		if ( ! $this->is_valid_meta_data( $data['value'] ) ) {
-			return new WP_Error( 'json_post_invalid_action', __( 'Invalid provided meta data for action.' ), array( 'status' => 400 ) );
-		}
-
-		if ( is_protected_meta( $current->meta_key ) ) {
-			return new WP_Error( 'json_meta_protected', sprintf( __( '%s is marked as a protected field.'), $current->meta_key ), array( 'status' => 403 ) );
-		}
-
-		if ( is_protected_meta( $data['key'] ) ) {
-			return new WP_Error( 'json_meta_protected', sprintf( __( '%s is marked as a protected field.'), $data['key'] ), array( 'status' => 403 ) );
-		}
-
-		// update_metadata_by_mid will return false if these are equal, so check
-		// first and pass through
-		if ( $data['value'] === $current->meta_value && $data['key'] === $current->meta_key ) {
-			return $this->get_meta( $id, $mid );
-		}
-
-		$key   = wp_slash( $data['key'] );
-		$value = wp_slash( $data['value'] );
-
-		if ( ! update_metadata_by_mid( 'post', $mid, $value, $key ) ) {
-			return new WP_Error( 'json_meta_could_not_update', __( 'Could not update post meta.' ), array( 'status' => 500 ) );
-		}
-
-		return $this->get_meta( $id, $mid );
-	}
-
-	/**
-	 * Check if the data provided is valid data
-	 *
-	 * Excludes serialized data from being sent via the API.
-	 *
-	 * @see https://github.com/WP-API/WP-API/pull/68
-	 * @param mixed $data Data to be checked
-	 * @return boolean Whether the data is valid or not
-	 */
-	protected function is_valid_meta_data( $data ) {
-		if ( is_array( $data ) || is_object( $data ) || is_serialized( $data ) ) {
-			return false;
-		}
-
-		return true;
-	}
-
-	/**
-	 * Add meta to a post
-	 *
-	 * @param int $id Post ID
-	 * @param array $data {
-	 *     @type string|null $key Meta key
-	 *     @type string|null $key Meta value
-	 * }
-	 * @return bool|WP_Error
-	 */
-	public function add_meta( $id, $data ) {
-		$id = (int) $id;
-
-		$post = get_post( $id, ARRAY_A );
-
-		if ( empty( $id ) || empty( $post['ID'] ) ) {
-			return new WP_Error( 'json_post_invalid_id', __( 'Invalid post ID.' ), array( 'status' => 404 ) );
-		}
-
-		if ( ! $this->check_edit_permission( $post ) ) {
-			return new WP_Error( 'json_cannot_edit', __( 'Sorry, you cannot edit this post' ), array( 'status' => 403 ) );
-		}
-
-		if ( ! array_key_exists( 'key', $data ) ) {
-			return new WP_Error( 'json_post_missing_key', __( 'Missing meta key.' ), array( 'status' => 400 ) );
-		}
-		if ( ! array_key_exists( 'value', $data ) ) {
-			return new WP_Error( 'json_post_missing_value', __( 'Missing meta value.' ), array( 'status' => 400 ) );
-		}
-
-		if ( empty( $data['key'] ) ) {
-			return new WP_Error( 'json_meta_invalid_key', __( 'Invalid meta key.' ), array( 'status' => 400 ) );
-		}
-
-		if ( ! $this->is_valid_meta_data( $data['value'] ) ) {
-			// for now let's not allow updating of arrays, objects or serialized values.
-			return new WP_Error( 'json_post_invalid_action', __( 'Invalid provided meta data for action.' ), array( 'status' => 400 ) );
-		}
-
-		if ( is_protected_meta( $data['key'] ) ) {
-			return new WP_Error( 'json_meta_protected', sprintf( __( '%s is marked as a protected field.'), $data['key'] ), array( 'status' => 403 ) );
-		}
-
-		$meta_key = wp_slash( $data['key'] );
-		$value    = wp_slash( $data['value'] );
-
-		$result = add_post_meta( $id, $meta_key, $value );
-
-		if ( ! $result ) {
-			return new WP_Error( 'json_meta_could_not_add', __( 'Could not add post meta.' ), array( 'status' => 400 ) );
-		}
-
-		$response = json_ensure_response( $this->get_meta( $id, $result ) );
-
-		if ( is_wp_error( $response ) ) {
-			return $response;
-		}
-
-		$response->set_status( 201 );
-		$response->header( 'Location', json_url( '/posts/' . $id . '/meta/' . $result ) );
-
-		return $response;
-	}
-
-	/**
-	 * Delete meta from a post
-	 *
-	 * @param int $id Post ID
-	 * @param int $mid Metadata ID
-	 * @return array|WP_Error Message on success, WP_Error otherwise
-	 */
-	public function delete_meta( $id, $mid ) {
-		$id = (int) $id;
-
-		$post = get_post( $id, ARRAY_A );
-
-		if ( empty( $id ) || empty( $post['ID'] ) ) {
-			return new WP_Error( 'json_post_invalid_id', __( 'Invalid post ID.' ), array( 'status' => 404 ) );
-		}
-
-		if ( ! $this->check_edit_permission( $post ) ) {
-			return new WP_Error( 'json_cannot_edit', __( 'Sorry, you cannot edit this post' ), array( 'status' => 403 ) );
-		}
-
-		$current = get_metadata_by_mid( 'post', $mid );
-
-		if ( empty( $current ) ) {
-			return new WP_Error( 'json_meta_invalid_id', __( 'Invalid meta ID.' ), array( 'status' => 404 ) );
-		}
-
-		if ( absint( $current->post_id ) !== $id ) {
-			return new WP_Error( 'json_meta_post_mismatch', __( 'Meta does not belong to this post' ), array( 'status' => 400 ) );
-		}
-
-		// for now let's not allow updating of arrays, objects or serialized values.
-		if ( ! $this->is_valid_meta_data( $current->meta_value ) ) {
-			return new WP_Error( 'json_post_invalid_action', __( 'Invalid existing meta data for action.' ), array( 'status' => 400 ) );
-		}
-
-		if ( is_protected_meta( $current->meta_key ) ) {
-			return new WP_Error( 'json_meta_protected', sprintf( __( '%s is marked as a protected field.'), $current->meta_key ), array( 'status' => 403 ) );
-		}
-
-		if ( ! delete_metadata_by_mid( 'post', $mid ) ) {
-			return new WP_Error( 'json_meta_could_not_add', __( 'Could not delete post meta.' ), array( 'status' => 500 ) );
-		}
-
-		return array( 'message' => __( 'Deleted meta' ) );;
-	}
-
-	/**
->>>>>>> 89959d54
 	 * Embed post type data into taxonomy data
 	 *
 	 * @uses self::get_post_type()
