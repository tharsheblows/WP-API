<?php

class WP_JSON_Posts {
	/**
	 * Register the post-related routes
	 *
	 * @param array $routes Existing routes
	 * @return array Modified routes
	 */
	public function register_routes( $routes ) {
		$post_routes = array(
			// Post endpoints
			'/posts' => array(
				array(
					'callback'  => array( $this, 'get_multiple' ),
					'methods'   => WP_JSON_Server::READABLE,
					'v1_compat' => true,
				),
				array(
					'callback'    => array( $this, 'create' ),
					'methods'     => WP_JSON_Server::CREATABLE,
					'accept_json' => true,
					'v1_compat'   => true,
				),
			),

			'/posts/(?P<id>\d+)' => array(
				array(
					'callback'  => array( $this, 'get' ),
					'methods'   => WP_JSON_Server::READABLE,
					'v1_compat' => true,
				),
				array(
					'callback'    => array( $this, 'update' ),
					'methods'     => WP_JSON_Server::EDITABLE,
					'accept_json' => true,
					'v1_compat'   => true,
				),
				array(
					'callback'  => array( $this, 'delete' ),
					'methods'   => WP_JSON_Server::DELETABLE,
					'v1_compat' => true,
				),
			),
			'/posts/(?P<id>\d+)/revisions' => array(
				array(
					'callback'  => array( $this, 'get_revisions' ),
					'methods'   => WP_JSON_Server::READABLE,
					'v1_compat' => true,
				),
			),

			// Comments
			'/posts/(?P<id>\d+)/comments' => array(
				array(
					'callback'  => array( $this, 'get_comments' ),
					'methods'   => WP_JSON_Server::READABLE,
					'v1_compat' => true,
				),
			),
			'/posts/(?P<id>\d+)/comments/(?P<comment>\d+)' => array(
				array(
					'callback'  => array( $this, 'get_comment' ),
					'methods'   => WP_JSON_Server::READABLE,
					'v1_compat' => true,
				),
				array(
					'callback'  => array( $this, 'delete_comment' ),
					'methods'   => WP_JSON_Server::DELETABLE,
					'v1_compat' => true,
				),
			),

			// Meta-post endpoints
			'/posts/types' => array(
				array(
					'callback'  => array( $this, 'get_post_types' ),
					'methods'   => WP_JSON_Server::READABLE,
					'v1_compat' => true,
				),
			),
			'/posts/types/(?P<type>\w+)' => array(
				array(
					'callback'  => array( $this, 'get_post_type' ),
					'methods'   => WP_JSON_Server::READABLE,
					'v1_compat' => true,
				),
			),
			'/posts/statuses' => array(
				array(
					'callback'  => array( $this, 'get_post_statuses' ),
					'methods'   => WP_JSON_Server::READABLE,
					'v1_compat' => true,
				),
			),
		);
		return array_merge( $routes, $post_routes );
	}

	/**
	 * Create a new post for any registered post type.
	 *
	 * @since 3.4.0
	 * @internal 'data' is used here rather than 'content', as get_default_post_to_edit uses $_REQUEST['content']
	 *
	 * @param array $content Content data. Can contain:
	 *  - post_type (default: 'post')
	 *  - post_status (default: 'draft')
	 *  - post_title
	 *  - post_author
	 *  - post_excerpt
	 *  - post_content
	 *  - post_date_gmt | post_date
	 *  - post_format
	 *  - post_password
	 *  - comment_status - can be 'open' | 'closed'
	 *  - ping_status - can be 'open' | 'closed'
	 *  - sticky
	 *  - post_thumbnail - ID of a media item to use as the post thumbnail/featured image
	 *  - custom_fields - array, with each element containing 'key' and 'value'
	 *  - terms - array, with taxonomy names as keys and arrays of term IDs as values
	 *  - terms_names - array, with taxonomy names as keys and arrays of term names as values
	 *  - enclosure
	 *  - any other fields supported by wp_insert_post()
	 * @return array Post data (see {@see get})
	 */
	public function create( $data ) {
		unset( $data['id'] );

		$result = $this->insert_post( $data );
		if ( $result instanceof WP_Error ) {
			return $result;
		}

		$response = json_ensure_response( $this->get( $result ) );
		$response->set_status( 201 );
		$response->header( 'Location', json_url( '/posts/' . $result ) );

		return $response;
	}

	/**
	 * Retrieve a post.
	 *
	 * @uses get_post()
	 * @param int $id Post ID
	 * @param string $context The context; 'view' (default) or 'edit'.
	 * @return array Post entity
	 */
	public function get( $id, $context = 'view' ) {
		$id = (int) $id;

		$post = get_post( $id, ARRAY_A );

		if ( empty( $id ) || empty( $post['ID'] ) ) {
			return new WP_Error( 'json_post_invalid_id', __( 'Invalid post ID.' ), array( 'status' => 404 ) );
		}

		if ( ! $this->check_read_permission( $post ) ) {
			return new WP_Error( 'json_user_cannot_read', __( 'Sorry, you cannot read this post.' ), array( 'status' => 401 ) );
		}

		$response = new WP_JSON_Response();

<<<<<<< HEAD
		$data = $this->prepare_post( $post, $context );

		if ( is_wp_error( $data ) ) {
			return $data;
=======
		$post = $this->prepare_post( $post, $context );
		if ( is_wp_error( $post ) ) {
			return $post;
>>>>>>> 3867e3d7
		}

		$links = $this->prepare_links( $post );
		foreach ( $links as $rel => $attributes ) {
			$other = $attributes;
			unset( $other['href'] );
			$response->add_link( $rel, $attributes['href'], $other );
		}

		$response->link_header( 'alternate',  get_permalink( $id ), array( 'type' => 'text/html' ) );
		$response->set_data( $data );

		return $response;
	}

	/**
	 * Retrieve posts.
	 *
	 * @since 3.4.0
	 *
	 * The optional $filter parameter modifies the query used to retrieve posts.
	 * Accepted keys are 'post_type', 'post_status', 'number', 'offset',
	 * 'orderby', and 'order'.
	 *
	 * @uses wp_get_recent_posts()
	 *
	 * @param array $filter Parameters to pass through to `WP_Query`
	 * @param string $context The context; 'view' (default) or 'edit'.
	 * @param string|array $type Post type slug, or array of slugs
	 * @param int $page Page number (1-indexed)
	 * @return stdClass[] Collection of Post entities
	 */
	public function get_multiple( $filter = array(), $context = 'view', $type = 'post', $page = 1 ) {
		$query = array();

		// Validate post types and permissions
		$query['post_type'] = array();

		foreach ( (array) $type as $type_name ) {
			$post_type = get_post_type_object( $type_name );

			if ( ! ( (bool) $post_type ) || ! $post_type->show_in_json ) {
				return new WP_Error( 'json_invalid_post_type', sprintf( __( 'The post type "%s" is not valid' ), $type_name ), array( 'status' => 403 ) );
			}

			$query['post_type'][] = $post_type->name;
		}

		global $wp;

		// Allow the same as normal WP
		$valid_vars = apply_filters( 'query_vars', $wp->public_query_vars );

		// If the user has the correct permissions, also allow use of internal
		// query parameters, which are only undesirable on the frontend
		//
		// To disable anyway, use `add_filter('json_private_query_vars', '__return_empty_array');`

		if ( current_user_can( $post_type->cap->edit_posts ) ) {
			$private = apply_filters( 'json_private_query_vars', $wp->private_query_vars );
			$valid_vars = array_merge( $valid_vars, $private );
		}

		// Define our own in addition to WP's normal vars
		$json_valid = array( 'posts_per_page' );
		$valid_vars = array_merge( $valid_vars, $json_valid );

		// Filter and flip for querying
		$valid_vars = apply_filters( 'json_query_vars', $valid_vars );
		$valid_vars = array_flip( $valid_vars );

		// Exclude the post_type query var to avoid dodging the permission
		// check above
		unset( $valid_vars['post_type'] );

		foreach ( $valid_vars as $var => $index ) {
			if ( isset( $filter[ $var ] ) ) {
				$query[ $var ] = apply_filters( 'json_query_var-' . $var, $filter[ $var ] );
			}
		}

		// Special parameter handling
		$query['paged'] = absint( $page );

		$post_query = new WP_Query();
		$posts_list = $post_query->query( $query );
		$response   = new WP_JSON_Response();
		$response->query_navigation_headers( $post_query );

		if ( ! $posts_list ) {
			$response->set_data( array() );
			return $response;
		}

		// holds all the posts data
		$response = array();

		foreach ( $posts_list as $post ) {
			$post = get_object_vars( $post );

			// Do we have permission to read this post?
			if ( ! $this->check_read_permission( $post ) ) {
				continue;
			}

			$post_data = $this->prepare_post( $post, $context );
			if ( is_wp_error( $post_data ) ) {
				continue;
			}

			$response[] = $post_data;
		}

		return $response;
	}

	/**
	 * Get revisions for a specific post.
	 *
	 * @param int $id Post ID
	 * @uses wp_get_post_revisions
	 * @return WP_JSON_Response
	 */
	public function get_revisions( $id ) {
		$id = (int) $id;

		$parent = get_post( $id, ARRAY_A );

		if ( empty( $id ) || empty( $parent['ID'] ) ) {
			return new WP_Error( 'json_post_invalid_id', __( 'Invalid post ID.' ), array( 'status' => 404 ) );
		}

		if ( ! $this->check_edit_permission( $parent ) ) {
 			return new WP_Error( 'json_cannot_view', __( 'Sorry, you cannot view the revisions for this post.' ), array( 'status' => 403 ) );
 		}

		// Todo: Query args filter for wp_get_post_revisions
		$revisions = wp_get_post_revisions( $id );

		$struct = array();
		foreach ( $revisions as $revision ) {
			$post = get_object_vars( $revision );

			$struct[] = $this->prepare_post( $post, 'view-revision' );
		}

		return $struct;
	}

	/**
	 * Edit a post for any registered post type.
	 *
	 * The $data parameter only needs to contain fields that should be changed.
	 * All other fields will retain their existing values.
	 *
	 * @since 3.4.0
	 * @internal 'data' is used here rather than 'content', as get_default_post_to_edit uses $_REQUEST['content']
	 *
	 * @param int $id Post ID to edit
	 * @param array $data Data construct, see {@see WP_JSON_Posts::create}
	 * @param array $_headers Header data
	 * @return true on success
	 */
	public function update( $id, $data, $_headers = array() ) {
		$id = (int) $id;

		$post = get_post( $id, ARRAY_A );

		if ( empty( $id ) || empty( $post['ID'] ) ) {
			return new WP_Error( 'json_post_invalid_id', __( 'Invalid post ID.' ), array( 'status' => 404 ) );
		}

		$data['id'] = $id;

		$retval = $this->insert_post( $data );
		if ( is_wp_error( $retval ) ) {
			return $retval;
		}

		return $this->get( $id );
	}

	/**
	 * Delete a post for any registered post type
	 *
	 * @uses wp_delete_post()
	 * @param int $id
	 * @return true on success
	 */
	public function delete( $id, $force = false ) {
		$id = (int) $id;

		$post = get_post( $id, ARRAY_A );

		if ( empty( $id ) || empty( $post['ID'] ) ) {
			return new WP_Error( 'json_post_invalid_id', __( 'Invalid post ID.' ), array( 'status' => 404 ) );
		}

		$post_type = get_post_type_object( $post['post_type'] );

		if ( ! current_user_can( $post_type->cap->delete_post, $id ) ) {
			return new WP_Error( 'json_user_cannot_delete_post', __( 'Sorry, you are not allowed to delete this post.' ), array( 'status' => 401 ) );
		}

		$result = wp_delete_post( $id, $force );

		if ( ! $result ) {
			return new WP_Error( 'json_cannot_delete', __( 'The post cannot be deleted.' ), array( 'status' => 500 ) );
		}

		if ( $force ) {
			return array( 'message' => __( 'Permanently deleted post' ) );
		} else {
			// TODO: return a HTTP 202 here instead
			return array( 'message' => __( 'Deleted post' ) );
		}
	}

	/**
	 * Check if we can read a post
	 *
	 * Correctly handles posts with the inherit status.
	 * @param array $post Post data
	 * @return boolean Can we read it?
	 */
	protected function check_read_permission( $post ) {
		$post_type = get_post_type_object( $post['post_type'] );

		// Ensure the post type can be read
		if ( ! $post_type->show_in_json ) {
			return false;
		}

		// Can we read the post?
		if ( 'publish' === $post['post_status'] || current_user_can( $post_type->cap->read_post, $post['ID'] ) ) {
			return true;
		}

		// Can we read the parent if we're inheriting?
		if ( 'inherit' === $post['post_status'] && $post['post_parent'] > 0 ) {
			$parent = get_post( $post['post_parent'], ARRAY_A );

			if ( $this->check_read_permission( $parent ) ) {
				return true;
			}
		}

		// If we don't have a parent, but the status is set to inherit, assume
		// it's published (as per get_post_status())
		if ( 'inherit' === $post['post_status'] ) {
			return true;
		}

		return false;
	}

	/**
	 * Check if we can edit a post
	 * @param array $post Post data
	 * @return boolean Can we edit it?
	 */
	protected function check_edit_permission( $post ) {
		$post_type = get_post_type_object( $post['post_type'] );

		if ( ! current_user_can( $post_type->cap->edit_post, $post['ID'] ) ) {
			return false;
		}

		return true;
	}

	/**
	 * Retrieve comments
	 *
	 * @param int $id Post ID to retrieve comments for
	 * @return array List of Comment entities
	 */
	public function get_comments( $id ) {
		//$args = array('status' => $status, 'post_id' => $id, 'offset' => $offset, 'number' => $number )l
		$comments = get_comments( array('post_id' => $id) );

		$post = get_post( $id, ARRAY_A );

		if ( empty( $post['ID'] ) ) {
			return new WP_Error( 'json_post_invalid_id', __( 'Invalid post ID.' ), array( 'status' => 404 ) );
		}

		if ( ! $this->check_read_permission( $post ) ) {
			return new WP_Error( 'json_user_cannot_read', __( 'Sorry, you cannot read this post.' ), array( 'status' => 401 ) );
		}

		$struct = array();

		foreach ( $comments as $comment ) {
			$struct[] = $this->prepare_comment( $comment, array( 'comment', 'meta' ), 'collection' );
		}

		return $struct;
	}

	/**
	 * Retrieve a single comment
	 *
	 * @param int $comment Comment ID
	 * @return array Comment entity
	 */
	public function get_comment( $comment ) {
		$comment = get_comment( $comment );

		if ( empty( $comment ) ) {
			return new WP_Error( 'json_comment_invalid_id', __( 'Invalid comment ID.' ), array( 'status' => 404 ) );
		}

		$data = $this->prepare_comment( $comment );

		return $data;
	}

	/**
	 * Delete a comment.
	 *
	 * @uses wp_delete_comment
	 * @param int $id Post ID
	 * @param int $comment Comment ID
	 * @param boolean $force Skip trash
	 * @return array
	 */
	public function delete_comment( $id, $comment, $force = false ) {
		$comment = (int) $comment;

		if ( empty( $comment ) ) {
			return new WP_Error( 'json_comment_invalid_id', __( 'Invalid comment ID.' ), array( 'status' => 404 ) );
		}

		$comment_array = get_comment( $comment, ARRAY_A );

		if ( empty( $comment_array ) ) {
			return new WP_Error( 'json_comment_invalid_id', __( 'Invalid comment ID.' ), array( 'status' => 404 ) );
		}

		if ( ! current_user_can(  'edit_comment', $comment_array['comment_ID'] ) ) {
			return new WP_Error( 'json_user_cannot_delete_comment', __( 'Sorry, you are not allowed to delete this comment.' ), array( 'status' => 401 ) );
		}

		$result = wp_delete_comment( $comment_array['comment_ID'], $force );

		if ( ! $result ) {
			return new WP_Error( 'json_cannot_delete', __( 'The comment cannot be deleted.' ), array( 'status' => 500 ) );
		}

		if ( $force ) {
			return array( 'message' => __( 'Permanently deleted comment' ) );
		} else {
			// TODO: return a HTTP 202 here instead
			return array( 'message' => __( 'Deleted comment' ) );
		}
	}

	/**
	 * Get all public post types
	 *
	 * @uses self::get_post_type()
	 * @return array List of post type data
	 */
	public function get_post_types() {
		$data = get_post_types( array(), 'objects' );

		$types = array();

		foreach ( $data as $name => $type ) {
			$type = $this->get_post_type( $type, true );
			if ( is_wp_error( $type ) ) {
				continue;
			}

			$types[ $name ] = $type;
		}

		return $types;
	}

	/**
	 * Get a post type
	 *
	 * @param string|object $type Type name, or type object (internal use)
	 * @param boolean $context What context are we in?
	 * @return array Post type data
	 */
	public function get_post_type( $type, $context = 'view' ) {
		if ( ! is_object( $type ) ) {
			$type = get_post_type_object( $type );
		}

		if ( $type->show_in_json === false ) {
			return new WP_Error( 'json_cannot_read_type', __( 'Cannot view post type' ), array( 'status' => 403 ) );
		}

		$data = array(
			'name'         => $type->label,
			'slug'         => $type->name,
			'description'  => $type->description,
			'labels'       => $type->labels,
			'queryable'    => $type->publicly_queryable,
			'searchable'   => ! $type->exclude_from_search,
			'hierarchical' => $type->hierarchical,
			'_links' => array(
				'self'       => array(
					'href' => json_url( '/posts/types/' . $type->name ),
				),
				'collection' => array(
					'href' => json_url( '/posts/types' ),
				),
			),
		);

		// Add taxonomy link
		$relation = 'http://wp-api.org/1.1/collections/taxonomy/';
		$url = json_url( '/taxonomies' );
		$url = add_query_arg( 'type', $type->name, $url );
		$data['_links'][ $relation ] = array(
			'href' => $url,
		);

		if ( $type->publicly_queryable ) {
			if ( $type->name === 'post' ) {
				$data['_links']['archives'] = array(
					'href' => json_url( '/posts' ),
				);
			} else {
				$data['_links']['archives'] = array(
					'href' => json_url( add_query_arg( 'type', $type->name, '/posts' ) ),
				);
			}
		}

		return apply_filters( 'json_post_type_data', $data, $type, $context );
	}

	/**
	 * Get the registered post statuses
	 *
	 * @return array List of post status data
	 */
	public function get_post_statuses() {
		$statuses = get_post_stati( array(), 'objects' );

		$data = array();

		foreach ( $statuses as $status ) {
			if ( true == $status->internal || ! $status->show_in_admin_status_list ) {
				continue;
			}

			$data[ $status->name ] = array(
				'name'         => $status->label,
				'slug'         => $status->name,
				'public'       => $status->public,
				'protected'    => $status->protected,
				'private'      => $status->private,
				'queryable'    => $status->publicly_queryable,
				'show_in_list' => $status->show_in_admin_all_list,
				'_links'       => array(),
			);
			if ( $status->publicly_queryable ) {
				if ( $status->name === 'publish' ) {
					$data[ $status->name ]['meta']['links']['archives'] = json_url( '/posts' );
				} else {
					$data[ $status->name ]['meta']['links']['archives'] = json_url( add_query_arg( 'status', $status->name, '/posts' ) );
				}
			}
		}

		return apply_filters( 'json_post_statuses', $data, $statuses );
	}

	/**
	 * Prepares post data for return in an XML-RPC object.
	 *
	 * @access protected
	 *
	 * @param array $post The unprepared post data
	 * @param string $context The context for the prepared post. (view|view-revision|edit|embed|single-parent)
	 * @return array The prepared post data
	 */
	protected function prepare_post( $post, $context = 'view' ) {
		// Holds the data for this post.
		$_post = array( 'id' => (int) $post['ID'] );

		$post_type = get_post_type_object( $post['post_type'] );

		if ( ! $this->check_read_permission( $post ) ) {
			return new WP_Error( 'json_user_cannot_read', __( 'Sorry, you cannot read this post.' ), array( 'status' => 401 ) );
		}

		$previous_post = null;
		if ( ! empty( $GLOBALS['post'] ) ) {
			$previous_post = $GLOBALS['post'];
		}
		$post_obj = get_post( $post['ID'] );

		// Don't allow unauthenticated users to read password-protected posts
		if ( ! empty( $post['post_password'] ) ) {
			if ( ! $this->check_edit_permission( $post ) ) {
				return new WP_Error( 'json_user_cannot_read', __( 'Sorry, you cannot read this post.' ), array( 'status' => 403 ) );
			}

			// Fake the correct cookie to fool post_password_required().
			// Without this, get_the_content() will give a password form.
			require_once ABSPATH . 'wp-includes/class-phpass.php';
			$hasher = new PasswordHash( 8, true );
			$value = $hasher->HashPassword( $post['post_password'] );
			$_COOKIE[ 'wp-postpass_' . COOKIEHASH ] = wp_slash( $value );
		}

		$GLOBALS['post'] = $post_obj;
		setup_postdata( $post_obj );

		// prepare common post fields
		$post_fields = array(
			'title'           => array(
				'rendered' => get_the_title( $post['ID'] ), // $post['post_title'],
			),
			'content'         => array(
				'rendered' => apply_filters( 'the_content', $post['post_content'] ),
			),
			'status'          => $post['post_status'],
			'type'            => $post['post_type'],
			'author'          => (int) $post['post_author'],
			'parent'          => (int) $post['post_parent'],
			#'post_mime_type' => $post['post_mime_type'],
			'link'            => get_permalink( $post['ID'] ),
		);

		$post_fields_extended = array(
			'slug'           => $post['post_name'],
			'guid'           => array(
				'rendered' => apply_filters( 'get_the_guid', $post['guid'] ),
			),
			'excerpt'        => array(
				'rendered' => $this->prepare_excerpt( $post['post_excerpt'] ),
			),
			'menu_order'     => (int) $post['menu_order'],
			'comment_status' => $post['comment_status'],
			'ping_status'    => $post['ping_status'],
			'sticky'         => ( $post['post_type'] === 'post' && is_sticky( $post['ID'] ) ),
		);

		$post_fields_raw = array(
			'title'     => array(
				'raw' => $post['post_title'],
			),
			'content'   => array(
				'raw' => $post['post_content'],
			),
			'excerpt'   => array(
				'raw' => $post['post_excerpt'],
			),
			'guid'      => array(
				'raw' => $post['guid'],
			),
		);

		// Dates
		if ( $post['post_date_gmt'] === '0000-00-00 00:00:00' ) {
			$post_fields['date'] = null;
			$post_fields_extended['date_gmt'] = null;
		}
		else {
			$post_fields['date']              = json_mysql_to_rfc3339( $post['post_date'] );
			$post_fields_extended['date_gmt'] = json_mysql_to_rfc3339( $post['post_date_gmt'] );
		}

		if ( $post['post_modified_gmt'] === '0000-00-00 00:00:00' ) {
			$post_fields['modified'] = null;
			$post_fields_extended['modified_gmt'] = null;
		}
		else {
			$post_fields['modified']              = json_mysql_to_rfc3339( $post['post_modified'] );
			$post_fields_extended['modified_gmt'] = json_mysql_to_rfc3339( $post['post_modified_gmt'] );
		}

		// Authorized fields
		// TODO: Send `Vary: Authorization` to clarify that the data can be
		// changed by the user's auth status
		if ( current_user_can( $post_type->cap->edit_post, $post['ID'] ) ) {
			$post_fields_extended['password'] = $post['post_password'];
		}

		// Consider future posts as published
		if ( $post_fields['status'] === 'future' ) {
			$post_fields['status'] = 'publish';
		}

		// Fill in blank post format
		$post_fields['format'] = get_post_format( $post['ID'] );

		if ( empty( $post_fields['format'] ) ) {
			$post_fields['format'] = 'standard';
		}

		if ( 0 === $post['post_parent'] ) {
			$post_fields['parent'] = null;
		}

		if ( ( 'view' === $context || 'view-revision' == $context ) && 0 !== $post['post_parent'] ) {
			// Avoid nesting too deeply
			// This gives post + post-extended + meta for the main post,
			// post + meta for the parent and just meta for the grandparent
			$parent = get_post( $post['post_parent'], ARRAY_A );
			$post_fields['parent'] = $this->prepare_post( $parent, 'embed' );
		}

		// Merge requested $post_fields fields into $_post
		$_post = array_merge( $_post, $post_fields );

		// Include extended fields. We might come back to this.
		$_post = array_merge( $_post, $post_fields_extended );

		if ( 'edit' === $context ) {
			if ( current_user_can( $post_type->cap->edit_post, $post['ID'] ) ) {
				$_post = array_merge_recursive( $_post, $post_fields_raw );
			} else {
				$GLOBALS['post'] = $previous_post;
				if ( $previous_post ) {
					setup_postdata( $previous_post );
				}
				return new WP_Error( 'json_cannot_edit', __( 'Sorry, you cannot edit this post' ), array( 'status' => 403 ) );
			}
		} elseif ( 'view-revision' == $context ) {
			if ( current_user_can( $post_type->cap->edit_post, $post['ID'] ) ) {
				$_post = array_merge_recursive( $_post, $post_fields_raw );
			} else {
				$GLOBALS['post'] = $previous_post;
				if ( $previous_post ) {
					setup_postdata( $previous_post );
				}
				return new WP_Error( 'json_cannot_view', __( 'Sorry, you cannot view this revision' ), array( 'status' => 403 ) );
			}
		}

		$GLOBALS['post'] = $previous_post;
		if ( $previous_post ) {
			setup_postdata( $previous_post );
		}
		return apply_filters( 'json_prepare_post', $_post, $post, $context );
	}

	/**
	 * Prepare links for the request
	 *
	 * @param array $post Post data
	 * @return array Links for the given post
	 */
	protected function prepare_links( $post ) {
		// Entity meta
		$links = array(
			'self'            => array(
				'href' => json_url( '/posts/' . $post['ID'] ),
			),
			'author'          => array(
				'href' => json_url( '/users/' . $post['post_author'] ),
				'embeddable' => true,
			),
			'collection'      => array(
				'href' => json_url( '/posts' ),
			),
			'replies'         => array(
				'href' => json_url( '/posts/' . $post['ID'] . '/comments' ),
			),
			'version-history' => array(
				'href' => json_url( '/posts/' . $post['ID'] . '/revisions' ),
			),
		);

		if ( ! empty( $post['post_parent'] ) ) {
			$links['up'] = array(
				'href' => json_url( '/posts/' . (int) $post['post_parent'] ),
				'embeddable' => true,
			);
		}

		return $links;
	}

	/**
	 * Retrieve the post excerpt.
	 *
	 * @return string
	 */
	protected function prepare_excerpt( $excerpt ) {
		if ( post_password_required() ) {
			return __( 'There is no excerpt because this is a protected post.' );
		}

		$excerpt = apply_filters( 'the_excerpt', apply_filters( 'get_the_excerpt', $excerpt ) );

		if ( empty( $excerpt ) ) {
			return null;
		}

		return $excerpt;
	}

	/**
	 * Helper method for {@see create} and {@see update}, containing shared logic.
	 *
	 * @since 3.4.0
	 * @uses wp_insert_post()
	 *
	 * @param WP_User $user The post author if post_author isn't set in $content_struct.
	 * @param array $content_struct Post data to insert.
	 */
	protected function insert_post( $data ) {
		$post   = array();
		$update = ! empty( $data['id'] );

		if ( $update ) {
			$current_post = get_post( absint( $data['id'] ) );

			if ( ! $current_post ) {
				return new WP_Error( 'json_post_invalid_id', __( 'Invalid post ID.' ), array( 'status' => 400 ) );
			}

			$post['ID'] = absint( $data['id'] );
		} else {
			// Defaults
			$post['post_author']   = 0;
			$post['post_password'] = '';
			$post['post_excerpt']  = '';
			$post['post_content']  = '';
			$post['post_title']    = '';
		}

		// Post type
		if ( ! empty( $data['type'] ) ) {
			// Changing post type
			$post_type = get_post_type_object( $data['type'] );

			if ( ! $post_type ) {
				return new WP_Error( 'json_invalid_post_type', __( 'Invalid post type' ), array( 'status' => 400 ) );
			}

			$post['post_type'] = $data['type'];
		} elseif ( $update ) {
			// Updating post, use existing post type
			$current_post = get_post( $data['id'] );

			if ( ! $current_post ) {
				return new WP_Error( 'json_post_invalid_id', __( 'Invalid post ID.' ), array( 'status' => 400 ) );
			}

			$post_type = get_post_type_object( $current_post->post_type );
		} else {
			// Creating new post, use default type
			$post['post_type'] = apply_filters( 'json_insert_default_post_type', 'post' );
			$post_type = get_post_type_object( $post['post_type'] );

			if ( ! $post_type ) {
				return new WP_Error( 'json_invalid_post_type', __( 'Invalid post type' ), array( 'status' => 400 ) );
			}
		}

		// Permissions check
		if ( $update ) {
			if ( ! current_user_can( $post_type->cap->edit_post, $data['id'] ) ) {
				return new WP_Error( 'json_cannot_edit', __( 'Sorry, you are not allowed to edit this post.' ), array( 'status' => 401 ) );
			}

			if ( $post_type->name != get_post_type( $data['id'] ) ) {
				return new WP_Error( 'json_cannot_change_post_type', __( 'The post type may not be changed.' ), array( 'status' => 400 ) );
			}
		} else {
			if ( ! current_user_can( $post_type->cap->create_posts ) || ! current_user_can( $post_type->cap->edit_posts ) ) {
				return new WP_Error( 'json_cannot_create', __( 'Sorry, you are not allowed to post on this site.' ), array( 'status' => 403 ) );
			}
		}

		// Post status
		if ( ! empty( $data['status'] ) ) {
			$post['post_status'] = $data['status'];

			switch ( $post['post_status'] ) {
				case 'draft':
				case 'pending':
					break;
				case 'private':
					if ( ! current_user_can( $post_type->cap->publish_posts ) ) {
						return new WP_Error( 'json_cannot_create_private', __( 'Sorry, you are not allowed to create private posts in this post type' ), array( 'status' => 403 ) );
					}
					break;
				case 'publish':
				case 'future':
					if ( ! current_user_can( $post_type->cap->publish_posts ) ) {
						return new WP_Error( 'json_cannot_publish', __( 'Sorry, you are not allowed to publish posts in this post type' ), array( 'status' => 403 ) );
					}
					break;
				default:
					if ( ! get_post_status_object( $post['post_status'] ) ) {
						$post['post_status'] = 'draft';
					}
					break;
			}
		}

		// Post title
		if ( ! empty( $data['title'] ) ) {
			$post['post_title'] = $data['title'];
		}

		// Post date
		if ( ! empty( $data['date'] ) ) {
			$date_data = json_get_date_with_gmt( $data['date'] );

			if ( ! empty( $date_data ) ) {
				list( $post['post_date'], $post['post_date_gmt'] ) = $date_data;
			}
		} elseif ( ! empty( $data['date_gmt'] ) ) {
			$date_data = json_get_date_with_gmt( $data['date_gmt'], true );

			if ( ! empty( $date_data ) ) {
				list( $post['post_date'], $post['post_date_gmt'] ) = $date_data;
			}
		}

		// Post slug
		if ( ! empty( $data['name'] ) ) {
			$post['post_name'] = $data['name'];
		}

		// Author
		if ( ! empty( $data['author'] ) ) {
			// Allow passing an author object
			if ( is_object( $data['author'] ) ) {
				if ( empty( $data['author']->id ) ) {
					return new WP_Error( 'json_invalid_author', __( 'Invalid author object.' ), array( 'status' => 400 ) );
				}
				$data['author'] = (int) $data['author']->id;
			} else {
				$data['author'] = (int) $data['author'];
			}

			// Only check edit others' posts if we are another user
			if ( $data['author'] !== get_current_user_id() ) {
				if ( ! current_user_can( $post_type->cap->edit_others_posts ) ) {
					return new WP_Error( 'json_cannot_edit_others', __( 'You are not allowed to edit posts as this user.' ), array( 'status' => 401 ) );
				}

				$author = get_userdata( $data['author'] );

				if ( ! $author ) {
					return new WP_Error( 'json_invalid_author', __( 'Invalid author ID.' ), array( 'status' => 400 ) );
				}
			}

			$post['post_author'] = $data['author'];
		}

		// Post password
		if ( ! empty( $data['password'] ) ) {
			$post['post_password'] = $data['password'];

			if ( ! current_user_can( $post_type->cap->publish_posts ) ) {
				return new WP_Error( 'json_cannot_create_passworded', __( 'Sorry, you are not allowed to create password protected posts in this post type' ), array( 'status' => 401 ) );
			}
		}

		// Content and excerpt
		if ( ! empty( $data['content'] ) ) {
			if ( is_string( $data['content'] ) ) {
				$post['post_content'] = $data['content'];
			}
			elseif ( ! empty( $data['content']['raw'] ) ) {
				$post['post_content'] = $data['content']['raw'];
			}
		}

		if ( ! empty( $data['excerpt'] ) ) {
			if ( is_string( $data['excerpt'] ) ) {
				$post['post_excerpt'] = $data['excerpt'];
			}
			elseif ( ! empty( $data['excerpt']['raw'] ) ) {
				$post['post_excerpt'] = $data['excerpt']['raw'];
			}
		}

		// Parent
		if ( ! empty( $data['parent'] ) ) {
			$parent = get_post( $data['parent'] );
			if ( empty( $parent ) ) {
				return new WP_Error( 'json_post_invalid_id', __( 'Invalid post parent ID.' ), array( 'status' => 400 ) );
			}

			$post['post_parent'] = $parent->ID;
		}

		// Menu order
		if ( ! empty( $data['menu_order'] ) ) {
			$post['menu_order'] = $data['menu_order'];
		}

		// Comment status
		if ( ! empty( $data['comment_status'] ) ) {
			$post['comment_status'] = $data['comment_status'];
		}

		// Ping status
		if ( ! empty( $data['ping_status'] ) ) {
			$post['ping_status'] = $data['ping_status'];
		}

		// Post format
		if ( ! empty( $data['post_format'] ) ) {
			$formats = get_post_format_slugs();

			if ( ! in_array( $data['post_format'], $formats ) ) {
				return new WP_Error( 'json_invalid_post_format', __( 'Invalid post format.' ), array( 'status' => 400 ) );
			}
			$post['post_format'] = $data['post_format'];
		}

		// Pre-insert hook
		$can_insert = apply_filters( 'json_pre_insert_post', true, $post, $data, $update );

		if ( is_wp_error( $can_insert ) ) {
			return $can_insert;
		}

		// Post meta
		// TODO: implement this
		$post_ID = $update ? wp_update_post( $post, true ) : wp_insert_post( $post, true );

		if ( is_wp_error( $post_ID ) ) {
			return $post_ID;
		}

		// If this is a new post, add the post ID to $post
		if ( ! $update ) {
			$post['ID'] = $post_ID;
		}

		// Sticky
		if ( isset( $data['sticky'] ) ) {
			if ( $data['sticky'] ) {
				stick_post( $post_ID );
			} else {
				unstick_post( $post_ID );
			}
		}

		do_action( 'json_insert_post', $post, $data, $update );

		return $post_ID;
	}

	/**
	 * Prepares comment data for returning as a JSON response.
	 *
	 * @param stdClass $comment Comment object
	 * @param array $requested_fields Fields to retrieve from the comment
	 * @param string $context Where is the comment being loaded?
	 * @return array Comment data for JSON serialization
	 */
	protected function prepare_comment( $comment, $requested_fields = array( 'comment', '_links' ), $context = 'single' ) {
		$fields = array(
			'id'   => (int) $comment->comment_ID,
			'post' => (int) $comment->comment_post_ID,
		);

		$post = (array) get_post( $fields['post'] );

		// Content
		$fields['content'] = array(
			'rendered' => apply_filters( 'comment_text', $comment->comment_content, $comment )
		);
		// $fields['content']['raw'] = $comment->comment_content;

		// Status
		switch ( $comment->comment_approved ) {
			case 'hold':
			case '0':
				$fields['status'] = 'hold';
				break;

			case 'approve':
			case '1':
				$fields['status'] = 'approved';
				break;

			case 'spam':
			case 'trash':
			default:
				$fields['status'] = $comment->comment_approved;
				break;
		}

		// Type
		$fields['type'] = apply_filters( 'get_comment_type', $comment->comment_type );

		if ( empty( $fields['type'] ) ) {
			$fields['type'] = 'comment';
		}

		// Parent
		if ( ( 'single' === $context || 'single-parent' === $context ) && (int) $comment->comment_parent ) {
			$parent_fields = array( 'meta' );

			if ( $context === 'single' ) {
				$parent_fields[] = 'comment';
			}
			$parent = get_comment( $comment->comment_parent );

			$fields['parent'] = $this->prepare_comment( $parent, $parent_fields, 'single-parent' );
		}

		// Parent
		$fields['parent'] = (int) $comment->comment_parent;

		// Author
		if ( (int) $comment->user_id !== 0 ) {
			$fields['author'] = (int) $comment->user_id;
		} else {
			$fields['author'] = array(
				'id'     => 0,
				'name'   => $comment->comment_author,
				'URL'    => $comment->comment_author_url,
				'avatar' => json_get_avatar_url( $comment->comment_author_email ),
			);
		}

		// Date
		$fields['date']     = json_mysql_to_rfc3339( $comment->comment_date );
		$fields['date_gmt'] = json_mysql_to_rfc3339( $comment->comment_date_gmt );

		// Meta
		$links = array(
			'up' => array(
				'href' => json_url( sprintf( '/posts/%d', (int) $comment->comment_post_ID ) ),
			),
		);

		if ( 0 !== (int) $comment->comment_parent ) {
			$links['in-reply-to'] = array(
				'href' => json_url( sprintf( '/posts/%d/comments/%d', (int) $comment->comment_post_ID, (int) $comment->comment_parent ) ),
			);
		}

		if ( 'single' !== $context ) {
			$links['self'] = array(
				'href' => json_url( sprintf( '/posts/%d/comments/%d', (int) $comment->comment_post_ID, (int) $comment->comment_ID ) ),
			);
		}

		$fields['_links'] = $links;

		return apply_filters( 'json_prepare_comment', $fields, $comment, $context );
	}

	/**
	 * Embed post type data into taxonomy data
	 *
	 * @uses self::get_post_type()
	 * @param array $data Taxonomy data
	 * @param array $taxonomy Internal taxonomy data
	 * @param string $context Context (view|embed)
	 * @return array Filtered data
	 */
	public function add_post_type_data( $data, $taxonomy, $context = 'view' ) {
		if ( $context !== 'embed' ) {
			$data['types'] = array();
			foreach ( $taxonomy->object_type as $type ) {
				$data['types'][ $type ] = $this->get_post_type( $type, 'embed' );
			}
		}

		return $data;
	}
}<|MERGE_RESOLUTION|>--- conflicted
+++ resolved
@@ -162,16 +162,9 @@
 
 		$response = new WP_JSON_Response();
 
-<<<<<<< HEAD
-		$data = $this->prepare_post( $post, $context );
-
-		if ( is_wp_error( $data ) ) {
-			return $data;
-=======
 		$post = $this->prepare_post( $post, $context );
 		if ( is_wp_error( $post ) ) {
 			return $post;
->>>>>>> 3867e3d7
 		}
 
 		$links = $this->prepare_links( $post );
