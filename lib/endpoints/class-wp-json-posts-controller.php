<?php

class WP_JSON_Posts_Controller extends WP_JSON_Controller {

	protected $post_type;

	public function __construct( $post_type ) {
		$this->post_type = $post_type;
	}

	/**
	 * Register the routes for the objects of the controller.
	 */
	public function register_routes() {

		$base = $this->get_post_type_base( $this->post_type );

		$post_type_fields = $this->get_endpoint_args_for_item_schema();

		register_json_route( 'wp', '/' . $base, array(
			array(
				'methods'         => WP_JSON_Server::READABLE,
				'callback'        => array( $this, 'get_items' ),
				'args'            => array(
					'context'          => array(
						'default'      => 'view',
					),
					'type'            => array(),
					'page'            => array(),
				),
			),
			array(
				'methods'         => WP_JSON_Server::CREATABLE,
				'callback'        => array( $this, 'create_item' ),
				'permission_callback' => array( $this, 'create_item_permissions_check' ),
				'args'            => $post_type_fields,
			),
		) );
		register_json_route( 'wp', '/' . $base . '/(?P<id>[\d]+)', array(
			array(
				'methods'         => WP_JSON_Server::READABLE,
				'callback'        => array( $this, 'get_item' ),
				'permission_callback' => array( $this, 'get_item_permissions_check' ),
				'args'            => array(
					'context'          => array(
						'default'      => 'view',
					),
				),
			),
			array(
				'methods'         => WP_JSON_Server::EDITABLE,
				'callback'        => array( $this, 'update_item' ),
				'permission_callback' => array( $this, 'update_item_permissions_check' ),
				'accept_json'     => true,
				'args'            => $post_type_fields,
			),
			array(
				'methods'  => WP_JSON_Server::DELETABLE,
				'callback' => array( $this, 'delete_item' ),
				'permission_callback' => array( $this, 'delete_item_permissions_check' ),
				'args'     => array(
					'force'    => array(),
				),
			),
		) );
		register_json_route( 'wp', '/' . $base . '/schema', array(
			'methods'         => WP_JSON_Server::READABLE,
			'callback'        => array( $this, 'get_item_schema' ),
		) );
	}

	/**
	 * Get a collection of posts
	 *
	 * @param WP_JSON_Request $request Full details about the request
	 * @return WP_Error|WP_HTTP_ResponseInterface
	 */
	public function get_items( $request ) {
		$args = (array) $request->get_params();
		$args['post_type'] = $this->post_type;
		$args['paged'] = isset( $args['page'] ) ? absint( $args['page'] ) : 1;
		unset( $args['page'] );

		/**
		 * Alter the query arguments for a request.
		 *
		 * This allows you to set extra arguments or defaults for a post
		 * collection request.
		 *
		 * @param array $args Map of query var to query value.
		 * @param WP_JSON_Request $request Full details about the request.
		 */
		$args = apply_filters( 'json_post_query', $args, $request );
		$query_args = $this->prepare_items_query( $args );

		$posts_query = new WP_Query();
		$query_result = $posts_query->query( $query_args );
		if ( 0 === $posts_query->found_posts ) {
			return json_ensure_response( array() );
		}

		$posts = array();
		foreach ( $query_result as $post ) {
			if ( ! $this->check_read_permission( $post ) ) {
				continue;
			}

			$posts[] = $this->prepare_item_for_response( $post, $request );
		}

		$response = json_ensure_response( $posts );
		$response->query_navigation_headers( $posts_query );

		return $response;
	}

	/**
	 * Get a single post
	 *
	 * @param WP_JSON_Request $request Full details about the request
	 * @return WP_Error|WP_HTTP_ResponseInterface
	 */
	public function get_item( $request ) {
		$id = (int) $request['id'];
		$post = get_post( $id );

		if ( empty( $id ) || empty( $post->ID ) || $this->post_type !== $post->post_type ) {
			return new WP_Error( 'json_post_invalid_id', __( 'Invalid post ID.' ), array( 'status' => 404 ) );
		}

		$data = $this->prepare_item_for_response( $post, $request );
		$response = json_ensure_response( $data );

		$links = $this->prepare_links( $post );
		foreach ( $links as $rel => $attributes ) {
			$other = $attributes;
			unset( $other['href'] );
			$response->add_link( $rel, $attributes['href'], $other );
		}

		$response->link_header( 'alternate',  get_permalink( $id ), array( 'type' => 'text/html' ) );

		return $response;
	}

	/**
	 * Create a single post
	 *
	 * @param WP_JSON_Request $request Full details about the request
	 * @return WP_Error|WP_HTTP_ResponseInterface
	 */
	public function create_item( $request ) {
		if ( ! empty( $request['id'] ) ) {
			return new WP_Error( 'json_post_exists', __( 'Cannot create existing post.' ), array( 'status' => 400 ) );
		}

		$post = $this->prepare_item_for_database( $request );
		if ( is_wp_error( $post ) ) {
			return $post;
		}

		$post->post_type = $this->post_type;
		$post_id = wp_insert_post( $post, true );

		if ( is_wp_error( $post_id ) ) {

			if ( in_array( $post_id->get_error_code(), array( 'db_insert_error' ) ) ) {
				$post_id->add_data( array( 'status' => 500 ) );
			} else {
				$post_id->add_data( array( 'status' => 400 ) );
			}
			return $post_id;
		}
		$post->ID = $post_id;

		$schema = $this->get_item_schema();

		if ( ! empty( $schema['properties']['sticky'] ) ) {
			if ( ! empty( $request['sticky'] ) ) {
				stick_post( $post_id );
			} else {
				unstick_post( $post_id );
			}
		}

		if ( ! empty( $schema['properties']['featured_image'] ) && isset( $request['featured_image' ] ) ) {
			$this->handle_featured_image( $request['featured_image'], $post->ID );
		}

		if ( ! empty( $schema['properties']['format'] ) && ! empty( $request['format'] ) ) {
			$this->handle_format_param( $request['format'], $post );
		}

		if ( ! empty( $schema['properties']['template'] ) && isset( $request['template'] ) ) {
			$this->handle_template( $request['template'], $post->ID );
		}

		/**
		 * @TODO: Enable json_insert_post() action after
		 * Media Controller has been migrated to new style.
		 *
		 * do_action( 'json_insert_post', $post, $request, true );
		 */

		$response = $this->get_item( array(
			'id'      => $post_id,
			'context' => 'edit',
		) );
		$response = json_ensure_response( $response );
		$response->set_status( 201 );
		$response->header( 'Location', json_url( '/wp/' . $this->get_post_type_base( $post->post_type ) . '/' . $post_id ) );

		return $response;
	}

	/**
	 * Update a single post
	 *
	 * @param WP_JSON_Request $request Full details about the request
	 * @return WP_Error|WP_HTTP_ResponseInterface
	 */
	public function update_item( $request ) {
		$id = (int) $request['id'];
		$post = get_post( $id );

		if ( ! $post ) {
			return new WP_Error( 'json_post_invalid_id', __( 'Post ID is invalid.' ), array( 'status' => 400 ) );
		}

		$post = $this->prepare_item_for_database( $request );
		if ( is_wp_error( $post ) ) {
			return $post;
		}

		$post_id = wp_update_post( $post, true );
		if ( is_wp_error( $post_id ) ) {
			if ( in_array( $post_id->get_error_code(), array( 'db_update_error' ) ) ) {
				$post_id->add_data( array( 'status' => 500 ) );
			} else {
				$post_id->add_data( array( 'status' => 400 ) );
			}
			return $post_id;
		}

		$schema = $this->get_item_schema();

		if ( ! empty( $schema['properties']['format'] ) && ! empty( $request['format'] ) ) {
			$this->handle_format_param( $request['format'], $post );
		}

		if ( ! empty( $schema['properties']['featured_image'] ) && isset( $request['featured_image' ] ) ) {
			$this->handle_featured_image( $request['featured_image'], $post_id );
		}

		if ( ! empty( $schema['properties']['sticky'] ) && isset( $request['sticky'] ) ) {
			if ( ! empty( $request['sticky'] ) ) {
				stick_post( $post_id );
			} else {
				unstick_post( $post_id );
			}
		}

		if ( ! empty( $schema['properties']['template'] ) && isset( $request['template'] ) ) {
			$this->handle_template( $request['template'], $post->ID );
		}

		/**
		 * @TODO: Enable json_insert_post() action after
		 * Media Controller has been migrated to new style.
		 *
		 * do_action( 'json_insert_post', $post, $request );
		 */

		$response = $this->get_item( array(
			'id'      => $post_id,
			'context' => 'edit',
		));
		$response = json_ensure_response( $response );
		$response->set_status( 201 );
		$response->header( 'Location', json_url( '/wp/' . $this->get_post_type_base( $post->post_type ) . '/' . $post_id ) );
		return $response;
	}

	/**
	 * Delete a single post
	 *
	 * @param WP_JSON_Request $request Full details about the request
	 * @return array|WP_Error
	 */
	public function delete_item( $request ) {
		$id = (int) $request['id'];
		$force = isset( $request['force'] ) ? (bool) $request['force']: false;

		$post = get_post( $id );

		if ( empty( $id ) || empty( $post->ID ) ) {
			return new WP_Error( 'json_post_invalid_id', __( 'Invalid post ID.' ), array( 'status' => 404 ) );
		}

<<<<<<< HEAD
		if ( ! $this->check_delete_permission( $post ) ) {
			return new WP_Error( 'json_user_cannot_delete_post', __( 'Sorry, you are not allowed to delete this post.' ), array( 'status' => 401 ) );
		}

		// If we're forcing, then delete permanently
		if ( $force ) {
			$result = wp_delete_post( $id, true );
		}
		else {
			// Otherwise, only trash if we haven't already
			if ( EMPTY_TRASH_DAYS && $post->post_status == 'trash' ) {
				return new WP_Error( 'json_already_deleted', __( 'The post has already been deleted.' ), array( 'status' => 410 ) );
			}

			// (Note that internally this falls through to `wp_delete_post` if
			// the trash is disabled.)
			$result = wp_trash_post( $id );
		}
=======
		$result = wp_delete_post( $id, $force );
>>>>>>> 26f53f04

		if ( ! $result ) {
			return new WP_Error( 'json_cannot_delete', __( 'The post cannot be deleted.' ), array( 'status' => 500 ) );
		}

		if ( $force ) {
			return array( 'message' => __( 'Permanently deleted post' ) );
		} else {
			// TODO: return a HTTP 202 here instead
			return array( 'message' => __( 'Deleted post' ) );
		}
	}

	/**
	 * Check if a given request has access to read a post
	 *
	 * @param  WP_JSON_Request $request Full details about the request.
	 * @return bool
	 */
	public function get_item_permissions_check( $request ) {

		$post = get_post( (int) $request['id'] );

		if ( 'edit' === $request['context'] && $post && ! $this->check_update_permission( $post ) ) {
			return false;
		}

		if ( $post ) {
			return $this->check_read_permission( $post );
		}

		return true;
	}

	/**
	 * Check if a given request has access to create a post
	 *
	 * @param  WP_JSON_Request $request Full details about the request.
	 * @return bool
	 */
	public function create_item_permissions_check( $request ) {

		$post_type = get_post_type_object( $this->post_type );

		if ( ! empty( $request['password'] ) && ! current_user_can( $post_type->cap->publish_posts ) ) {
			return new WP_Error( 'json_forbidden', __( 'Sorry, you are not allowed to create password protected posts in this post type' ), array( 'status' => 403 ) );
		}

		if ( ! empty( $request['author'] ) && $request['author'] !== get_current_user_id() && ! current_user_can( $post_type->cap->edit_others_posts ) ) {
			return new WP_Error( 'json_forbidden', __( 'You are not allowed to create posts as this user.' ), array( 'status' => 403 ) );
		}

		if ( ! empty( $request['sticky'] ) && ! current_user_can( $post_type->cap->edit_others_posts ) ) {
			return new WP_Error( 'json_forbidden', __( "You do not have permission to make posts sticky." ), array( 'status' => 403 ) );
		}

		return current_user_can( $post_type->cap->create_posts );
	}

	/**
	 * Check if a given request has access to update a post
	 *
	 * @param  WP_JSON_Request $request Full details about the request.
	 * @return bool
	 */
	public function update_item_permissions_check( $request ) {

		$post = get_post( $request['id'] );
		$post_type = get_post_type_object( $this->post_type );

		if ( $post && ! $this->check_update_permission( $post ) ) {
			return false;
		}

		if ( ! empty( $request['password'] ) && ! current_user_can( $post_type->cap->publish_posts ) ) {
			return new WP_Error( 'json_forbidden', __( 'Sorry, you are not allowed to create password protected posts in this post type' ), array( 'status' => 403 ) );
		}

		if ( ! empty( $request['author'] ) && $request['author'] !== get_current_user_id() && ! current_user_can( $post_type->cap->edit_others_posts ) ) {
			return new WP_Error( 'json_forbidden', __( 'You are not allowed to update posts as this user.' ), array( 'status' => 403 ) );
		}

		if ( ! empty( $request['sticky'] ) && ! current_user_can( $post_type->cap->edit_others_posts ) ) {
			return new WP_Error( 'json_forbidden', __( "You do not have permission to make posts sticky." ), array( 'status' => 403 ) );
		}

		return true;
	}

	/**
	 * Check if a given request has access to delete a post
	 *
	 * @param  WP_JSON_Request $request Full details about the request.
	 * @return bool
	 */
	public function delete_item_permissions_check( $request ) {

		$post = get_post( $request['id'] );

		if ( $post && ! $this->check_delete_permission( $post ) ) {
			return false;
		}

		return true;
	}

	/**
	 * Determine the allowed query_vars for a get_items() response and
	 * prepare for WP_Query.
	 *
	 * @param array $prepared_args
	 * @return array $query_args
	 */
	protected function prepare_items_query( $prepared_args = array() ) {
		global $wp;
		$valid_vars = apply_filters( 'query_vars', $wp->public_query_vars );

		if ( current_user_can( 'edit_posts' ) ) {
			/**
			 * Alter allowed query vars for authorized users.
			 *
			 * If the user has the `edit_posts` capability, we also allow use of
			 * private query parameters, which are only undesirable on the
			 * frontend, but are safe for use in query strings.
			 *
			 * To disable anyway, use
			 * `add_filter('json_private_query_vars', '__return_empty_array');`
			 *
			 * @param array $private List of allowed query vars for authorized users.
			 */
			$private = apply_filters( 'json_private_query_vars', $wp->private_query_vars );
			$valid_vars = array_merge( $valid_vars, $private );
		}
		// Define our own in addition to WP's normal vars
		$json_valid = array( 'posts_per_page', 'ignore_sticky_posts', 'post_parent' );
		$valid_vars = array_merge( $valid_vars, $json_valid );

		/**
		 * Alter allowed query vars for the REST API.
		 *
		 * This filter allows you to add or remove query vars from the allowed
		 * list for all requests, including unauthenticated ones. To alter the
		 * vars for editors only, {@see json_private_query_vars}.
		 *
		 * @param array $valid_vars List of allowed query vars.
		 */
		$valid_vars = apply_filters( 'json_query_vars', $valid_vars );
		$valid_vars = array_flip( $valid_vars );

		$query_args = array();
		foreach ( $valid_vars as $var => $index ) {
			if ( isset( $prepared_args[ $var ] ) ) {
				$query_args[ $var ] = apply_filters( 'json_query_var-' . $var, $prepared_args[ $var ] );
			}
		}

		if ( empty( $query_args['post_status'] ) && 'attachment' === $this->post_type ) {
			$query_args['post_status'] = 'inherit';
		}

		return $query_args;
	}

	/**
	 * Check the post excerpt and prepare it for single post output
	 *
	 * @param string       $excerpt
	 * @return string|null $excerpt
	 */
	protected function prepare_excerpt_response( $excerpt ) {
		if ( post_password_required() ) {
			return __( 'There is no excerpt because this is a protected post.' );
		}

		$excerpt = apply_filters( 'the_excerpt', apply_filters( 'get_the_excerpt', $excerpt ) );

		if ( empty( $excerpt ) ) {
			return '';
		}

		return $excerpt;
	}

	/**
	 * Check the post_date_gmt or modified_gmt and prepare any post or
	 * modified date for single post output.
	 *
	 * @param string       $date_gmt
	 * @param string|null  $date
	 * @return string|null ISO8601/RFC3339 formatted datetime.
	 */
	protected function prepare_date_response( $date_gmt, $date = null ) {
		if ( '0000-00-00 00:00:00' === $date_gmt ) {
			return null;
		}

		if ( isset( $date ) ) {
			return json_mysql_to_rfc3339( $date );
		}

		return json_mysql_to_rfc3339( $date_gmt );
	}

	protected function prepare_password_response( $password ) {
		if ( ! empty( $password ) ) {
			/**
			 * Fake the correct cookie to fool post_password_required().
			 * Without this, get_the_content() will give a password form.
			 */
			require_once ABSPATH . 'wp-includes/class-phpass.php';
			$hasher = new PasswordHash( 8, true );
			$value = $hasher->HashPassword( $password );
			$_COOKIE[ 'wp-postpass_' . COOKIEHASH ] = wp_slash( $value );
		}

		return $password;
	}

	/**
	 * Prepare a single post for create or update
	 *
	 * @param WP_JSON_Request $request Request object
	 * @return WP_Error|obj $prepared_post Post object
	 */
	protected function prepare_item_for_database( $request ) {
		$prepared_post = new stdClass;

		// ID
		if ( isset( $request['id'] ) ) {
			$prepared_post->ID = absint( $request['id'] );
		}

		$schema = $this->get_item_schema();

		// Post title
		if ( ! empty( $schema['properties']['title'] ) && isset( $request['title'] ) ) {
			if ( is_string( $request['title'] ) ) {
				$prepared_post->post_title = wp_filter_post_kses( $request['title'] );
			}
			elseif ( ! empty( $request['title']['raw'] ) ) {
				$prepared_post->post_title = wp_filter_post_kses( $request['title']['raw'] );
			}
		}

		// Post content
		if ( ! empty( $schema['properties']['content'] ) && isset( $request['content'] ) ) {
			if ( is_string( $request['content'] ) ) {
				$prepared_post->post_content = wp_filter_post_kses( $request['content'] );
			}
			elseif ( isset( $request['content']['raw'] ) ) {
				$prepared_post->post_content = wp_filter_post_kses( $request['content']['raw'] );
			}
		}

		// Post excerpt
		if ( ! empty( $schema['properties']['excerpt'] ) && isset( $request['excerpt'] ) ) {
			if ( is_string( $request['excerpt'] ) ) {
				$prepared_post->post_excerpt = wp_filter_post_kses( $request['excerpt'] );
			}
			elseif ( isset( $request['excerpt']['raw'] ) ) {
				$prepared_post->post_excerpt = wp_filter_post_kses( $request['excerpt']['raw'] );
			}
		}

		// Post type
		if ( empty( $request['id'] ) ) {
			// Creating new post, use default type for the controller
			$prepared_post->post_type = $this->post_type;
		} else {
			// Updating a post, use previous type.
			$prepared_post->post_type = get_post_type( $request['id'] );
		}
		$post_type = get_post_type_object( $prepared_post->post_type );

		// Post status
		if ( isset( $request['status'] ) ) {
			$status = $this->handle_status_param( $request['status'], $post_type );
			if ( is_wp_error( $status ) ) {
				return $status;
			}

			$prepared_post->post_status = $status;
		}

		// Post date
		if ( ! empty( $request['date'] ) ) {
			$date_data = json_get_date_with_gmt( $request['date'] );

			if ( ! empty( $date_data ) ) {
				list( $prepared_post->post_date, $prepared_post->post_date_gmt ) = $date_data;
			} else {
				return new WP_Error( 'json_invalid_date', __( 'The date you provided is invalid.' ), array( 'status' => 400 ) );
			}
		} elseif ( ! empty( $request['date_gmt'] ) ) {
			$date_data = json_get_date_with_gmt( $request['date_gmt'], true );

			if ( ! empty( $date_data ) ) {
				list( $prepared_post->post_date, $prepared_post->post_date_gmt ) = $date_data;
			} else {
				return new WP_Error( 'json_invalid_date', __( 'The date you provided is invalid.' ), array( 'status' => 400 ) );
			}
		}
		// Post slug
		if ( isset( $request['slug'] ) ) {
			$prepared_post->post_name = sanitize_title( $request['slug'] );
		}

		// Author
		if ( ! empty( $schema['properties']['author'] ) && ! empty( $request['author'] ) ) {
			$author = $this->handle_author_param( $request['author'], $post_type );
			if ( is_wp_error( $author ) ) {
				return $author;
			}

			$prepared_post->post_author = $author;
		}

		// Post password
		if ( isset( $request['password'] ) ) {
			$prepared_post->post_password = $request['password'];

			if ( ! empty( $schema['properties']['sticky'] ) && ! empty( $request['sticky'] ) ) {
				return new WP_Error( 'json_invalid_field', __( 'A post can not be sticky and have a password.' ), array( 'status' => 400 ) );
			}

			if ( ! empty( $prepared_post->ID ) && is_sticky( $prepared_post->ID ) ) {
				return new WP_Error( 'json_invalid_field', __( 'A sticky post can not be password protected.' ), array( 'status' => 400 ) );
			}
		}

		if ( ! empty( $request['sticky'] ) ) {
			if ( ! empty( $prepared_post->ID ) && post_password_required( $prepared_post->ID ) ) {
				return new WP_Error( 'json_invalid_field', __( 'A password protected post can not be set to sticky.' ), array( 'status' => 400 ) );
			}
		}

		// Parent
		$post_type_obj = get_post_type_object( $this->post_type );
		if ( ! empty( $schema['properties']['parent'] ) && ! empty( $request['parent'] ) ) {
			$parent = get_post( (int) $request['parent'] );
			if ( empty( $parent ) ) {
				return new WP_Error( 'json_post_invalid_id', __( 'Invalid post parent ID.' ), array( 'status' => 400 ) );
			}

			$prepared_post->post_parent = (int) $parent->ID;
		}

		// Menu order
		if ( ! empty( $schema['properties']['menu_order'] ) && isset( $request['menu_order'] ) ) {
			$prepared_post->menu_order = (int) $request['menu_order'];
		}

		// Comment status
		if ( ! empty( $schema['properties']['comment_status'] ) && ! empty( $request['comment_status'] ) ) {
			$prepared_post->comment_status = sanitize_text_field( $request['comment_status'] );
		}

		// Ping status
		if ( ! empty( $schema['properties']['ping_status'] ) && ! empty( $request['ping_status'] ) ) {
			$prepared_post->ping_status = sanitize_text_field( $request['ping_status'] );
		}

		return apply_filters( 'json_pre_insert_' . $this->post_type, $prepared_post, $request );
	}

	/**
	 * Determine validity and normalize provided status param.
	 *
	 * @param string $post_status
	 * @param object $post_type
	 * @return WP_Error|string $post_status
	 */
	protected function handle_status_param( $post_status, $post_type ) {
		$post_status = sanitize_text_field( $post_status );

		switch ( $post_status ) {
			case 'draft':
			case 'pending':
				break;
			case 'private':
				if ( ! current_user_can( $post_type->cap->publish_posts ) ) {
					return new WP_Error( 'json_forbidden', __( 'Sorry, you are not allowed to create private posts in this post type' ), array( 'status' => 403 ) );
				}
				break;
			case 'publish':
			case 'future':
				if ( ! current_user_can( $post_type->cap->publish_posts ) ) {
					return new WP_Error( 'json_forbidden', __( 'Sorry, you are not allowed to publish posts in this post type' ), array( 'status' => 403 ) );
				}
				break;
			default:
				if ( ! get_post_status_object( $post_status ) ) {
					$post_status = 'draft';
				}
				break;
		}

		return $post_status;
	}

	/**
	 * Determine validity and normalize provided author param.
	 *
	 * @param object|integer $post_author
	 * @param object $post_type
	 * @return WP_Error|integer $post_author
	 */
	protected function handle_author_param( $post_author, $post_type ) {
		if ( is_object( $post_author ) ) {
			if ( empty( $post_author->id ) ) {
				return new WP_Error( 'json_invalid_author', __( 'Invalid author object.' ), array( 'status' => 400 ) );
			}
			$post_author = (int) $post_author->id;
		} else {
			$post_author = (int) $post_author;
		}

		// Only check edit others' posts if we are another user
		if ( $post_author !== get_current_user_id() ) {

			$author = get_userdata( $post_author );

			if ( ! $author ) {
				return new WP_Error( 'json_invalid_author', __( 'Invalid author ID.' ), array( 'status' => 400 ) );
			}
		}

		return $post_author;
	}

	/**
	 * Determine the featured image based on a request param
	 *
	 * @param int $featured_image
	 * @param int $post_id
	 */
	protected function handle_featured_image( $featured_image, $post_id ) {

		$featured_image = (int) $featured_image;
		if ( $featured_image ) {
			$result = set_post_thumbnail( $post_id, $featured_image );
			if ( $result ) {
				return true;
			} else {
				return new WP_Error( 'json_invalid_featured_image', __( 'Invalid featured image ID.' ), array( 'status' => 400 ) );
			}
		} else {
			return delete_post_thumbnail( $post_id );
		}

	}

	/**
	 * Determine if a post format should be set from format param.
	 *
	 * @param string $post_format
	 * @param object $post
	 */
	protected function handle_format_param( $post_format, $post ) {
		$post_format = sanitize_text_field( $post_format );

		$formats = get_post_format_slugs();
		if ( ! in_array( $post_format, $formats ) ) {
			return new WP_Error( 'json_invalid_post_format', __( 'Invalid post format.' ), array( 'status' => 400 ) );
		}

		return set_post_format( $post, $post_format );
	}

	/**
	 * Set the template for a page
	 *
	 * @param string $template
	 * @param integer $post_id
	 */
	public function handle_template( $template, $post_id ) {
		if ( in_array( $template, array_values( get_page_templates() ) ) ) {
			update_post_meta( $post_id, '_wp_page_template', $template );
		} else {
			update_post_meta( $post_id, '_wp_page_template', '' );
		}
	}

	/**
	 * Check if a given post type should be viewed or managed.
	 *
	 * @param object|string $post_type
	 * @return bool Is post type allowed?
	 */
	protected function check_is_post_type_allowed( $post_type ) {
		if ( ! is_object( $post_type ) ) {
			$post_type = get_post_type_object( $post_type );
		}

		if ( ! empty( $post_type ) && $post_type->show_in_json ) {
			return true;
		}

		return false;
	}

	/**
	 * Check if we can read a post
	 *
	 * Correctly handles posts with the inherit status.
	 *
	 * @param obj $post Post object
	 * @return bool Can we read it?
	 */
	public function check_read_permission( $post ) {
		if ( ! empty( $post->post_password ) && ! $this->check_update_permission( $post ) ) {
			return false;
		}

		$post_type = get_post_type_object( $post->post_type );
		if ( ! $this->check_is_post_type_allowed( $post_type ) ) {
			return false;
		}

		// Can we read the post?
		if ( 'publish' === $post->post_status || current_user_can( $post_type->cap->read_post, $post->ID ) ) {
			return true;
		}

		// Can we read the parent if we're inheriting?
		if ( 'inherit' === $post->post_status && $post->post_parent > 0 ) {
			$parent = get_post( $post->post_parent );

			if ( $this->check_read_permission( $parent ) ) {
				return true;
			}
		}

		// If we don't have a parent, but the status is set to inherit, assume
		// it's published (as per get_post_status())
		if ( 'inherit' === $post->post_status ) {
			return true;
		}

		return false;
	}

	/**
	 * Check if we can edit a post
	 *
	 * @param obj $post Post object
	 * @return bool Can we edit it?
	 */
	protected function check_update_permission( $post ) {
		$post_type = get_post_type_object( $post->post_type );

		if ( ! $this->check_is_post_type_allowed( $post_type ) ) {
			return false;
		}

		return current_user_can( $post_type->cap->edit_post, $post->ID );
	}

	/**
	 * Check if we can create a post
	 *
	 * @param obj $post Post object
	 * @return bool Can we create it?
	 */
	protected function check_create_permission( $post ) {
		$post_type = get_post_type_object( $post->post_type );

		if ( ! $this->check_is_post_type_allowed( $post_type ) ) {
			return false;
		}

		return current_user_can( $post_type->cap->create_posts );
	}

	/**
	 * Check if we can delete a post
	 *
	 * @param obj $post Post object
	 * @return bool Can we delete it?
	 */
	protected function check_delete_permission( $post ) {
		$post_type = get_post_type_object( $post->post_type );

		if ( ! $this->check_is_post_type_allowed( $post_type ) ) {
			return false;
		}

		return current_user_can( $post_type->cap->delete_post, $post->ID );
	}

	/**
	 * Get the base path for a post type's endpoints.
	 *
	 * @param object|string $post_type
	 * @return string       $base
	 */
	public function get_post_type_base( $post_type ) {
		if ( ! is_object( $post_type ) ) {
			$post_type = get_post_type_object( $post_type );
		}

		$base = ! empty( $post_type->json_base ) ? $post_type->json_base : $post_type->name;

		return $base;
	}

	/**
	 * Prepare a single post output for response
	 *
	 * @param WP_Post $post Post object
	 * @param WP_JSON_Request $request Request object
	 * @return array $data
	 */
	public function prepare_item_for_response( $post, $request ) {
		$GLOBALS['post'] = $post;
		setup_postdata( $post );

		// Base fields for every post
		$data = array(
			'id'           => $post->ID,
			'date'         => $this->prepare_date_response( $post->post_date_gmt, $post->post_date ),
			'date_gmt'     => $this->prepare_date_response( $post->post_date_gmt ),
			'guid'         => array(
				'rendered' => apply_filters( 'get_the_guid', $post->guid ),
				'raw'      => $post->guid,
			),
			'modified'     => $this->prepare_date_response( $post->post_modified_gmt, $post->post_modified ),
			'modified_gmt' => $this->prepare_date_response( $post->post_modified_gmt ),
			'password'     => $post->post_password,
			'slug'         => $post->post_name,
			'status'       => $post->post_status,
			'type'         => $post->post_type,
			'link'         => get_permalink( $post->ID ),
		);

		$schema = $this->get_item_schema();

		if ( ! empty( $schema['properties']['title'] ) ) {
			$data['title'] = array(
				'raw'      => $post->post_title,
				'rendered' => get_the_title( $post->ID ),
			);
		}

		if ( ! empty( $schema['properties']['content'] ) ) {

			if ( ! empty( $post->post_password ) ) {
				$this->prepare_password_response( $post->post_password );
			}

			$data['content'] = array(
				'raw'      => $post->post_content,
				'rendered' => apply_filters( 'the_content', $post->post_content ),
			);

			// Don't leave our cookie lying around: https://github.com/WP-API/WP-API/issues/1055
			if ( ! empty( $post->post_password ) ) {
				$_COOKIE['wp-postpass_' . COOKIEHASH] = '';
			}

		}

		if ( ! empty( $schema['properties']['excerpt'] ) ) {
			$data['excerpt'] = array(
				'raw'      => $post->post_excerpt,
				'rendered' => $this->prepare_excerpt_response( $post->post_excerpt ),
			);
		}

		if ( ! empty( $schema['properties']['author'] ) ) {
			$data['author'] = (int) $post->post_author;
		}

		if ( ! empty( $schema['properties']['featured_image'] ) ) {
			$data['featured_image'] = (int) get_post_thumbnail_id( $post->ID );
		}

		if ( ! empty( $schema['properties']['parent'] ) ) {
			$data['parent'] = (int) $post->post_parent;
			if ( 0 == $data['parent'] ) {
				$data['parent'] = null;
			}
		}

		if ( ! empty( $schema['properties']['menu_order'] ) ) {
			$data['menu_order'] = (int) $post->menu_order;
		}

		if ( ! empty( $schema['properties']['comment_status'] ) ) {
			$data['comment_status'] = $post->comment_status;
		}

		if ( ! empty( $schema['properties']['ping_status'] ) ) {
			$data['ping_status'] = $post->ping_status;
		}

		if ( ! empty( $schema['properties']['sticky'] ) ) {
			$data['sticky'] = is_sticky( $post->ID );
		}

		if ( ! empty( $schema['properties']['template'] ) ) {
			if ( $template = get_page_template_slug( $post->ID ) ) {
				$data['template'] = $template;
			} else {
				$data['template'] = '';
			}
		}

		if ( ! empty( $schema['properties']['format'] ) ) {
			$data['format'] = get_post_format( $post->ID );
			// Fill in blank post format
			if ( empty( $data['format'] ) ) {
				$data['format'] = 'standard';
			}
		}

		$context = ! empty( $request['context'] ) ? $request['context'] : 'view';
		$data = $this->filter_response_by_context( $data, $context );
		return apply_filters( 'json_prepare_' . $this->post_type, $data, $post, $request );
	}

	/**
	 * Prepare links for the request.
	 *
	 * @param WP_Post $post Post object.
	 * @return array Links for the given post.
	 */
	protected function prepare_links( $post ) {
		$base = '/wp/' . $this->get_post_type_base( $this->post_type );

		// Entity meta
		$links = array(
			'self' => array(
				'href' => json_url( trailingslashit( $base ) . $post->ID ),
			),
			'collection' => array(
				'href' => json_url( $base ),
			),
		);

		if ( in_array( $post->post_type, array( 'post', 'page' ) ) || post_type_supports( $post->post_type, 'author' ) ) {
			$links['author'] = array(
				'href'       => json_url( '/wp/users/' . $post->post_author ),
				'embeddable' => true,
			);
		};

		if ( in_array( $post->post_type, array( 'post', 'page' ) ) || post_type_supports( $post->post_type, 'comments' ) ) {
			$replies_url = json_url( '/wp/comments' );
			$replies_url = add_query_arg( 'post_id', $post->ID, $replies_url );
			$links['replies'] = array(
				'href'         => $replies_url,
				'embeddable'   => true,
			);
		}

		if ( in_array( $post->post_type, array( 'post', 'page' ) ) || post_type_supports( $post->post_type, 'revisions' ) ) {
			$links['version-history'] = array(
				'href' => json_url( trailingslashit( $base ) . $post->ID . '/revisions' ),
			);
		}
		$post_type_obj = get_post_type_object( $post->post_type );
		if ( $post_type_obj->hierarchical && ! empty( $post->post_parent ) ) {
			$links['up'] = array(
				'href'       => json_url( trailingslashit( $base ) . (int) $post->post_parent ),
				'embeddable' => true,
			);
		}

		if ( ! in_array( $post->post_type, array( 'attachment', 'nav_menu_item', 'revision' ) ) ) {
			$attachments_url = json_url( 'wp/media' );
			$attachments_url = add_query_arg( 'post_parent', $post->ID, $attachments_url );
			$links['attachments'] = array(
				'href'       => $attachments_url,
				'embeddable' => true,
			);
		}

		$taxonomies = get_object_taxonomies( $post->post_type );
		if ( ! empty( $taxonomies ) ) {
			foreach ( $taxonomies as $tax ) {
				$taxonomy_obj = get_taxonomy( $tax );
				// Skip taxonomies that are not public.
				if ( false === $taxonomy_obj->public ) {
					continue;
				}

				if ( 'post_tag' === $tax ) {
					$terms_url = json_url( 'wp/terms/tag' );
				} else {
					$terms_url = json_url( 'wp/terms/' . $tax );
				}

				$terms_url = add_query_arg( 'post', $post->ID, $terms_url );

				$links[ $tax ] = array(
					'href' => $terms_url,
					'embeddable' => true,
				);
			}
		}

		return $links;
	}

	/**
	 * Get the Post's schema, conforming to JSON Schema
	 *
	 * @return array
	 */
	public function get_item_schema() {

		$base = $this->get_post_type_base( $this->post_type );
		$schema = array(
			'$schema'    => 'http://json-schema.org/draft-04/schema#',
			'title'      => $base,
			'type'       => 'object',
			/*
			 * Base properties for every Post
			 */
			'properties' => array(
				'date'            => array(
					'description' => 'The date the object was published.',
					'type'        => 'string',
					'format'      => 'date-time',
					'context'     => array( 'view', 'edit' ),
				),
				'date_gmt'        => array(
					'description' => 'The date the object was published, as GMT.',
					'type'        => 'string',
					'format'      => 'date-time',
					'context'     => array( 'edit' ),
				),
				'guid'            => array(
					'description' => 'The globally unique identifier for the object.',
					'type'        => 'object',
					'context'     => array( 'view', 'edit' ),
					'properties'  => array(
						'raw'      => array(
							'description' => 'GUID for the object, as it exists in the database.',
							'type'        => 'string',
							'context'     => array( 'edit' ),
						),
						'rendered' => array(
							'description' => 'GUID for the object, transformed for display.',
							'type'        => 'string',
							'context'     => array( 'view', 'edit' ),
						),
					),
				),
				'id'              => array(
					'description' => 'Unique identifier for the object.',
					'type'        => 'integer',
					'context'     => array( 'view', 'edit' ),
				),
				'link'            => array(
					'description' => 'URL to the object.',
					'type'        => 'string',
					'format'      => 'uri',
					'context'     => array( 'view', 'edit' ),
				),
				'modified'        => array(
					'description' => 'The date the object was last modified.',
					'type'        => 'string',
					'format'      => 'date-time',
					'context'     => array( 'view', 'edit' ),
				),
				'modified_gmt'    => array(
					'description' => 'The date the object was last modified, as GMT.',
					'type'        => 'string',
					'format'      => 'date-time',
					'context'     => array( 'view', 'edit' ),
				),
				'password'        => array(
					'description' => 'A password to protect access to the post.',
					'type'        => 'string',
					'context'     => array( 'edit' ),
				),
				'slug'            => array(
					'description' => 'An alphanumeric identifier for the object unique to its type.',
					'type'        => 'string',
					'context'     => array( 'view', 'edit' ),
				),
				'status'          => array(
					'description' => 'A named status for the object.',
					'type'        => 'string',
					'enum'        => array_keys( get_post_stati( array( 'internal' => false ) ) ),
					'context'     => array( 'edit' ),
				),
				'type'            => array(
					'description' => 'Type of Post for the object.',
					'type'        => 'string',
					'context'     => array( 'view', 'edit' ),
				),
			)
		);

		$post_type_obj = get_post_type_object( $this->post_type );
		if ( $post_type_obj->hierarchical ) {
			$schema['properties']['parent'] = array(
				'description' => 'The ID for the parent of the object.',
				'type'        => 'integer',
				'context'     => array( 'view', 'edit' ),
			);
		}

		$post_type_attributes = array(
			'title',
			'editor',
			'author',
			'excerpt',
			'thumbnail',
			'comments',
			'revisions',
			'page-attributes',
			'post-formats',
		);
		$fixed_schemas = array(
			'post' => array(
				'title',
				'editor',
				'author',
				'excerpt',
				'thumbnail',
				'comments',
				'revisions',
				'post-formats',
			),
			'page' => array(
				'title',
				'editor',
				'author',
				'excerpt',
				'thumbnail',
				'comments',
				'revisions',
				'page-attributes',
			),
			'attachment' => array(
				'title',
				'author',
				'comments',
				'revisions',
			),
		);
		foreach ( $post_type_attributes as $attribute ) {
			if ( isset( $fixed_schemas[ $this->post_type ] ) && ! in_array( $attribute, $fixed_schemas[ $this->post_type ] ) ) {
				continue;
			} elseif ( ! in_array( $this->post_type, array_keys( $fixed_schemas ) ) && ! post_type_supports( $this->post_type, $attribute ) ) {
				continue;
			}

			switch( $attribute ) {

				case 'title':
					$schema['properties']['title'] = array(
						'description' => 'The title for the object.',
						'type'        => 'object',
						'context'     => array( 'view', 'edit' ),
						'properties'  => array(
							'raw' => array(
								'description' => 'Title for the object, as it exists in the database.',
								'type'        => 'string',
								'context'     => array( 'edit' ),
							),
							'rendered' => array(
								'description' => 'Title for the object, transformed for display.',
								'type'        => 'string',
								'context'     => array( 'view', 'edit' ),
							),
						),
					);
					break;

				case 'editor':
					$schema['properties']['content'] = array(
						'description' => 'The content for the object.',
						'type'        => 'object',
						'context'     => array( 'view', 'edit' ),
						'properties'  => array(
							'raw' => array(
								'description' => 'Content for the object, as it exists in the database.',
								'type'        => 'string',
								'context'     => array( 'edit' ),
							),
							'rendered' => array(
								'description' => 'Content for the object, transformed for display.',
								'type'        => 'string',
								'context'     => array( 'view', 'edit' ),
							),
						),
					);
					break;

				case 'author':
					$schema['properties']['author'] = array(
						'description' => 'The ID for the author of the object.',
						'type'        => 'integer',
						'context'     => array( 'view', 'edit' ),
					);
					break;

				case 'excerpt':
					$schema['properties']['excerpt'] = array(
						'description' => 'The excerpt for the object.',
						'type'        => 'object',
						'context'     => array( 'view', 'edit' ),
						'properties'  => array(
							'raw' => array(
								'description' => 'Excerpt for the object, as it exists in the database.',
								'type'        => 'string',
								'context'     => array( 'edit' ),
							),
							'rendered' => array(
								'description' => 'Excerpt for the object, transformed for display.',
								'type'        => 'string',
								'context'     => array( 'view', 'edit' ),
							),
						),
					);
					break;

				case 'thumbnail':
					$schema['properties']['featured_image'] = array(
						'description' => 'ID of the featured image for the object.',
						'type'        => 'integer',
						'context'     => array( 'view', 'edit' ),
					);
					break;

				case 'comments':
					$schema['properties']['comment_status'] = array(
						'description' => 'Whether or not comments are open on the object.',
						'type'        => 'string',
						'enum'        => array( 'open', 'closed' ),
						'context'     => array( 'view', 'edit' ),
					);
					$schema['properties']['ping_status'] = array(
						'description' => 'Whether or not the object can be pinged.',
						'type'        => 'string',
						'enum'        => array( 'open', 'closed' ),
						'context'     => array( 'view', 'edit' ),
					);
					break;

				case 'page-attributes':
					$schema['properties']['menu_order'] = array(
						'description' => 'The order of the object in relation to other object of its type.',
						'type'        => 'integer',
						'context'     => array( 'view', 'edit' ),
					);
					break;

				case 'post-formats':
					$schema['properties']['format'] = array(
						'description' => 'The format for the object.',
						'type'        => 'string',
						'enum'        => get_post_format_slugs(),
						'context'     => array( 'view', 'edit' ),
					);
					break;

			}
		}

		if ( 'post' === $this->post_type ) {
			$schema['properties']['sticky'] = array(
				'description' => 'Whether or not the object should be treated as sticky.',
				'type'        => 'boolean',
				'context'     => array( 'view', 'edit' ),
			);
		}

		if ( 'page' === $this->post_type ) {
			$schema['properties']['template'] = array(
				'description' => 'The theme file to use to display the object.',
				'type'        => 'string',
				'enum'        => array_values( get_page_templates() ),
				'context'     => array( 'view', 'edit' ),
			);
		}

		return $schema;
	}

}<|MERGE_RESOLUTION|>--- conflicted
+++ resolved
@@ -297,7 +297,6 @@
 			return new WP_Error( 'json_post_invalid_id', __( 'Invalid post ID.' ), array( 'status' => 404 ) );
 		}
 
-<<<<<<< HEAD
 		if ( ! $this->check_delete_permission( $post ) ) {
 			return new WP_Error( 'json_user_cannot_delete_post', __( 'Sorry, you are not allowed to delete this post.' ), array( 'status' => 401 ) );
 		}
@@ -305,8 +304,7 @@
 		// If we're forcing, then delete permanently
 		if ( $force ) {
 			$result = wp_delete_post( $id, true );
-		}
-		else {
+		} else {
 			// Otherwise, only trash if we haven't already
 			if ( EMPTY_TRASH_DAYS && $post->post_status == 'trash' ) {
 				return new WP_Error( 'json_already_deleted', __( 'The post has already been deleted.' ), array( 'status' => 410 ) );
@@ -316,9 +314,6 @@
 			// the trash is disabled.)
 			$result = wp_trash_post( $id );
 		}
-=======
-		$result = wp_delete_post( $id, $force );
->>>>>>> 26f53f04
 
 		if ( ! $result ) {
 			return new WP_Error( 'json_cannot_delete', __( 'The post cannot be deleted.' ), array( 'status' => 500 ) );
