--- conflicted
+++ resolved
@@ -384,17 +384,16 @@
 
 		$post_type = get_post_type_object( $this->post_type );
 
-<<<<<<< HEAD
 		if ( ! empty( $request['password'] ) && ! current_user_can( $post_type->cap->publish_posts ) ) {
 			return new WP_Error( 'json_forbidden', __( 'Sorry, you are not allowed to create password protected posts in this post type' ), array( 'status' => 403 ) );
 		}
 
 		if ( ! empty( $request['author'] ) && $request['author'] !== get_current_user_id() && ! current_user_can( $post_type->cap->edit_others_posts ) ) {
 			return new WP_Error( 'json_forbidden', __( 'You are not allowed to create posts as this user.' ), array( 'status' => 403 ) );
-=======
+		}
+
 		if ( ! empty( $request['sticky'] ) && ! current_user_can( $post_type->cap->edit_others_posts ) ) {
 			return new WP_Error( 'json_forbidden', __( "You do not have permission to make posts sticky." ), array( 'status' => 403 ) );
->>>>>>> de65d0ae
 		}
 
 		return current_user_can( $post_type->cap->create_posts );
@@ -415,17 +414,16 @@
 			return false;
 		}
 
-<<<<<<< HEAD
 		if ( ! empty( $request['password'] ) && ! current_user_can( $post_type->cap->publish_posts ) ) {
 			return new WP_Error( 'json_forbidden', __( 'Sorry, you are not allowed to create password protected posts in this post type' ), array( 'status' => 403 ) );
 		}
 
 		if ( ! empty( $request['author'] ) && $request['author'] !== get_current_user_id() && ! current_user_can( $post_type->cap->edit_others_posts ) ) {
 			return new WP_Error( 'json_forbidden', __( 'You are not allowed to update posts as this user.' ), array( 'status' => 403 ) );
-=======
+		}
+		
 		if ( ! empty( $request['sticky'] ) && ! current_user_can( $post_type->cap->edit_others_posts ) ) {
 			return new WP_Error( 'json_forbidden', __( "You do not have permission to make posts sticky." ), array( 'status' => 403 ) );
->>>>>>> de65d0ae
 		}
 
 		return true;
