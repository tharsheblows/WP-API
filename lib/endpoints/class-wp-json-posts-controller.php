<?php

class WP_JSON_Posts_Controller extends WP_JSON_Controller {

	protected $post_type;

	public function __construct( $post_type ) {
		$this->post_type = $post_type;
	}

	/**
	 * Register the routes for the objects of the controller.
	 */
	public function register_routes() {

		$base = $this->get_post_type_base( $this->post_type );

		$post_type_fields = $this->get_endpoint_args_for_item_schema();

		register_json_route( 'wp', '/' . $base, array(
			array(
				'methods'         => WP_JSON_Server::READABLE,
				'callback'        => array( $this, 'get_items' ),
				'args'            => array(
					'context'          => array(
						'default'      => 'view',
					),
					'type'            => array(),
					'page'            => array(),
				),
			),
			array(
				'methods'         => WP_JSON_Server::CREATABLE,
				'callback'        => array( $this, 'create_item' ),
				'permission_callback' => array( $this, 'create_item_permissions_check' ),
				'args'            => $post_type_fields,
			),
		) );
		register_json_route( 'wp', '/' . $base . '/(?P<id>[\d]+)', array(
			array(
				'methods'         => WP_JSON_Server::READABLE,
				'callback'        => array( $this, 'get_item' ),
				'permission_callback' => array( $this, 'get_item_permissions_check' ),
				'args'            => array(
					'context'          => array(
						'default'      => 'view',
					),
				),
			),
			array(
				'methods'         => WP_JSON_Server::EDITABLE,
				'callback'        => array( $this, 'update_item' ),
				'permission_callback' => array( $this, 'update_item_permissions_check' ),
				'accept_json'     => true,
				'args'            => $post_type_fields,
			),
			array(
				'methods'  => WP_JSON_Server::DELETABLE,
				'callback' => array( $this, 'delete_item' ),
				'permission_callback' => array( $this, 'delete_item_permissions_check' ),
				'args'     => array(
					'force'    => array(),
				),
			),
		) );
		register_json_route( 'wp', '/' . $base . '/schema', array(
			'methods'         => WP_JSON_Server::READABLE,
			'callback'        => array( $this, 'get_item_schema' ),
		) );
	}

	/**
	 * Get a collection of posts
	 *
	 * @param WP_JSON_Request $request Full details about the request
	 * @return WP_Error|WP_HTTP_ResponseInterface
	 */
	public function get_items( $request ) {
		$args = (array) $request->get_params();
		$args['post_type'] = $this->post_type;
		$args['paged'] = isset( $args['page'] ) ? absint( $args['page'] ) : 1;
		unset( $args['page'] );

		/**
		 * Alter the query arguments for a request.
		 *
		 * This allows you to set extra arguments or defaults for a post
		 * collection request.
		 *
		 * @param array $args Map of query var to query value.
		 * @param WP_JSON_Request $request Full details about the request.
		 */
		$args = apply_filters( 'json_post_query', $args, $request );
		$query_args = $this->prepare_items_query( $args );

		$posts_query = new WP_Query();
		$query_result = $posts_query->query( $query_args );
		if ( 0 === $posts_query->found_posts ) {
			return json_ensure_response( array() );
		}

		$posts = array();
		foreach ( $query_result as $post ) {
			if ( ! $this->check_read_permission( $post ) ) {
				continue;
			}

			$data = $this->prepare_item_for_response( $post, $request );
			$posts[] = $this->prepare_response_for_collection( $data );
		}

		$response = json_ensure_response( $posts );
		$response->query_navigation_headers( $posts_query );

		return $response;
	}

	/**
	 * Get a single post
	 *
	 * @param WP_JSON_Request $request Full details about the request
	 * @return WP_Error|WP_HTTP_ResponseInterface
	 */
	public function get_item( $request ) {
		$id = (int) $request['id'];
		$post = get_post( $id );

		if ( empty( $id ) || empty( $post->ID ) || $this->post_type !== $post->post_type ) {
			return new WP_Error( 'json_post_invalid_id', __( 'Invalid post ID.' ), array( 'status' => 404 ) );
		}

		$data = $this->prepare_item_for_response( $post, $request );
		$response = json_ensure_response( $data );

		$response->link_header( 'alternate',  get_permalink( $id ), array( 'type' => 'text/html' ) );

		return $response;
	}

	/**
	 * Create a single post
	 *
	 * @param WP_JSON_Request $request Full details about the request
	 * @return WP_Error|WP_HTTP_ResponseInterface
	 */
	public function create_item( $request ) {
		if ( ! empty( $request['id'] ) ) {
			return new WP_Error( 'json_post_exists', __( 'Cannot create existing post.' ), array( 'status' => 400 ) );
		}

		$post = $this->prepare_item_for_database( $request );
		if ( is_wp_error( $post ) ) {
			return $post;
		}

		$post->post_type = $this->post_type;
		$post_id = wp_insert_post( $post, true );

		if ( is_wp_error( $post_id ) ) {

			if ( in_array( $post_id->get_error_code(), array( 'db_insert_error' ) ) ) {
				$post_id->add_data( array( 'status' => 500 ) );
			} else {
				$post_id->add_data( array( 'status' => 400 ) );
			}
			return $post_id;
		}
		$post->ID = $post_id;

		$schema = $this->get_item_schema();

		if ( ! empty( $schema['properties']['sticky'] ) ) {
			if ( ! empty( $request['sticky'] ) ) {
				stick_post( $post_id );
			} else {
				unstick_post( $post_id );
			}
		}

		if ( ! empty( $schema['properties']['featured_image'] ) && isset( $request['featured_image' ] ) ) {
			$this->handle_featured_image( $request['featured_image'], $post->ID );
		}

		if ( ! empty( $schema['properties']['format'] ) && ! empty( $request['format'] ) ) {
			$this->handle_format_param( $request['format'], $post );
		}

		if ( ! empty( $schema['properties']['template'] ) && isset( $request['template'] ) ) {
			$this->handle_template( $request['template'], $post->ID );
		}

		/**
		 * @TODO: Enable json_insert_post() action after
		 * Media Controller has been migrated to new style.
		 *
		 * do_action( 'json_insert_post', $post, $request, true );
		 */

		$response = $this->get_item( array(
			'id'      => $post_id,
			'context' => 'edit',
		) );
		$response = json_ensure_response( $response );
		$response->set_status( 201 );
		$response->header( 'Location', json_url( '/wp/' . $this->get_post_type_base( $post->post_type ) . '/' . $post_id ) );

		return $response;
	}

	/**
	 * Update a single post
	 *
	 * @param WP_JSON_Request $request Full details about the request
	 * @return WP_Error|WP_HTTP_ResponseInterface
	 */
	public function update_item( $request ) {
		$id = (int) $request['id'];
		$post = get_post( $id );

		if ( ! $post ) {
			return new WP_Error( 'json_post_invalid_id', __( 'Post ID is invalid.' ), array( 'status' => 400 ) );
		}

		$post = $this->prepare_item_for_database( $request );
		if ( is_wp_error( $post ) ) {
			return $post;
		}

		$post_id = wp_update_post( $post, true );
		if ( is_wp_error( $post_id ) ) {
			if ( in_array( $post_id->get_error_code(), array( 'db_update_error' ) ) ) {
				$post_id->add_data( array( 'status' => 500 ) );
			} else {
				$post_id->add_data( array( 'status' => 400 ) );
			}
			return $post_id;
		}

		$schema = $this->get_item_schema();

		if ( ! empty( $schema['properties']['format'] ) && ! empty( $request['format'] ) ) {
			$this->handle_format_param( $request['format'], $post );
		}

		if ( ! empty( $schema['properties']['featured_image'] ) && isset( $request['featured_image' ] ) ) {
			$this->handle_featured_image( $request['featured_image'], $post_id );
		}

		if ( ! empty( $schema['properties']['sticky'] ) && isset( $request['sticky'] ) ) {
			if ( ! empty( $request['sticky'] ) ) {
				stick_post( $post_id );
			} else {
				unstick_post( $post_id );
			}
		}

		if ( ! empty( $schema['properties']['template'] ) && isset( $request['template'] ) ) {
			$this->handle_template( $request['template'], $post->ID );
		}

		/**
		 * @TODO: Enable json_insert_post() action after
		 * Media Controller has been migrated to new style.
		 *
		 * do_action( 'json_insert_post', $post, $request );
		 */

		$response = $this->get_item( array(
			'id'      => $post_id,
			'context' => 'edit',
		));
		$response = json_ensure_response( $response );
		$response->set_status( 201 );
		$response->header( 'Location', json_url( '/wp/' . $this->get_post_type_base( $post->post_type ) . '/' . $post_id ) );
		return $response;
	}

	/**
	 * Delete a single post
	 *
	 * @param WP_JSON_Request $request Full details about the request
	 * @return array|WP_Error
	 */
	public function delete_item( $request ) {
		$id = (int) $request['id'];
		$force = isset( $request['force'] ) ? (bool) $request['force']: false;

		$post = get_post( $id );

		if ( empty( $id ) || empty( $post->ID ) ) {
			return new WP_Error( 'json_post_invalid_id', __( 'Invalid post ID.' ), array( 'status' => 404 ) );
		}

		$result = wp_delete_post( $id, $force );

		if ( ! $result ) {
			return new WP_Error( 'json_cannot_delete', __( 'The post cannot be deleted.' ), array( 'status' => 500 ) );
		}

		if ( $force ) {
			return array( 'message' => __( 'Permanently deleted post' ) );
		} else {
			// TODO: return a HTTP 202 here instead
			return array( 'message' => __( 'Deleted post' ) );
		}
	}

	/**
	 * Check if a given request has access to read a post
	 *
	 * @param  WP_JSON_Request $request Full details about the request.
	 * @return bool
	 */
	public function get_item_permissions_check( $request ) {

		$post = get_post( (int) $request['id'] );

		if ( 'edit' === $request['context'] && $post && ! $this->check_update_permission( $post ) ) {
			return false;
		}

		if ( $post ) {
			return $this->check_read_permission( $post );
<<<<<<< HEAD
		}

		return true;
	}

	/**
	 * Check if a given request has access to read a post's revisions
	 *
	 * @param  WP_JSON_Request $request Full details about the request.
	 * @return bool
	 */
	public function get_item_revisions_permissions_check( $request ) {

		$post = get_post( $request['id'] );

		if ( $post && ! $this->check_update_permission( $post ) ) {
			return false;
=======
>>>>>>> cd6e309a
		}

		return true;
	}

	/**
	 * Check if a given request has access to create a post
	 *
	 * @param  WP_JSON_Request $request Full details about the request.
	 * @return bool
	 */
	public function create_item_permissions_check( $request ) {

		$post_type = get_post_type_object( $this->post_type );

		if ( ! empty( $request['password'] ) && ! current_user_can( $post_type->cap->publish_posts ) ) {
			return new WP_Error( 'json_forbidden', __( 'Sorry, you are not allowed to create password protected posts in this post type' ), array( 'status' => 403 ) );
		}

		if ( ! empty( $request['author'] ) && $request['author'] !== get_current_user_id() && ! current_user_can( $post_type->cap->edit_others_posts ) ) {
			return new WP_Error( 'json_forbidden', __( 'You are not allowed to create posts as this user.' ), array( 'status' => 403 ) );
		}

		if ( ! empty( $request['sticky'] ) && ! current_user_can( $post_type->cap->edit_others_posts ) ) {
			return new WP_Error( 'json_forbidden', __( "You do not have permission to make posts sticky." ), array( 'status' => 403 ) );
		}

		return current_user_can( $post_type->cap->create_posts );
	}

	/**
	 * Check if a given request has access to update a post
	 *
	 * @param  WP_JSON_Request $request Full details about the request.
	 * @return bool
	 */
	public function update_item_permissions_check( $request ) {

		$post = get_post( $request['id'] );
		$post_type = get_post_type_object( $this->post_type );

		if ( $post && ! $this->check_update_permission( $post ) ) {
			return false;
		}

		if ( ! empty( $request['password'] ) && ! current_user_can( $post_type->cap->publish_posts ) ) {
			return new WP_Error( 'json_forbidden', __( 'Sorry, you are not allowed to create password protected posts in this post type' ), array( 'status' => 403 ) );
		}

		if ( ! empty( $request['author'] ) && $request['author'] !== get_current_user_id() && ! current_user_can( $post_type->cap->edit_others_posts ) ) {
			return new WP_Error( 'json_forbidden', __( 'You are not allowed to update posts as this user.' ), array( 'status' => 403 ) );
		}

		if ( ! empty( $request['sticky'] ) && ! current_user_can( $post_type->cap->edit_others_posts ) ) {
			return new WP_Error( 'json_forbidden', __( "You do not have permission to make posts sticky." ), array( 'status' => 403 ) );
		}

		return true;
	}

	/**
	 * Check if a given request has access to delete a post
	 *
	 * @param  WP_JSON_Request $request Full details about the request.
	 * @return bool
	 */
	public function delete_item_permissions_check( $request ) {

		$post = get_post( $request['id'] );

		if ( $post && ! $this->check_delete_permission( $post ) ) {
			return false;
		}

		return true;
	}

	/**
	 * Determine the allowed query_vars for a get_items() response and
	 * prepare for WP_Query.
	 *
	 * @param array $prepared_args
	 * @return array $query_args
	 */
	protected function prepare_items_query( $prepared_args = array() ) {
		global $wp;
		$valid_vars = apply_filters( 'query_vars', $wp->public_query_vars );

		if ( current_user_can( 'edit_posts' ) ) {
			/**
			 * Alter allowed query vars for authorized users.
			 *
			 * If the user has the `edit_posts` capability, we also allow use of
			 * private query parameters, which are only undesirable on the
			 * frontend, but are safe for use in query strings.
			 *
			 * To disable anyway, use
			 * `add_filter('json_private_query_vars', '__return_empty_array');`
			 *
			 * @param array $private List of allowed query vars for authorized users.
			 */
			$private = apply_filters( 'json_private_query_vars', $wp->private_query_vars );
			$valid_vars = array_merge( $valid_vars, $private );
		}
		// Define our own in addition to WP's normal vars
		$json_valid = array( 'posts_per_page', 'ignore_sticky_posts', 'post_parent' );
		$valid_vars = array_merge( $valid_vars, $json_valid );

		/**
		 * Alter allowed query vars for the REST API.
		 *
		 * This filter allows you to add or remove query vars from the allowed
		 * list for all requests, including unauthenticated ones. To alter the
		 * vars for editors only, {@see json_private_query_vars}.
		 *
		 * @param array $valid_vars List of allowed query vars.
		 */
		$valid_vars = apply_filters( 'json_query_vars', $valid_vars );
		$valid_vars = array_flip( $valid_vars );

		$query_args = array();
		foreach ( $valid_vars as $var => $index ) {
			if ( isset( $prepared_args[ $var ] ) ) {
				$query_args[ $var ] = apply_filters( 'json_query_var-' . $var, $prepared_args[ $var ] );
			}
		}

		if ( empty( $query_args['post_status'] ) && 'attachment' === $this->post_type ) {
			$query_args['post_status'] = 'inherit';
		}

		return $query_args;
	}

	/**
	 * Check the post excerpt and prepare it for single post output
	 *
	 * @param string       $excerpt
	 * @return string|null $excerpt
	 */
	protected function prepare_excerpt_response( $excerpt ) {
		if ( post_password_required() ) {
			return __( 'There is no excerpt because this is a protected post.' );
		}

		$excerpt = apply_filters( 'the_excerpt', apply_filters( 'get_the_excerpt', $excerpt ) );

		if ( empty( $excerpt ) ) {
			return '';
		}

		return $excerpt;
	}

	/**
	 * Check the post_date_gmt or modified_gmt and prepare any post or
	 * modified date for single post output.
	 *
	 * @param string       $date_gmt
	 * @param string|null  $date
	 * @return string|null ISO8601/RFC3339 formatted datetime.
	 */
	protected function prepare_date_response( $date_gmt, $date = null ) {
		if ( '0000-00-00 00:00:00' === $date_gmt ) {
			return null;
		}

		if ( isset( $date ) ) {
			return json_mysql_to_rfc3339( $date );
		}

		return json_mysql_to_rfc3339( $date_gmt );
	}

	protected function prepare_password_response( $password ) {
		if ( ! empty( $password ) ) {
			/**
			 * Fake the correct cookie to fool post_password_required().
			 * Without this, get_the_content() will give a password form.
			 */
			require_once ABSPATH . 'wp-includes/class-phpass.php';
			$hasher = new PasswordHash( 8, true );
			$value = $hasher->HashPassword( $password );
			$_COOKIE[ 'wp-postpass_' . COOKIEHASH ] = wp_slash( $value );
		}

		return $password;
	}

	/**
	 * Prepare a single post for create or update
	 *
	 * @param WP_JSON_Request $request Request object
	 * @return WP_Error|obj $prepared_post Post object
	 */
	protected function prepare_item_for_database( $request ) {
		$prepared_post = new stdClass;

		// ID
		if ( isset( $request['id'] ) ) {
			$prepared_post->ID = absint( $request['id'] );
		}

		$schema = $this->get_item_schema();

		// Post title
		if ( ! empty( $schema['properties']['title'] ) && isset( $request['title'] ) ) {
			if ( is_string( $request['title'] ) ) {
				$prepared_post->post_title = wp_filter_post_kses( $request['title'] );
			}
			elseif ( ! empty( $request['title']['raw'] ) ) {
				$prepared_post->post_title = wp_filter_post_kses( $request['title']['raw'] );
			}
		}

		// Post content
		if ( ! empty( $schema['properties']['content'] ) && isset( $request['content'] ) ) {
			if ( is_string( $request['content'] ) ) {
				$prepared_post->post_content = wp_filter_post_kses( $request['content'] );
			}
			elseif ( isset( $request['content']['raw'] ) ) {
				$prepared_post->post_content = wp_filter_post_kses( $request['content']['raw'] );
			}
		}

		// Post excerpt
		if ( ! empty( $schema['properties']['excerpt'] ) && isset( $request['excerpt'] ) ) {
			if ( is_string( $request['excerpt'] ) ) {
				$prepared_post->post_excerpt = wp_filter_post_kses( $request['excerpt'] );
			}
			elseif ( isset( $request['excerpt']['raw'] ) ) {
				$prepared_post->post_excerpt = wp_filter_post_kses( $request['excerpt']['raw'] );
			}
		}

		// Post type
		if ( empty( $request['id'] ) ) {
			// Creating new post, use default type for the controller
			$prepared_post->post_type = $this->post_type;
		} else {
			// Updating a post, use previous type.
			$prepared_post->post_type = get_post_type( $request['id'] );
		}
		$post_type = get_post_type_object( $prepared_post->post_type );

		// Post status
		if ( isset( $request['status'] ) ) {
			$status = $this->handle_status_param( $request['status'], $post_type );
			if ( is_wp_error( $status ) ) {
				return $status;
			}

			$prepared_post->post_status = $status;
		}

		// Post date
		if ( ! empty( $request['date'] ) ) {
			$date_data = json_get_date_with_gmt( $request['date'] );

			if ( ! empty( $date_data ) ) {
				list( $prepared_post->post_date, $prepared_post->post_date_gmt ) = $date_data;
			} else {
				return new WP_Error( 'json_invalid_date', __( 'The date you provided is invalid.' ), array( 'status' => 400 ) );
			}
		} elseif ( ! empty( $request['date_gmt'] ) ) {
			$date_data = json_get_date_with_gmt( $request['date_gmt'], true );

			if ( ! empty( $date_data ) ) {
				list( $prepared_post->post_date, $prepared_post->post_date_gmt ) = $date_data;
			} else {
				return new WP_Error( 'json_invalid_date', __( 'The date you provided is invalid.' ), array( 'status' => 400 ) );
			}
		}
		// Post slug
		if ( isset( $request['slug'] ) ) {
			$prepared_post->post_name = sanitize_title( $request['slug'] );
		}

		// Author
		if ( ! empty( $schema['properties']['author'] ) && ! empty( $request['author'] ) ) {
			$author = $this->handle_author_param( $request['author'], $post_type );
			if ( is_wp_error( $author ) ) {
				return $author;
			}

			$prepared_post->post_author = $author;
		}

		// Post password
		if ( isset( $request['password'] ) ) {
			$prepared_post->post_password = $request['password'];

			if ( ! empty( $schema['properties']['sticky'] ) && ! empty( $request['sticky'] ) ) {
				return new WP_Error( 'json_invalid_field', __( 'A post can not be sticky and have a password.' ), array( 'status' => 400 ) );
			}

			if ( ! empty( $prepared_post->ID ) && is_sticky( $prepared_post->ID ) ) {
				return new WP_Error( 'json_invalid_field', __( 'A sticky post can not be password protected.' ), array( 'status' => 400 ) );
			}
		}

		if ( ! empty( $request['sticky'] ) ) {
			if ( ! empty( $prepared_post->ID ) && post_password_required( $prepared_post->ID ) ) {
				return new WP_Error( 'json_invalid_field', __( 'A password protected post can not be set to sticky.' ), array( 'status' => 400 ) );
			}
		}

		// Parent
		$post_type_obj = get_post_type_object( $this->post_type );
		if ( ! empty( $schema['properties']['parent'] ) && ! empty( $request['parent'] ) ) {
			$parent = get_post( (int) $request['parent'] );
			if ( empty( $parent ) ) {
				return new WP_Error( 'json_post_invalid_id', __( 'Invalid post parent ID.' ), array( 'status' => 400 ) );
			}

			$prepared_post->post_parent = (int) $parent->ID;
		}

		// Menu order
		if ( ! empty( $schema['properties']['menu_order'] ) && isset( $request['menu_order'] ) ) {
			$prepared_post->menu_order = (int) $request['menu_order'];
		}

		// Comment status
		if ( ! empty( $schema['properties']['comment_status'] ) && ! empty( $request['comment_status'] ) ) {
			$prepared_post->comment_status = sanitize_text_field( $request['comment_status'] );
		}

		// Ping status
		if ( ! empty( $schema['properties']['ping_status'] ) && ! empty( $request['ping_status'] ) ) {
			$prepared_post->ping_status = sanitize_text_field( $request['ping_status'] );
		}

		return apply_filters( 'json_pre_insert_' . $this->post_type, $prepared_post, $request );
	}

	/**
	 * Determine validity and normalize provided status param.
	 *
	 * @param string $post_status
	 * @param object $post_type
	 * @return WP_Error|string $post_status
	 */
	protected function handle_status_param( $post_status, $post_type ) {
		$post_status = sanitize_text_field( $post_status );

		switch ( $post_status ) {
			case 'draft':
			case 'pending':
				break;
			case 'private':
				if ( ! current_user_can( $post_type->cap->publish_posts ) ) {
					return new WP_Error( 'json_forbidden', __( 'Sorry, you are not allowed to create private posts in this post type' ), array( 'status' => 403 ) );
				}
				break;
			case 'publish':
			case 'future':
				if ( ! current_user_can( $post_type->cap->publish_posts ) ) {
					return new WP_Error( 'json_forbidden', __( 'Sorry, you are not allowed to publish posts in this post type' ), array( 'status' => 403 ) );
				}
				break;
			default:
				if ( ! get_post_status_object( $post_status ) ) {
					$post_status = 'draft';
				}
				break;
		}

		return $post_status;
	}

	/**
	 * Determine validity and normalize provided author param.
	 *
	 * @param object|integer $post_author
	 * @param object $post_type
	 * @return WP_Error|integer $post_author
	 */
	protected function handle_author_param( $post_author, $post_type ) {
		if ( is_object( $post_author ) ) {
			if ( empty( $post_author->id ) ) {
				return new WP_Error( 'json_invalid_author', __( 'Invalid author object.' ), array( 'status' => 400 ) );
			}
			$post_author = (int) $post_author->id;
		} else {
			$post_author = (int) $post_author;
		}

		// Only check edit others' posts if we are another user
		if ( $post_author !== get_current_user_id() ) {

			$author = get_userdata( $post_author );

			if ( ! $author ) {
				return new WP_Error( 'json_invalid_author', __( 'Invalid author ID.' ), array( 'status' => 400 ) );
			}
		}

		return $post_author;
	}

	/**
	 * Determine the featured image based on a request param
	 *
	 * @param int $featured_image
	 * @param int $post_id
	 */
	protected function handle_featured_image( $featured_image, $post_id ) {

		$featured_image = (int) $featured_image;
		if ( $featured_image ) {
			$result = set_post_thumbnail( $post_id, $featured_image );
			if ( $result ) {
				return true;
			} else {
				return new WP_Error( 'json_invalid_featured_image', __( 'Invalid featured image ID.' ), array( 'status' => 400 ) );
			}
		} else {
			return delete_post_thumbnail( $post_id );
		}

	}

	/**
	 * Determine if a post format should be set from format param.
	 *
	 * @param string $post_format
	 * @param object $post
	 */
	protected function handle_format_param( $post_format, $post ) {
		$post_format = sanitize_text_field( $post_format );

		$formats = get_post_format_slugs();
		if ( ! in_array( $post_format, $formats ) ) {
			return new WP_Error( 'json_invalid_post_format', __( 'Invalid post format.' ), array( 'status' => 400 ) );
		}

		return set_post_format( $post, $post_format );
	}

	/**
	 * Set the template for a page
	 *
	 * @param string $template
	 * @param integer $post_id
	 */
	public function handle_template( $template, $post_id ) {
		if ( in_array( $template, array_values( get_page_templates() ) ) ) {
			update_post_meta( $post_id, '_wp_page_template', $template );
		} else {
			update_post_meta( $post_id, '_wp_page_template', '' );
		}
	}

	/**
	 * Check if a given post type should be viewed or managed.
	 *
	 * @param object|string $post_type
	 * @return bool Is post type allowed?
	 */
	protected function check_is_post_type_allowed( $post_type ) {
		if ( ! is_object( $post_type ) ) {
			$post_type = get_post_type_object( $post_type );
		}

		if ( ! empty( $post_type ) && $post_type->show_in_json ) {
			return true;
		}

		return false;
	}

	/**
	 * Check if we can read a post
	 *
	 * Correctly handles posts with the inherit status.
	 *
	 * @param obj $post Post object
	 * @return bool Can we read it?
	 */
	public function check_read_permission( $post ) {
		if ( ! empty( $post->post_password ) && ! $this->check_update_permission( $post ) ) {
			return false;
		}

		$post_type = get_post_type_object( $post->post_type );
		if ( ! $this->check_is_post_type_allowed( $post_type ) ) {
			return false;
		}

		// Can we read the post?
		if ( 'publish' === $post->post_status || current_user_can( $post_type->cap->read_post, $post->ID ) ) {
			return true;
		}

		// Can we read the parent if we're inheriting?
		if ( 'inherit' === $post->post_status && $post->post_parent > 0 ) {
			$parent = get_post( $post->post_parent );

			if ( $this->check_read_permission( $parent ) ) {
				return true;
			}
		}

		// If we don't have a parent, but the status is set to inherit, assume
		// it's published (as per get_post_status())
		if ( 'inherit' === $post->post_status ) {
			return true;
		}

		return false;
	}

	/**
	 * Check if we can edit a post
	 *
	 * @param obj $post Post object
	 * @return bool Can we edit it?
	 */
	protected function check_update_permission( $post ) {
		$post_type = get_post_type_object( $post->post_type );

		if ( ! $this->check_is_post_type_allowed( $post_type ) ) {
			return false;
		}

		return current_user_can( $post_type->cap->edit_post, $post->ID );
	}

	/**
	 * Check if we can create a post
	 *
	 * @param obj $post Post object
	 * @return bool Can we create it?
	 */
	protected function check_create_permission( $post ) {
		$post_type = get_post_type_object( $post->post_type );

		if ( ! $this->check_is_post_type_allowed( $post_type ) ) {
			return false;
		}

		return current_user_can( $post_type->cap->create_posts );
	}

	/**
	 * Check if we can delete a post
	 *
	 * @param obj $post Post object
	 * @return bool Can we delete it?
	 */
	protected function check_delete_permission( $post ) {
		$post_type = get_post_type_object( $post->post_type );

		if ( ! $this->check_is_post_type_allowed( $post_type ) ) {
			return false;
		}

		return current_user_can( $post_type->cap->delete_post, $post->ID );
	}

	/**
	 * Get the base path for a post type's endpoints.
	 *
	 * @param object|string $post_type
	 * @return string       $base
	 */
	public function get_post_type_base( $post_type ) {
		if ( ! is_object( $post_type ) ) {
			$post_type = get_post_type_object( $post_type );
		}

		$base = ! empty( $post_type->json_base ) ? $post_type->json_base : $post_type->name;

		return $base;
	}

	/**
	 * Prepare a single post output for response
	 *
	 * @param WP_Post $post Post object
	 * @param WP_JSON_Request $request Request object
	 * @return WP_JSON_Response $data
	 */
	public function prepare_item_for_response( $post, $request ) {
		$GLOBALS['post'] = $post;
		setup_postdata( $post );

		// Base fields for every post
		$data = array(
			'id'           => $post->ID,
			'date'         => $this->prepare_date_response( $post->post_date_gmt, $post->post_date ),
			'date_gmt'     => $this->prepare_date_response( $post->post_date_gmt ),
			'guid'         => array(
				'rendered' => apply_filters( 'get_the_guid', $post->guid ),
				'raw'      => $post->guid,
			),
			'modified'     => $this->prepare_date_response( $post->post_modified_gmt, $post->post_modified ),
			'modified_gmt' => $this->prepare_date_response( $post->post_modified_gmt ),
			'password'     => $post->post_password,
			'slug'         => $post->post_name,
			'status'       => $post->post_status,
			'type'         => $post->post_type,
			'link'         => get_permalink( $post->ID ),
		);

		$schema = $this->get_item_schema();

		if ( ! empty( $schema['properties']['title'] ) ) {
			$data['title'] = array(
				'raw'      => $post->post_title,
				'rendered' => get_the_title( $post->ID ),
			);
		}

		if ( ! empty( $schema['properties']['content'] ) ) {

			if ( ! empty( $post->post_password ) ) {
				$this->prepare_password_response( $post->post_password );
			}

			$data['content'] = array(
				'raw'      => $post->post_content,
				'rendered' => apply_filters( 'the_content', $post->post_content ),
			);

			// Don't leave our cookie lying around: https://github.com/WP-API/WP-API/issues/1055
			if ( ! empty( $post->post_password ) ) {
				$_COOKIE['wp-postpass_' . COOKIEHASH] = '';
			}

		}

		if ( ! empty( $schema['properties']['excerpt'] ) ) {
			$data['excerpt'] = array(
				'raw'      => $post->post_excerpt,
				'rendered' => $this->prepare_excerpt_response( $post->post_excerpt ),
			);
		}

		if ( ! empty( $schema['properties']['author'] ) ) {
			$data['author'] = (int) $post->post_author;
		}

		if ( ! empty( $schema['properties']['featured_image'] ) ) {
			$data['featured_image'] = (int) get_post_thumbnail_id( $post->ID );
		}

		if ( ! empty( $schema['properties']['parent'] ) ) {
			$data['parent'] = (int) $post->post_parent;
			if ( 0 == $data['parent'] ) {
				$data['parent'] = null;
			}
		}

		if ( ! empty( $schema['properties']['menu_order'] ) ) {
			$data['menu_order'] = (int) $post->menu_order;
		}

		if ( ! empty( $schema['properties']['comment_status'] ) ) {
			$data['comment_status'] = $post->comment_status;
		}

		if ( ! empty( $schema['properties']['ping_status'] ) ) {
			$data['ping_status'] = $post->ping_status;
		}

		if ( ! empty( $schema['properties']['sticky'] ) ) {
			$data['sticky'] = is_sticky( $post->ID );
		}

		if ( ! empty( $schema['properties']['template'] ) ) {
			if ( $template = get_page_template_slug( $post->ID ) ) {
				$data['template'] = $template;
			} else {
				$data['template'] = '';
			}
		}

		if ( ! empty( $schema['properties']['format'] ) ) {
			$data['format'] = get_post_format( $post->ID );
			// Fill in blank post format
			if ( empty( $data['format'] ) ) {
				$data['format'] = 'standard';
			}
		}

		if ( ( 'view' === $request['context'] || 'view-revision' === $request['context'] ) && 0 !== $post->post_parent ) {
			/**
			 * Avoid nesting too deeply.
			 *
			 * This gives post + post-extended + meta for the main post,
			 * post + meta for the parent and just meta for the grandparent
			 */
			$parent = get_post( $post->post_parent );
			$data['parent'] = $this->prepare_item_for_response( $parent, array(
				'context' => 'embed',
			) );
		}

		$context = ! empty( $request['context'] ) ? $request['context'] : 'view';
		$data = $this->filter_response_by_context( $data, $context );

		// Wrap the data in a response object
		$data = json_ensure_response( $data );

		$links = $this->prepare_links( $post );
		foreach ( $links as $rel => $attributes ) {
			$other = $attributes;
			unset( $other['href'] );
			$data->add_link( $rel, $attributes['href'], $other );
		}

		return apply_filters( 'json_prepare_' . $this->post_type, $data, $post, $request );
	}

	/**
	 * Prepare links for the request.
	 *
	 * @param WP_Post $post Post object.
	 * @return array Links for the given post.
	 */
	protected function prepare_links( $post ) {
		$base = '/wp/' . $this->get_post_type_base( $this->post_type );

		// Entity meta
		$links = array(
			'self' => array(
				'href' => json_url( trailingslashit( $base ) . $post->ID ),
			),
			'collection' => array(
				'href' => json_url( $base ),
			),
		);

		if ( in_array( $post->post_type, array( 'post', 'page' ) ) || post_type_supports( $post->post_type, 'author' ) ) {
			$links['author'] = array(
				'href'       => json_url( '/wp/users/' . $post->post_author ),
				'embeddable' => true,
			);
		};

		if ( in_array( $post->post_type, array( 'post', 'page' ) ) || post_type_supports( $post->post_type, 'comments' ) ) {
			$replies_url = json_url( '/wp/comments' );
			$replies_url = add_query_arg( 'post_id', $post->ID, $replies_url );
			$links['replies'] = array(
				'href'         => $replies_url,
				'embeddable'   => true,
			);
		}

		if ( in_array( $post->post_type, array( 'post', 'page' ) ) || post_type_supports( $post->post_type, 'revisions' ) ) {
			$links['version-history'] = array(
				'href' => json_url( trailingslashit( $base ) . $post->ID . '/revisions' ),
			);
		}
		$post_type_obj = get_post_type_object( $post->post_type );
		if ( $post_type_obj->hierarchical && ! empty( $post->post_parent ) ) {
			$links['up'] = array(
				'href'       => json_url( trailingslashit( $base ) . (int) $post->post_parent ),
				'embeddable' => true,
			);
		}

		if ( ! in_array( $post->post_type, array( 'attachment', 'nav_menu_item', 'revision' ) ) ) {
			$attachments_url = json_url( 'wp/media' );
			$attachments_url = add_query_arg( 'post_parent', $post->ID, $attachments_url );
			$links['attachments'] = array(
				'href'       => $attachments_url,
				'embeddable' => true,
			);
		}

		$taxonomies = get_object_taxonomies( $post->post_type );
		if ( ! empty( $taxonomies ) ) {
			foreach ( $taxonomies as $tax ) {
				$taxonomy_obj = get_taxonomy( $tax );
				// Skip taxonomies that are not public.
				if ( false === $taxonomy_obj->public ) {
					continue;
				}

				if ( 'post_tag' === $tax ) {
					$terms_url = json_url( 'wp/terms/tag' );
				} else {
					$terms_url = json_url( 'wp/terms/' . $tax );
				}

				$terms_url = add_query_arg( 'post', $post->ID, $terms_url );

				$links[ $tax ] = array(
					'href' => $terms_url,
					'embeddable' => true,
				);
			}
		}

		return $links;
	}

	/**
	 * Get the Post's schema, conforming to JSON Schema
	 *
	 * @return array
	 */
	public function get_item_schema() {

		$base = $this->get_post_type_base( $this->post_type );
		$schema = array(
			'$schema'    => 'http://json-schema.org/draft-04/schema#',
			'title'      => $base,
			'type'       => 'object',
			/*
			 * Base properties for every Post
			 */
			'properties' => array(
				'date'            => array(
					'description' => 'The date the object was published.',
					'type'        => 'string',
					'format'      => 'date-time',
					'context'     => array( 'view', 'edit' ),
				),
				'date_gmt'        => array(
					'description' => 'The date the object was published, as GMT.',
					'type'        => 'string',
					'format'      => 'date-time',
					'context'     => array( 'edit' ),
				),
				'guid'            => array(
					'description' => 'The globally unique identifier for the object.',
					'type'        => 'object',
					'context'     => array( 'view', 'edit' ),
					'properties'  => array(
						'raw'      => array(
							'description' => 'GUID for the object, as it exists in the database.',
							'type'        => 'string',
							'context'     => array( 'edit' ),
						),
						'rendered' => array(
							'description' => 'GUID for the object, transformed for display.',
							'type'        => 'string',
							'context'     => array( 'view', 'edit' ),
						),
					),
				),
				'id'              => array(
					'description' => 'Unique identifier for the object.',
					'type'        => 'integer',
					'context'     => array( 'view', 'edit' ),
				),
				'link'            => array(
					'description' => 'URL to the object.',
					'type'        => 'string',
					'format'      => 'uri',
					'context'     => array( 'view', 'edit' ),
				),
				'modified'        => array(
					'description' => 'The date the object was last modified.',
					'type'        => 'string',
					'format'      => 'date-time',
					'context'     => array( 'view', 'edit' ),
				),
				'modified_gmt'    => array(
					'description' => 'The date the object was last modified, as GMT.',
					'type'        => 'string',
					'format'      => 'date-time',
					'context'     => array( 'view', 'edit' ),
				),
				'password'        => array(
					'description' => 'A password to protect access to the post.',
					'type'        => 'string',
					'context'     => array( 'edit' ),
				),
				'slug'            => array(
					'description' => 'An alphanumeric identifier for the object unique to its type.',
					'type'        => 'string',
					'context'     => array( 'view', 'edit' ),
				),
				'status'          => array(
					'description' => 'A named status for the object.',
					'type'        => 'string',
					'enum'        => array_keys( get_post_stati( array( 'internal' => false ) ) ),
					'context'     => array( 'edit' ),
				),
				'type'            => array(
					'description' => 'Type of Post for the object.',
					'type'        => 'string',
					'context'     => array( 'view', 'edit' ),
				),
			)
		);

		$post_type_obj = get_post_type_object( $this->post_type );
		if ( $post_type_obj->hierarchical ) {
			$schema['properties']['parent'] = array(
				'description' => 'The ID for the parent of the object.',
				'type'        => 'integer',
				'context'     => array( 'view', 'edit' ),
			);
		}

		$post_type_attributes = array(
			'title',
			'editor',
			'author',
			'excerpt',
			'thumbnail',
			'comments',
			'revisions',
			'page-attributes',
			'post-formats',
		);
		$fixed_schemas = array(
			'post' => array(
				'title',
				'editor',
				'author',
				'excerpt',
				'thumbnail',
				'comments',
				'revisions',
				'post-formats',
			),
			'page' => array(
				'title',
				'editor',
				'author',
				'excerpt',
				'thumbnail',
				'comments',
				'revisions',
				'page-attributes',
			),
			'attachment' => array(
				'title',
				'author',
				'comments',
				'revisions',
			),
		);
		foreach ( $post_type_attributes as $attribute ) {
			if ( isset( $fixed_schemas[ $this->post_type ] ) && ! in_array( $attribute, $fixed_schemas[ $this->post_type ] ) ) {
				continue;
			} elseif ( ! in_array( $this->post_type, array_keys( $fixed_schemas ) ) && ! post_type_supports( $this->post_type, $attribute ) ) {
				continue;
			}

			switch( $attribute ) {

				case 'title':
					$schema['properties']['title'] = array(
						'description' => 'The title for the object.',
						'type'        => 'object',
						'context'     => array( 'view', 'edit' ),
						'properties'  => array(
							'raw' => array(
								'description' => 'Title for the object, as it exists in the database.',
								'type'        => 'string',
								'context'     => array( 'edit' ),
							),
							'rendered' => array(
								'description' => 'Title for the object, transformed for display.',
								'type'        => 'string',
								'context'     => array( 'view', 'edit' ),
							),
						),
					);
					break;

				case 'editor':
					$schema['properties']['content'] = array(
						'description' => 'The content for the object.',
						'type'        => 'object',
						'context'     => array( 'view', 'edit' ),
						'properties'  => array(
							'raw' => array(
								'description' => 'Content for the object, as it exists in the database.',
								'type'        => 'string',
								'context'     => array( 'edit' ),
							),
							'rendered' => array(
								'description' => 'Content for the object, transformed for display.',
								'type'        => 'string',
								'context'     => array( 'view', 'edit' ),
							),
						),
					);
					break;

				case 'author':
					$schema['properties']['author'] = array(
						'description' => 'The ID for the author of the object.',
						'type'        => 'integer',
						'context'     => array( 'view', 'edit' ),
					);
					break;

				case 'excerpt':
					$schema['properties']['excerpt'] = array(
						'description' => 'The excerpt for the object.',
						'type'        => 'object',
						'context'     => array( 'view', 'edit' ),
						'properties'  => array(
							'raw' => array(
								'description' => 'Excerpt for the object, as it exists in the database.',
								'type'        => 'string',
								'context'     => array( 'edit' ),
							),
							'rendered' => array(
								'description' => 'Excerpt for the object, transformed for display.',
								'type'        => 'string',
								'context'     => array( 'view', 'edit' ),
							),
						),
					);
					break;

				case 'thumbnail':
					$schema['properties']['featured_image'] = array(
						'description' => 'ID of the featured image for the object.',
						'type'        => 'integer',
						'context'     => array( 'view', 'edit' ),
					);
					break;

				case 'comments':
					$schema['properties']['comment_status'] = array(
						'description' => 'Whether or not comments are open on the object.',
						'type'        => 'string',
						'enum'        => array( 'open', 'closed' ),
						'context'     => array( 'view', 'edit' ),
					);
					$schema['properties']['ping_status'] = array(
						'description' => 'Whether or not the object can be pinged.',
						'type'        => 'string',
						'enum'        => array( 'open', 'closed' ),
						'context'     => array( 'view', 'edit' ),
					);
					break;

				case 'page-attributes':
					$schema['properties']['menu_order'] = array(
						'description' => 'The order of the object in relation to other object of its type.',
						'type'        => 'integer',
						'context'     => array( 'view', 'edit' ),
					);
					break;

				case 'post-formats':
					$schema['properties']['format'] = array(
						'description' => 'The format for the object.',
						'type'        => 'string',
						'enum'        => get_post_format_slugs(),
						'context'     => array( 'view', 'edit' ),
					);
					break;

			}
		}

		if ( 'post' === $this->post_type ) {
			$schema['properties']['sticky'] = array(
				'description' => 'Whether or not the object should be treated as sticky.',
				'type'        => 'boolean',
				'context'     => array( 'view', 'edit' ),
			);
		}

		if ( 'page' === $this->post_type ) {
			$schema['properties']['template'] = array(
				'description' => 'The theme file to use to display the object.',
				'type'        => 'string',
				'enum'        => array_values( get_page_templates() ),
				'context'     => array( 'view', 'edit' ),
			);
		}

		return $schema;
	}

}<|MERGE_RESOLUTION|>--- conflicted
+++ resolved
@@ -321,26 +321,6 @@
 
 		if ( $post ) {
 			return $this->check_read_permission( $post );
-<<<<<<< HEAD
-		}
-
-		return true;
-	}
-
-	/**
-	 * Check if a given request has access to read a post's revisions
-	 *
-	 * @param  WP_JSON_Request $request Full details about the request.
-	 * @return bool
-	 */
-	public function get_item_revisions_permissions_check( $request ) {
-
-		$post = get_post( $request['id'] );
-
-		if ( $post && ! $this->check_update_permission( $post ) ) {
-			return false;
-=======
->>>>>>> cd6e309a
 		}
 
 		return true;
