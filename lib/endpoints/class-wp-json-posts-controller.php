<?php

class WP_JSON_Posts_Controller extends WP_JSON_Controller {

	protected $post_type;

	public function __construct( $post_type ) {
		$this->post_type = $post_type;
	}

	/**
	 * Register the routes for the objects of the controller.
	 */
	public function register_routes() {

		$base = $this->get_post_type_base( $this->post_type );

		$schema = $this->get_item_schema();
		$post_type_fields = ! empty( $schema['properties'] ) ? array_keys( $schema['properties'] ) : array();

		register_json_route( 'wp', '/' . $base, array(
			array(
				'methods'         => WP_JSON_Server::READABLE,
				'callback'        => array( $this, 'get_items' ),
				'args'            => array(
					'context'          => array(
						'default'      => 'view',
					),
					'type'            => array(),
					'page'            => array(),
				),
			),
			array(
				'methods'         => WP_JSON_Server::CREATABLE,
				'callback'        => array( $this, 'create_item' ),
				'permission_callback' => array( $this, 'create_item_permissions_check' ),
				'args'            => $post_type_fields,
			),
		) );
		register_json_route( 'wp', '/' . $base . '/(?P<id>[\d]+)', array(
			array(
				'methods'         => WP_JSON_Server::READABLE,
				'callback'        => array( $this, 'get_item' ),
				'permission_callback' => array( $this, 'get_item_permissions_check' ),
				'args'            => array(
					'context'          => array(
						'default'      => 'view',
					),
				),
			),
			array(
				'methods'         => WP_JSON_Server::EDITABLE,
				'callback'        => array( $this, 'update_item' ),
				'permission_callback' => array( $this, 'update_item_permissions_check' ),
				'accept_json'     => true,
				'args'            => $post_type_fields,
			),
			array(
				'methods'  => WP_JSON_Server::DELETABLE,
				'callback' => array( $this, 'delete_item' ),
				'permission_callback' => array( $this, 'delete_item_permissions_check' ),
				'args'     => array(
					'force'    => array(),
				),
			),
		) );
		register_json_route( 'wp', '/' . $base . '/(?P<id>\d+)/revisions', array(
			'methods'         => WP_JSON_Server::READABLE,
			'callback'        => array( $this, 'get_item_revisions' ),
			'permission_callback' => array( $this, 'get_item_revisions_permissions_check' ),
			'args'            => array(
				'context'          => array(
					'default'      => 'view-revision',
				),
			),
		) );
		register_json_route( 'wp', '/' . $base . '/schema', array(
			'methods'         => WP_JSON_Server::READABLE,
			'callback'        => array( $this, 'get_item_schema' ),
		) );
	}

	/**
	 * Get a collection of posts
	 *
	 * @param WP_JSON_Request $request Full details about the request
	 * @return WP_Error|WP_HTTP_ResponseInterface
	 */
	public function get_items( $request ) {
		$args = (array) $request->get_params();
		$args['post_type'] = $this->post_type;
		$args['paged'] = isset( $args['page'] ) ? absint( $args['page'] ) : 1;
		unset( $args['page'] );

		/**
		 * Alter the query arguments for a request.
		 *
		 * This allows you to set extra arguments or defaults for a post
		 * collection request.
		 *
		 * @param array $args Map of query var to query value.
		 * @param WP_JSON_Request $request Full details about the request.
		 */
		$args = apply_filters( 'json_post_query', $args, $request );
		$query_args = $this->prepare_items_query( $args );

		$posts_query = new WP_Query();
		$query_result = $posts_query->query( $query_args );
		if ( 0 === $posts_query->found_posts ) {
			return json_ensure_response( array() );
		}

		$posts = array();
		foreach ( $query_result as $post ) {
			if ( ! $this->check_read_permission( $post ) ) {
				continue;
			}

			$posts[] = $this->prepare_item_for_response( $post, $request );
		}

		$response = json_ensure_response( $posts );
		$response->query_navigation_headers( $posts_query );

		return $response;
	}

	/**
	 * Get a single post
	 *
	 * @param WP_JSON_Request $request Full details about the request
	 * @return WP_Error|WP_HTTP_ResponseInterface
	 */
	public function get_item( $request ) {
		$id = (int) $request['id'];
		$post = get_post( $id );

		if ( empty( $id ) || empty( $post->ID ) || $this->post_type !== $post->post_type ) {
			return new WP_Error( 'json_post_invalid_id', __( 'Invalid post ID.' ), array( 'status' => 404 ) );
		}

		$data = $this->prepare_item_for_response( $post, $request );
		$response = json_ensure_response( $data );

		$links = $this->prepare_links( $post );
		foreach ( $links as $rel => $attributes ) {
			$other = $attributes;
			unset( $other['href'] );
			$response->add_link( $rel, $attributes['href'], $other );
		}

		$response->link_header( 'alternate',  get_permalink( $id ), array( 'type' => 'text/html' ) );

		return $response;
	}

	/**
	 * Get revisions for a specific post.
	 *
	 * @param WP_JSON_Request $request Full details about the request
	 * @return WP_Error|WP_HTTP_ResponseInterface
	 */
	public function get_item_revisions( $request ) {
		$id = (int) $request['id'];
		$parent = get_post( $id );

		if ( empty( $id ) || empty( $parent->ID ) ) {
			return new WP_Error( 'json_post_invalid_id', __( 'Invalid post ID.' ), array( 'status' => 404 ) );
		}

		if ( ! post_type_supports( $parent->post_type, 'revisions' ) ) {
			return new WP_Error( 'json_no_support', __( 'Revisions are not supported for this post.' ), array( 'status' => 404 ) );
		}

		// Todo: Query args filter for wp_get_post_revisions
		$revisions = wp_get_post_revisions( $parent->ID );

		$struct = array();
		foreach ( $revisions as $revision ) {
			$struct[] = $this->prepare_item_for_response( $revision, $request );
		}

		$response = json_ensure_response( $struct );
		$response->link_header( 'alternate',  get_permalink( $id ), array( 'type' => 'text/html' ) );

		return $response;
	}

	/**
	 * Create a single post
	 *
	 * @param WP_JSON_Request $request Full details about the request
	 * @return WP_Error|WP_HTTP_ResponseInterface
	 */
	public function create_item( $request ) {
		if ( ! empty( $request['id'] ) ) {
			return new WP_Error( 'json_post_exists', __( 'Cannot create existing post.' ), array( 'status' => 400 ) );
		}

		$post = $this->prepare_item_for_database( $request );
		if ( is_wp_error( $post ) ) {
			return $post;
		}

		$post->post_type = $this->post_type;
		$post_id = wp_insert_post( $post, true );

		if ( is_wp_error( $post_id ) ) {

			if ( in_array( $post_id->get_error_code(), array( 'db_insert_error' ) ) ) {
				$post_id->add_data( array( 'status' => 500 ) );
			} else {
				$post_id->add_data( array( 'status' => 400 ) );
			}
			return $post_id;
		}
		$post->ID = $post_id;

		$schema = $this->get_item_schema();

		if ( ! empty( $schema['properties']['sticky'] ) ) {
			if ( ! empty( $request['sticky'] ) ) {
				stick_post( $post_id );
			} else {
				unstick_post( $post_id );
			}
		}

		if ( ! empty( $schema['properties']['featured_image'] ) && isset( $request['featured_image' ] ) ) {
			$this->handle_featured_image( $request['featured_image'], $post->ID );
		}

		if ( ! empty( $schema['properties']['format'] ) && ! empty( $request['format'] ) ) {
			$this->handle_format_param( $request['format'], $post );
		}

		if ( ! empty( $schema['properties']['template'] ) && isset( $request['template'] ) ) {
			$this->handle_template( $request['template'], $post->ID );
		}

		/**
		 * @TODO: Enable json_insert_post() action after
		 * Media Controller has been migrated to new style.
		 *
		 * do_action( 'json_insert_post', $post, $request, true );
		 */

		$response = $this->get_item( array(
			'id'      => $post_id,
			'context' => 'edit',
		) );
		$response = json_ensure_response( $response );
		$response->set_status( 201 );
		$response->header( 'Location', json_url( '/wp/' . $this->get_post_type_base( $post->post_type ) . '/' . $post_id ) );

		return $response;
	}

	/**
	 * Update a single post
	 *
	 * @param WP_JSON_Request $request Full details about the request
	 * @return WP_Error|WP_HTTP_ResponseInterface
	 */
	public function update_item( $request ) {
		$id = (int) $request['id'];
		$post = get_post( $id );

		if ( ! $post ) {
			return new WP_Error( 'json_post_invalid_id', __( 'Post ID is invalid.' ), array( 'status' => 400 ) );
		}

		$post = $this->prepare_item_for_database( $request );
		if ( is_wp_error( $post ) ) {
			return $post;
		}

		$post_id = wp_update_post( $post, true );
		if ( is_wp_error( $post_id ) ) {
			if ( in_array( $post_id->get_error_code(), array( 'db_update_error' ) ) ) {
				$post_id->add_data( array( 'status' => 500 ) );
			} else {
				$post_id->add_data( array( 'status' => 400 ) );
			}
			return $post_id;
		}

		$schema = $this->get_item_schema();

		if ( ! empty( $schema['properties']['format'] ) && ! empty( $request['format'] ) ) {
			$this->handle_format_param( $request['format'], $post );
		}

		if ( ! empty( $schema['properties']['featured_image'] ) && isset( $request['featured_image' ] ) ) {
			$this->handle_featured_image( $request['featured_image'], $post_id );
		}

		if ( ! empty( $schema['properties']['sticky'] ) && isset( $request['sticky'] ) ) {
			if ( ! empty( $request['sticky'] ) ) {
				stick_post( $post_id );
			} else {
				unstick_post( $post_id );
			}
		}

		if ( ! empty( $schema['properties']['template'] ) && isset( $request['template'] ) ) {
			$this->handle_template( $request['template'], $post->ID );
		}

		/**
		 * @TODO: Enable json_insert_post() action after
		 * Media Controller has been migrated to new style.
		 *
		 * do_action( 'json_insert_post', $post, $request );
		 */

		$response = $this->get_item( array(
			'id'      => $post_id,
			'context' => 'edit',
		));
		$response = json_ensure_response( $response );
		$response->set_status( 201 );
		$response->header( 'Location', json_url( '/wp/' . $this->get_post_type_base( $post->post_type ) . '/' . $post_id ) );
		return $response;
	}

	/**
	 * Delete a single post
	 *
	 * @param WP_JSON_Request $request Full details about the request
	 * @return array|WP_Error
	 */
	public function delete_item( $request ) {
		$id = (int) $request['id'];
		$force = isset( $request['force'] ) ? (bool) $request['force']: false;

		$post = get_post( $id );

		if ( empty( $id ) || empty( $post->ID ) ) {
			return new WP_Error( 'json_post_invalid_id', __( 'Invalid post ID.' ), array( 'status' => 404 ) );
		}

		$result = wp_delete_post( $id, $force );

		if ( ! $result ) {
			return new WP_Error( 'json_cannot_delete', __( 'The post cannot be deleted.' ), array( 'status' => 500 ) );
		}

		if ( $force ) {
			return array( 'message' => __( 'Permanently deleted post' ) );
		} else {
			// TODO: return a HTTP 202 here instead
			return array( 'message' => __( 'Deleted post' ) );
		}
	}

	/**
	 * Check if a given request has access to read a post
	 * 
	 * @param  WP_JSON_Request $request Full details about the request.
	 * @return bool
	 */
	public function get_item_permissions_check( $request ) {

		$post = get_post( (int) $request['id'] );

		if ( 'edit' === $request['context'] && $post && ! $this->check_update_permission( $post ) ) {
			return false;
		}

		if ( $post ) {
			return $this->check_read_permission( $post );	
		}
		
		return true;
	}

	/**
	 * Check if a given request has access to read a post's revisions
	 * 
	 * @param  WP_JSON_Request $request Full details about the request.
	 * @return bool
	 */
	public function get_item_revisions_permissions_check( $request ) {

		$post = get_post( $request['id'] );

		if ( $post && ! $this->check_update_permission( $post ) ) {
			return false;
		}

		return true;
	}

	/**
	 * Check if a given request has access to create a post
	 * 
	 * @param  WP_JSON_Request $request Full details about the request.
	 * @return bool
	 */
	public function create_item_permissions_check( $request ) {

		$post_type = get_post_type_object( $this->post_type );

		if ( ! empty( $request['password'] ) && ! current_user_can( $post_type->cap->publish_posts ) ) {
			return new WP_Error( 'json_forbidden', __( 'Sorry, you are not allowed to create password protected posts in this post type' ), array( 'status' => 403 ) );
		}

		if ( ! empty( $request['author'] ) && $request['author'] !== get_current_user_id() && ! current_user_can( $post_type->cap->edit_others_posts ) ) {
			return new WP_Error( 'json_forbidden', __( 'You are not allowed to create posts as this user.' ), array( 'status' => 403 ) );
		}

		if ( ! empty( $request['sticky'] ) && ! current_user_can( $post_type->cap->edit_others_posts ) ) {
			return new WP_Error( 'json_forbidden', __( "You do not have permission to make posts sticky." ), array( 'status' => 403 ) );
		}

		return current_user_can( $post_type->cap->create_posts );
	}

	/**
	 * Check if a given request has access to update a post
	 * 
	 * @param  WP_JSON_Request $request Full details about the request.
	 * @return bool
	 */
	public function update_item_permissions_check( $request ) {

		$post = get_post( $request['id'] );
		$post_type = get_post_type_object( $this->post_type );

		if ( $post && ! $this->check_update_permission( $post ) ) {
			return false;
		}

		if ( ! empty( $request['password'] ) && ! current_user_can( $post_type->cap->publish_posts ) ) {
			return new WP_Error( 'json_forbidden', __( 'Sorry, you are not allowed to create password protected posts in this post type' ), array( 'status' => 403 ) );
		}

		if ( ! empty( $request['author'] ) && $request['author'] !== get_current_user_id() && ! current_user_can( $post_type->cap->edit_others_posts ) ) {
			return new WP_Error( 'json_forbidden', __( 'You are not allowed to update posts as this user.' ), array( 'status' => 403 ) );
		}
		
		if ( ! empty( $request['sticky'] ) && ! current_user_can( $post_type->cap->edit_others_posts ) ) {
			return new WP_Error( 'json_forbidden', __( "You do not have permission to make posts sticky." ), array( 'status' => 403 ) );
		}

		return true;
	}

	/**
	 * Check if a given request has access to delete a post
	 * 
	 * @param  WP_JSON_Request $request Full details about the request.
	 * @return bool
	 */
	public function delete_item_permissions_check( $request ) {

		$post = get_post( $request['id'] );

		if ( $post && ! $this->check_delete_permission( $post ) ) {
			return false;
		}

		return true;
	}

	/**
	 * Determine the allowed query_vars for a get_items() response and
	 * prepare for WP_Query.
	 *
	 * @param array $prepared_args
	 * @return array $query_args
	 */
	protected function prepare_items_query( $prepared_args = array() ) {
		global $wp;
		$valid_vars = apply_filters( 'query_vars', $wp->public_query_vars );

		if ( current_user_can( 'edit_posts' ) ) {
			/**
			 * Alter allowed query vars for authorized users.
			 *
			 * If the user has the `edit_posts` capability, we also allow use of
			 * private query parameters, which are only undesirable on the
			 * frontend, but are safe for use in query strings.
			 *
			 * To disable anyway, use
			 * `add_filter('json_private_query_vars', '__return_empty_array');`
			 *
			 * @param array $private List of allowed query vars for authorized users.
			 */
			$private = apply_filters( 'json_private_query_vars', $wp->private_query_vars );
			$valid_vars = array_merge( $valid_vars, $private );
		}
		// Define our own in addition to WP's normal vars
		$json_valid = array( 'posts_per_page', 'ignore_sticky_posts', 'post_parent' );
		$valid_vars = array_merge( $valid_vars, $json_valid );

		/**
		 * Alter allowed query vars for the REST API.
		 *
		 * This filter allows you to add or remove query vars from the allowed
		 * list for all requests, including unauthenticated ones. To alter the
		 * vars for editors only, {@see json_private_query_vars}.
		 *
		 * @param array $valid_vars List of allowed query vars.
		 */
		$valid_vars = apply_filters( 'json_query_vars', $valid_vars );
		$valid_vars = array_flip( $valid_vars );

		$query_args = array();
		foreach ( $valid_vars as $var => $index ) {
			if ( isset( $prepared_args[ $var ] ) ) {
				$query_args[ $var ] = apply_filters( 'json_query_var-' . $var, $prepared_args[ $var ] );
			}
		}

		if ( empty( $query_args['post_status'] ) && 'attachment' === $this->post_type ) {
			$query_args['post_status'] = 'inherit';
		}

		return $query_args;
	}

	/**
	 * Check the post excerpt and prepare it for single post output
	 *
	 * @param string       $excerpt
	 * @return string|null $excerpt
	 */
	protected function prepare_excerpt_response( $excerpt ) {
		if ( post_password_required() ) {
			return __( 'There is no excerpt because this is a protected post.' );
		}

		$excerpt = apply_filters( 'the_excerpt', apply_filters( 'get_the_excerpt', $excerpt ) );

		if ( empty( $excerpt ) ) {
			return '';
		}

		return $excerpt;
	}

	/**
	 * Check the post_date_gmt or modified_gmt and prepare any post or
	 * modified date for single post output.
	 *
	 * @param string       $date_gmt
	 * @param string|null  $date
	 * @return string|null ISO8601/RFC3339 formatted datetime.
	 */
	protected function prepare_date_response( $date_gmt, $date = null ) {
		if ( '0000-00-00 00:00:00' === $date_gmt ) {
			return null;
		}

		if ( isset( $date ) ) {
			return json_mysql_to_rfc3339( $date );
		}

		return json_mysql_to_rfc3339( $date_gmt );
	}

	protected function prepare_password_response( $password ) {
		if ( ! empty( $password ) ) {
			/**
			 * Fake the correct cookie to fool post_password_required().
			 * Without this, get_the_content() will give a password form.
			 */
			require_once ABSPATH . 'wp-includes/class-phpass.php';
			$hasher = new PasswordHash( 8, true );
			$value = $hasher->HashPassword( $password );
			$_COOKIE[ 'wp-postpass_' . COOKIEHASH ] = wp_slash( $value );
		}

		return $password;
	}

	/**
	 * Prepare a single post for create or update
	 *
	 * @param WP_JSON_Request $request Request object
	 * @return WP_Error|obj $prepared_post Post object
	 */
	protected function prepare_item_for_database( $request ) {
		$prepared_post = new stdClass;

		// ID
		if ( isset( $request['id'] ) ) {
			$prepared_post->ID = absint( $request['id'] );
		}

		$schema = $this->get_item_schema();

		// Post title
		if ( ! empty( $schema['properties']['title'] ) && isset( $request['title'] ) ) {
			if ( is_string( $request['title'] ) ) {
				$prepared_post->post_title = wp_filter_post_kses( $request['title'] );
			}
			elseif ( ! empty( $request['title']['raw'] ) ) {
				$prepared_post->post_title = wp_filter_post_kses( $request['title']['raw'] );
			}
		}

		// Post content
		if ( ! empty( $schema['properties']['content'] ) && isset( $request['content'] ) ) {
			if ( is_string( $request['content'] ) ) {
				$prepared_post->post_content = wp_filter_post_kses( $request['content'] );
			}
			elseif ( isset( $request['content']['raw'] ) ) {
				$prepared_post->post_content = wp_filter_post_kses( $request['content']['raw'] );
			}
		}

		// Post excerpt
		if ( ! empty( $schema['properties']['excerpt'] ) && isset( $request['excerpt'] ) ) {
			if ( is_string( $request['excerpt'] ) ) {
				$prepared_post->post_excerpt = wp_filter_post_kses( $request['excerpt'] );
			}
			elseif ( isset( $request['excerpt']['raw'] ) ) {
				$prepared_post->post_excerpt = wp_filter_post_kses( $request['excerpt']['raw'] );
			}
		}

		// Post type
		if ( empty( $request['id'] ) ) {
			// Creating new post, use default type for the controller
			$prepared_post->post_type = $this->post_type;
		} else {
			// Updating a post, use previous type.
			$prepared_post->post_type = get_post_type( $request['id'] );
		}
		$post_type = get_post_type_object( $prepared_post->post_type );

		// Post status
		if ( isset( $request['status'] ) ) {
			$status = $this->handle_status_param( $request['status'], $post_type );
			if ( is_wp_error( $status ) ) {
				return $status;
			}

			$prepared_post->post_status = $status;
		}

		// Post date
		if ( ! empty( $request['date'] ) ) {
			$date_data = json_get_date_with_gmt( $request['date'] );

			if ( ! empty( $date_data ) ) {
				list( $prepared_post->post_date, $prepared_post->post_date_gmt ) = $date_data;
			} else {
				return new WP_Error( 'json_invalid_date', __( 'The date you provided is invalid.' ), array( 'status' => 400 ) );
			}
		} elseif ( ! empty( $request['date_gmt'] ) ) {
			$date_data = json_get_date_with_gmt( $request['date_gmt'], true );

			if ( ! empty( $date_data ) ) {
				list( $prepared_post->post_date, $prepared_post->post_date_gmt ) = $date_data;
			} else {
				return new WP_Error( 'json_invalid_date', __( 'The date you provided is invalid.' ), array( 'status' => 400 ) );
			}
		}
		// Post slug
		if ( isset( $request['slug'] ) ) {
			$prepared_post->post_name = sanitize_title( $request['slug'] );
		}

		// Author
		if ( ! empty( $schema['properties']['title'] ) && ! empty( $request['author'] ) ) {
			$author = $this->handle_author_param( $request['author'], $post_type );
			if ( is_wp_error( $author ) ) {
				return $author;
			}

			$prepared_post->post_author = $author;
		}

		// Post password
		if ( isset( $request['password'] ) ) {
			$prepared_post->post_password = $request['password'];

			if ( ! empty( $schema['properties']['sticky'] ) && ! empty( $request['sticky'] ) ) {
				return new WP_Error( 'json_invalid_field', __( 'A post can not be sticky and have a password.' ), array( 'status' => 400 ) );
			}

			if ( ! empty( $prepared_post->ID ) && is_sticky( $prepared_post->ID ) ) {
				return new WP_Error( 'json_invalid_field', __( 'A sticky post can not be password protected.' ), array( 'status' => 400 ) );
			}
		}

		if ( ! empty( $request['sticky'] ) ) {
			if ( ! empty( $prepared_post->ID ) && post_password_required( $prepared_post->ID ) ) {
				return new WP_Error( 'json_invalid_field', __( 'A password protected post can not be set to sticky.' ), array( 'status' => 400 ) );
			}
		}

		// Parent
		$post_type_obj = get_post_type_object( $this->post_type );
		if ( ! empty( $schema['properties']['parent'] ) && ! empty( $request['parent'] ) ) {
			$parent = get_post( (int) $request['parent'] );
			if ( empty( $parent ) ) {
				return new WP_Error( 'json_post_invalid_id', __( 'Invalid post parent ID.' ), array( 'status' => 400 ) );
			}

			$prepared_post->post_parent = (int) $parent->ID;
		}

		// Menu order
		if ( ! empty( $schema['properties']['menu_order'] ) && isset( $request['menu_order'] ) ) {
			$prepared_post->menu_order = (int) $request['menu_order'];
		}

		// Comment status
		if ( ! empty( $schema['properties']['comment_status'] ) && ! empty( $request['comment_status'] ) ) {
			$prepared_post->comment_status = sanitize_text_field( $request['comment_status'] );
		}

		// Ping status
		if ( ! empty( $schema['properties']['ping_status'] ) && ! empty( $request['ping_status'] ) ) {
			$prepared_post->ping_status = sanitize_text_field( $request['ping_status'] );
		}

		return apply_filters( 'json_pre_insert_' . $this->post_type, $prepared_post, $request );
	}

	/**
	 * Determine validity and normalize provided status param.
	 *
	 * @param string $post_status
	 * @param object $post_type
	 * @return WP_Error|string $post_status
	 */
	protected function handle_status_param( $post_status, $post_type ) {
		$post_status = sanitize_text_field( $post_status );

		switch ( $post_status ) {
			case 'draft':
			case 'pending':
				break;
			case 'private':
				if ( ! current_user_can( $post_type->cap->publish_posts ) ) {
					return new WP_Error( 'json_forbidden', __( 'Sorry, you are not allowed to create private posts in this post type' ), array( 'status' => 403 ) );
				}
				break;
			case 'publish':
			case 'future':
				if ( ! current_user_can( $post_type->cap->publish_posts ) ) {
					return new WP_Error( 'json_forbidden', __( 'Sorry, you are not allowed to publish posts in this post type' ), array( 'status' => 403 ) );
				}
				break;
			default:
				if ( ! get_post_status_object( $post_status ) ) {
					$post_status = 'draft';
				}
				break;
		}

		return $post_status;
	}

	/**
	 * Determine validity and normalize provided author param.
	 *
	 * @param object|integer $post_author
	 * @param object $post_type
	 * @return WP_Error|integer $post_author
	 */
	protected function handle_author_param( $post_author, $post_type ) {
		if ( is_object( $post_author ) ) {
			if ( empty( $post_author->id ) ) {
				return new WP_Error( 'json_invalid_author', __( 'Invalid author object.' ), array( 'status' => 400 ) );
			}
			$post_author = (int) $post_author->id;
		} else {
			$post_author = (int) $post_author;
		}

		// Only check edit others' posts if we are another user
		if ( $post_author !== get_current_user_id() ) {

			$author = get_userdata( $post_author );

			if ( ! $author ) {
				return new WP_Error( 'json_invalid_author', __( 'Invalid author ID.' ), array( 'status' => 400 ) );
			}
		}

		return $post_author;
	}

	/**
	 * Determine the featured image based on a request param
	 *
	 * @param int $featured_image
	 * @param int $post_id
	 */
	protected function handle_featured_image( $featured_image, $post_id ) {

		$featured_image = (int) $featured_image;
		if ( $featured_image ) {
			$result = set_post_thumbnail( $post_id, $featured_image );
			if ( $result ) {
				return true;
			} else {
				return new WP_Error( 'json_invalid_featured_image', __( 'Invalid featured image ID.' ), array( 'status' => 400 ) );
			}
		} else {
			return delete_post_thumbnail( $post_id );
		}

	}

	/**
	 * Determine if a post format should be set from format param.
	 *
	 * @param string $post_format
	 * @param object $post
	 */
	protected function handle_format_param( $post_format, $post ) {
		$post_format = sanitize_text_field( $post_format );

		$formats = get_post_format_slugs();
		if ( ! in_array( $post_format, $formats ) ) {
			return new WP_Error( 'json_invalid_post_format', __( 'Invalid post format.' ), array( 'status' => 400 ) );
		}

		return set_post_format( $post, $post_format );
	}

	/**
	 * Set the template for a page
	 *
	 * @param string $template
	 * @param integer $post_id
	 */
	public function handle_template( $template, $post_id ) {
		if ( in_array( $template, array_values( get_page_templates() ) ) ) {
			update_post_meta( $post_id, '_wp_page_template', $template );
		} else {
			update_post_meta( $post_id, '_wp_page_template', '' );
		}
	}

	/**
	 * Check if a given post type should be viewed or managed.
	 *
	 * @param object|string $post_type
	 * @return bool Is post type allowed?
	 */
	protected function check_is_post_type_allowed( $post_type ) {
		if ( ! is_object( $post_type ) ) {
			$post_type = get_post_type_object( $post_type );
		}

		if ( ! empty( $post_type ) && $post_type->show_in_json ) {
			return true;
		}

		return false;
	}

	/**
	 * Check if we can read a post
	 *
	 * Correctly handles posts with the inherit status.
	 *
	 * @param obj $post Post object
	 * @return bool Can we read it?
	 */
	public function check_read_permission( $post ) {
		if ( ! empty( $post->post_password ) && ! $this->check_update_permission( $post ) ) {
			return false;
		}

		$post_type = get_post_type_object( $post->post_type );
		if ( ! $this->check_is_post_type_allowed( $post_type ) ) {
			return false;
		}

		// Can we read the post?
		if ( 'publish' === $post->post_status || current_user_can( $post_type->cap->read_post, $post->ID ) ) {
			return true;
		}

		// Can we read the parent if we're inheriting?
		if ( 'inherit' === $post->post_status && $post->post_parent > 0 ) {
			$parent = get_post( $post->post_parent );

			if ( $this->check_read_permission( $parent ) ) {
				return true;
			}
		}

		// If we don't have a parent, but the status is set to inherit, assume
		// it's published (as per get_post_status())
		if ( 'inherit' === $post->post_status ) {
			return true;
		}

		return false;
	}

	/**
	 * Check if we can edit a post
	 *
	 * @param obj $post Post object
	 * @return bool Can we edit it?
	 */
	protected function check_update_permission( $post ) {
		$post_type = get_post_type_object( $post->post_type );

		if ( ! $this->check_is_post_type_allowed( $post_type ) ) {
			return false;
		}

		return current_user_can( $post_type->cap->edit_post, $post->ID );
	}

	/**
	 * Check if we can create a post
	 *
	 * @param obj $post Post object
	 * @return bool Can we create it?
	 */
	protected function check_create_permission( $post ) {
		$post_type = get_post_type_object( $post->post_type );

		if ( ! $this->check_is_post_type_allowed( $post_type ) ) {
			return false;
		}

		return current_user_can( $post_type->cap->create_posts );
	}

	/**
	 * Check if we can delete a post
	 *
	 * @param obj $post Post object
	 * @return bool Can we delete it?
	 */
	protected function check_delete_permission( $post ) {
		$post_type = get_post_type_object( $post->post_type );

		if ( ! $this->check_is_post_type_allowed( $post_type ) ) {
			return false;
		}

		return current_user_can( $post_type->cap->delete_post, $post->ID );
	}

	/**
	 * Get the base path for a post type's endpoints.
	 *
	 * @param object|string $post_type
	 * @return string       $base
	 */
	public function get_post_type_base( $post_type ) {
		if ( ! is_object( $post_type ) ) {
			$post_type = get_post_type_object( $post_type );
		}

		$base = ! empty( $post_type->json_base ) ? $post_type->json_base : $post_type->name;

		return $base;
	}

	/**
	 * Prepare a single post output for response
	 *
	 * @param WP_Post $post Post object
	 * @param WP_JSON_Request $request Request object
	 * @return array $data
	 */
	public function prepare_item_for_response( $post, $request ) {
		$GLOBALS['post'] = $post;
		setup_postdata( $post );

		// Base fields for every post
		$data = array(
			'id'           => $post->ID,
			'date'         => $this->prepare_date_response( $post->post_date_gmt, $post->post_date ),
			'date_gmt'     => $this->prepare_date_response( $post->post_date_gmt ),
			'guid'         => array(
				'rendered' => apply_filters( 'get_the_guid', $post->guid ),
				'raw'      => $post->guid,
			),
			'modified'     => $this->prepare_date_response( $post->post_modified_gmt, $post->post_modified ),
			'modified_gmt' => $this->prepare_date_response( $post->post_modified_gmt ),
			'password'     => $post->post_password,
			'slug'         => $post->post_name,
			'status'       => $post->post_status,
			'type'         => $post->post_type,
			'link'         => get_permalink( $post->ID ),
		);

		$schema = $this->get_item_schema();

		if ( ! empty( $schema['properties']['title'] ) ) {
			$data['title'] = array(
				'raw'      => $post->post_title,
				'rendered' => get_the_title( $post->ID ),
			);
		}

		if ( ! empty( $schema['properties']['content'] ) ) {

			if ( ! empty( $post->post_password ) ) {
				$this->prepare_password_response( $post->post_password );
			}

			$data['content'] = array(
				'raw'      => $post->post_content,
				'rendered' => apply_filters( 'the_content', $post->post_content ),
			);

			// Don't leave our cookie lying around: https://github.com/WP-API/WP-API/issues/1055
			if ( ! empty( $post->post_password ) ) {
				$_COOKIE['wp-postpass_' . COOKIEHASH] = '';
			}

		}

		if ( ! empty( $schema['properties']['excerpt'] ) ) {
			$data['excerpt'] = array(
				'raw'      => $post->post_excerpt,
				'rendered' => $this->prepare_excerpt_response( $post->post_excerpt ),
			);
		}

		if ( ! empty( $schema['properties']['author'] ) ) {
			$data['author'] = (int) $post->post_author;
		}

		if ( ! empty( $schema['properties']['featured_image'] ) ) {
			$data['featured_image'] = (int) get_post_thumbnail_id( $post->ID );
		}

		if ( ! empty( $schema['properties']['parent'] ) ) {
			$data['parent'] = (int) $post->post_parent;
			if ( 0 == $data['parent'] ) {
				$data['parent'] = null;
			}
		}

		if ( ! empty( $schema['properties']['menu_order'] ) ) {
			$data['menu_order'] = (int) $post->menu_order;
		}

		if ( ! empty( $schema['properties']['comment_status'] ) ) {
			$data['comment_status'] = $post->comment_status;
		}

		if ( ! empty( $schema['properties']['ping_status'] ) ) {
			$data['ping_status'] = $post->ping_status;
		}

		if ( ! empty( $schema['properties']['sticky'] ) ) {
			$data['sticky'] = is_sticky( $post->ID );
		}

		if ( ! empty( $schema['properties']['template'] ) ) {
			if ( $template = get_page_template_slug( $post->ID ) ) {
				$data['template'] = $template;
			} else {
				$data['template'] = '';
			}
		}

		if ( ! empty( $schema['properties']['format'] ) ) {
			$data['format'] = get_post_format( $post->ID );
			// Fill in blank post format
			if ( empty( $data['format'] ) ) {
				$data['format'] = 'standard';
			}
		}

		if ( ( 'view' === $request['context'] || 'view-revision' === $request['context'] ) && 0 !== $post->post_parent ) {
			/**
			 * Avoid nesting too deeply.
			 *
			 * This gives post + post-extended + meta for the main post,
			 * post + meta for the parent and just meta for the grandparent
			 */
			$parent = get_post( $post->post_parent );
			$data['parent'] = $this->prepare_item_for_response( $parent, array(
				'context' => 'embed',
			) );
		}

<<<<<<< HEAD
		return apply_filters( 'json_prepare_' . $this->post_type, $data, $post, $request );
=======
		$context = ! empty( $request['context'] ) ? $request['context'] : 'view';
		$data = $this->filter_response_by_context( $data, $context );

		/**
		 * @TODO: reconnect the json_prepare_post() filter after all related
		 * routes are finished converting to new structure.
		 *
		 * return apply_filters( 'json_prepare_post', $data, $post, $request );
		 */

		return $data;
>>>>>>> 4325273d
	}

	/**
	 * Prepare links for the request.
	 *
	 * @param WP_Post $post Post object.
	 * @return array Links for the given post.
	 */
	protected function prepare_links( $post ) {
		$base = '/wp/' . $this->get_post_type_base( $this->post_type );

		// Entity meta
		$links = array(
			'self' => array(
				'href' => json_url( trailingslashit( $base ) . $post->ID ),
			),
			'collection' => array(
				'href' => json_url( $base ),
			),
		);

		if ( in_array( $post->post_type, array( 'post', 'page' ) ) || post_type_supports( $post->post_type, 'author' ) ) {
			$links['author'] = array(
				'href'       => json_url( '/wp/users/' . $post->post_author ),
				'embeddable' => true,
			);
		};

		if ( in_array( $post->post_type, array( 'post', 'page' ) ) || post_type_supports( $post->post_type, 'comments' ) ) {
			$replies_url = json_url( '/wp/comments' );
			$replies_url = add_query_arg( 'post_id', $post->ID, $replies_url );
			$links['replies'] = array(
				'href'         => $replies_url,
				'embeddable'   => true,
			);
		}

		if ( in_array( $post->post_type, array( 'post', 'page' ) ) || post_type_supports( $post->post_type, 'revisions' ) ) {
			$links['version-history'] = array(
				'href' => json_url( trailingslashit( $base ) . $post->ID . '/revisions' ),
			);
		}
		$post_type_obj = get_post_type_object( $post->post_type );
		if ( $post_type_obj->hierarchical && ! empty( $post->post_parent ) ) {
			$links['up'] = array(
				'href'       => json_url( trailingslashit( $base ) . (int) $post->post_parent ),
				'embeddable' => true,
			);
		}

		if ( ! in_array( $post->post_type, array( 'attachment', 'nav_menu_item', 'revision' ) ) ) {
			$attachments_url = json_url( 'wp/media' );
			$attachments_url = add_query_arg( 'post_parent', $post->ID, $attachments_url );
			$links['attachments'] = array(
				'href'       => $attachments_url,
				'embeddable' => true,
			);
		}

		return $links;
	}

	/**
	 * Get the Post's schema, conforming to JSON Schema
	 *
	 * @return array
	 */
	public function get_item_schema() {

		$base = $this->get_post_type_base( $this->post_type );
		$schema = array(
			'$schema'    => 'http://json-schema.org/draft-04/schema#',
			'title'      => $base,
			'type'       => 'object',
			/*
			 * Base properties for every Post
			 */
			'properties' => array(
				'date'            => array(
					'description' => 'The date the object was published.',
					'type'        => 'string',
					'format'      => 'date-time',
					'context'     => array( 'view', 'edit' ),
				),
				'date_gmt'        => array(
					'description' => 'The date the object was published, as GMT.',
					'type'        => 'string',
					'format'      => 'date-time',
					'context'     => array( 'edit' ),
				),
				'guid'            => array(
					'description' => 'The globally unique identifier for the object.',
					'type'        => 'object',
					'context'     => array( 'view', 'edit' ),
					'properties'  => array(
						'raw'      => array(
							'description' => 'GUID for the object, as it exists in the database.',
							'type'        => 'string',
							'context'     => array( 'edit' ),
						),
						'rendered' => array(
							'description' => 'GUID for the object, transformed for display.',
							'type'        => 'string',
							'context'     => array( 'view', 'edit' ),
						),
					),
				),
				'id'              => array(
					'description' => 'Unique identifier for the object.',
					'type'        => 'integer',
					'context'     => array( 'view', 'edit' ),
				),
				'link'            => array(
					'description' => 'URL to the object.',
					'type'        => 'string',
					'format'      => 'uri',
					'context'     => array( 'view', 'edit' ),
				),
				'modified'        => array(
					'description' => 'The date the object was last modified.',
					'type'        => 'string',
					'format'      => 'date-time',
					'context'     => array( 'view', 'edit' ),
				),
				'modified_gmt'    => array(
					'description' => 'The date the object was last modified, as GMT.',
					'type'        => 'string',
					'format'      => 'date-time',
					'context'     => array( 'view', 'edit' ),
				),
				'password'        => array(
					'description' => 'A password to protect access to the post.',
					'type'        => 'string',
					'context'     => array( 'edit' ),
				),
				'slug'            => array(
					'description' => 'An alphanumeric identifier for the object unique to its type.',
					'type'        => 'string',
					'context'     => array( 'view', 'edit' ),
				),
				'status'          => array(
					'description' => 'A named status for the object.',
					'type'        => 'string',
					'enum'        => array_keys( get_post_stati( array( 'internal' => false ) ) ),
					'context'     => array( 'edit' ),
				),
				'type'            => array(
					'description' => 'Type of Post for the object.',
					'type'        => 'string',
					'context'     => array( 'view', 'edit' ),
				),
			)
		);

		$post_type_obj = get_post_type_object( $this->post_type );
		if ( $post_type_obj->hierarchical ) {
			$schema['properties']['parent'] = array(
				'description' => 'The ID for the parent of the object.',
				'type'        => 'integer',
				'context'     => array( 'view', 'edit' ),
			);
		}

		$post_type_attributes = array(
			'title',
			'editor',
			'author',
			'excerpt',
			'thumbnail',
			'comments',
			'revisions',
			'page-attributes',
			'post-formats',
		);
		$fixed_schemas = array(
			'post' => array(
				'title',
				'editor',
				'author',
				'excerpt',
				'thumbnail',
				'comments',
				'revisions',
				'post-formats',
			),
			'page' => array(
				'title',
				'editor',
				'author',
				'excerpt',
				'thumbnail',
				'comments',
				'revisions',
				'page-attributes',
			),
			'attachment' => array(
				'title',
				'author',
				'comments',
				'revisions',
			),
		);
		foreach ( $post_type_attributes as $attribute ) {
			if ( isset( $fixed_schemas[ $this->post_type ] ) && ! in_array( $attribute, $fixed_schemas[ $this->post_type ] ) ) {
				continue;
			} elseif ( ! in_array( $this->post_type, array_keys( $fixed_schemas ) ) && ! post_type_supports( $this->post_type, $attribute ) ) {
				continue;
			}

			switch( $attribute ) {

				case 'title':
					$schema['properties']['title'] = array(
						'description' => 'The title for the object.',
						'type'        => 'object',
						'context'     => array( 'view', 'edit' ),
						'properties'  => array(
							'raw' => array(
								'description' => 'Title for the object, as it exists in the database.',
								'type'        => 'string',
								'context'     => array( 'edit' ),
							),
							'rendered' => array(
								'description' => 'Title for the object, transformed for display.',
								'type'        => 'string',
								'context'     => array( 'view', 'edit' ),
							),
						),
					);
					break;

				case 'editor':
					$schema['properties']['content'] = array(
						'description' => 'The content for the object.',
						'type'        => 'object',
						'context'     => array( 'view', 'edit' ),
						'properties'  => array(
							'raw' => array(
								'description' => 'Content for the object, as it exists in the database.',
								'type'        => 'string',
								'context'     => array( 'edit' ),
							),
							'rendered' => array(
								'description' => 'Content for the object, transformed for display.',
								'type'        => 'string',
								'context'     => array( 'view', 'edit' ),
							),
						),
					);
					break;

				case 'author':
					$schema['properties']['author'] = array(
						'description' => 'The ID for the author of the object.',
						'type'        => 'integer',
						'context'     => array( 'view', 'edit' ),
					);
					break;

				case 'excerpt':
					$schema['properties']['excerpt'] = array(
						'description' => 'The excerpt for the object.',
						'type'        => 'object',
						'context'     => array( 'view', 'edit' ),
						'properties'  => array(
							'raw' => array(
								'description' => 'Excerpt for the object, as it exists in the database.',
								'type'        => 'string',
								'context'     => array( 'edit' ),
							),
							'rendered' => array(
								'description' => 'Excerpt for the object, transformed for display.',
								'type'        => 'string',
								'context'     => array( 'view', 'edit' ),
							),
						),
					);
					break;

				case 'thumbnail':
					$schema['properties']['featured_image'] = array(
						'description' => 'ID of the featured image for the object.',
						'type'        => 'integer',
						'context'     => array( 'view', 'edit' ),
					);
					break;

				case 'comments':
					$schema['properties']['comment_status'] = array(
						'description' => 'Whether or not comments are open on the object.',
						'type'        => 'string',
						'enum'        => array( 'open', 'closed' ),
						'context'     => array( 'view', 'edit' ),
					);
					$schema['properties']['ping_status'] = array(
						'description' => 'Whether or not the object can be pinged.',
						'type'        => 'string',
						'enum'        => array( 'open', 'closed' ),
						'context'     => array( 'view', 'edit' ),
					);
					break;

				case 'page-attributes':
					$schema['properties']['menu_order'] = array(
						'description' => 'The order of the object in relation to other object of its type.',
						'type'        => 'integer',
						'context'     => array( 'view', 'edit' ),
					);
					break;

				case 'post-formats':
					$schema['properties']['format'] = array(
						'description' => 'The format for the object.',
						'type'        => 'string',
						'enum'        => get_post_format_slugs(),
						'context'     => array( 'view', 'edit' ),
					);
					break;

			}
		}

		if ( 'post' === $this->post_type ) {
			$schema['properties']['sticky'] = array(
				'description' => 'Whether or not the object should be treated as sticky.',
				'type'        => 'boolean',
				'context'     => array( 'view', 'edit' ),
			);
		}

		if ( 'page' === $this->post_type ) {
			$schema['properties']['template'] = array(
				'description' => 'The theme file to use to display the object.',
				'type'        => 'string',
				'enum'        => array_values( get_page_templates() ),
				'context'     => array( 'view', 'edit' ),
			);
		}

		return $schema;
	}

}<|MERGE_RESOLUTION|>--- conflicted
+++ resolved
@@ -1087,21 +1087,9 @@
 			) );
 		}
 
-<<<<<<< HEAD
-		return apply_filters( 'json_prepare_' . $this->post_type, $data, $post, $request );
-=======
 		$context = ! empty( $request['context'] ) ? $request['context'] : 'view';
 		$data = $this->filter_response_by_context( $data, $context );
-
-		/**
-		 * @TODO: reconnect the json_prepare_post() filter after all related
-		 * routes are finished converting to new structure.
-		 *
-		 * return apply_filters( 'json_prepare_post', $data, $post, $request );
-		 */
-
-		return $data;
->>>>>>> 4325273d
+		return apply_filters( 'json_prepare_' . $this->post_type, $data, $post, $request );
 	}
 
 	/**
