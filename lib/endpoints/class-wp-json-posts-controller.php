<?php

class WP_JSON_Posts_Controller extends WP_JSON_Controller {

	protected $post_type;

	public function __construct( $post_type ) {
		$this->post_type = $post_type;
	}

	/**
	 * Register the routes for the objects of the controller.
	 */
	public function register_routes() {

		$base = $this->get_post_type_base( $this->post_type );

		$post_type_fields = $this->get_endpoint_args_for_item_schema();

		register_json_route( 'wp', '/' . $base, array(
			array(
				'methods'         => WP_JSON_Server::READABLE,
				'callback'        => array( $this, 'get_items' ),
				'args'            => array(
					'context'          => array(
						'default'      => 'view',
					),
					'type'            => array(),
					'page'            => array(),
				),
			),
			array(
				'methods'         => WP_JSON_Server::CREATABLE,
				'callback'        => array( $this, 'create_item' ),
				'permission_callback' => array( $this, 'create_item_permissions_check' ),
				'args'            => $post_type_fields,
			),
		) );
		register_json_route( 'wp', '/' . $base . '/(?P<id>[\d]+)', array(
			array(
				'methods'         => WP_JSON_Server::READABLE,
				'callback'        => array( $this, 'get_item' ),
				'permission_callback' => array( $this, 'get_item_permissions_check' ),
				'args'            => array(
					'context'          => array(
						'default'      => 'view',
					),
				),
			),
			array(
				'methods'         => WP_JSON_Server::EDITABLE,
				'callback'        => array( $this, 'update_item' ),
				'permission_callback' => array( $this, 'update_item_permissions_check' ),
				'accept_json'     => true,
				'args'            => $post_type_fields,
			),
			array(
				'methods'  => WP_JSON_Server::DELETABLE,
				'callback' => array( $this, 'delete_item' ),
				'permission_callback' => array( $this, 'delete_item_permissions_check' ),
				'args'     => array(
					'force'    => array(),
				),
			),
		) );
		register_json_route( 'wp', '/' . $base . '/schema', array(
			'methods'         => WP_JSON_Server::READABLE,
			'callback'        => array( $this, 'get_item_schema' ),
		) );
	}

	/**
	 * Get a collection of posts
	 *
	 * @param WP_JSON_Request $request Full details about the request
	 * @return WP_Error|WP_HTTP_ResponseInterface
	 */
	public function get_items( $request ) {
		$args = (array) $request->get_params();
		$args['post_type'] = $this->post_type;
		$args['paged'] = isset( $args['page'] ) ? absint( $args['page'] ) : 1;
		unset( $args['page'] );

		/**
		 * Alter the query arguments for a request.
		 *
		 * This allows you to set extra arguments or defaults for a post
		 * collection request.
		 *
		 * @param array $args Map of query var to query value.
		 * @param WP_JSON_Request $request Full details about the request.
		 */
		$args = apply_filters( 'json_post_query', $args, $request );
		$query_args = $this->prepare_items_query( $args );

		$posts_query = new WP_Query();
		$query_result = $posts_query->query( $query_args );
		if ( 0 === $posts_query->found_posts ) {
			return json_ensure_response( array() );
		}

		$posts = array();
		foreach ( $query_result as $post ) {
			if ( ! $this->check_read_permission( $post ) ) {
				continue;
			}

			$posts[] = $this->prepare_item_for_response( $post, $request );
		}

		$response = json_ensure_response( $posts );
		$response->query_navigation_headers( $posts_query );

		return $response;
	}

	/**
	 * Get a single post
	 *
	 * @param WP_JSON_Request $request Full details about the request
	 * @return WP_Error|WP_HTTP_ResponseInterface
	 */
	public function get_item( $request ) {
		$id = (int) $request['id'];
		$post = get_post( $id );

		if ( empty( $id ) || empty( $post->ID ) || $this->post_type !== $post->post_type ) {
			return new WP_Error( 'json_post_invalid_id', __( 'Invalid post ID.' ), array( 'status' => 404 ) );
		}

		$data = $this->prepare_item_for_response( $post, $request );
		$response = json_ensure_response( $data );

		$links = $this->prepare_links( $post );
		foreach ( $links as $rel => $attributes ) {
			$other = $attributes;
			unset( $other['href'] );
			$response->add_link( $rel, $attributes['href'], $other );
		}

		$response->link_header( 'alternate',  get_permalink( $id ), array( 'type' => 'text/html' ) );

		return $response;
	}

	/**
	 * Create a single post
	 *
	 * @param WP_JSON_Request $request Full details about the request
	 * @return WP_Error|WP_HTTP_ResponseInterface
	 */
	public function create_item( $request ) {
		if ( ! empty( $request['id'] ) ) {
			return new WP_Error( 'json_post_exists', __( 'Cannot create existing post.' ), array( 'status' => 400 ) );
		}

		$post = $this->prepare_item_for_database( $request );
		if ( is_wp_error( $post ) ) {
			return $post;
		}

		$post->post_type = $this->post_type;
		$post_id = wp_insert_post( $post, true );

		if ( is_wp_error( $post_id ) ) {

			if ( in_array( $post_id->get_error_code(), array( 'db_insert_error' ) ) ) {
				$post_id->add_data( array( 'status' => 500 ) );
			} else {
				$post_id->add_data( array( 'status' => 400 ) );
			}
			return $post_id;
		}
		$post->ID = $post_id;

		$schema = $this->get_item_schema();

		if ( ! empty( $schema['properties']['sticky'] ) ) {
			if ( ! empty( $request['sticky'] ) ) {
				stick_post( $post_id );
			} else {
				unstick_post( $post_id );
			}
		}

		if ( ! empty( $schema['properties']['featured_image'] ) && isset( $request['featured_image' ] ) ) {
			$this->handle_featured_image( $request['featured_image'], $post->ID );
		}

		if ( ! empty( $schema['properties']['format'] ) && ! empty( $request['format'] ) ) {
			$this->handle_format_param( $request['format'], $post );
		}

		if ( ! empty( $schema['properties']['template'] ) && isset( $request['template'] ) ) {
			$this->handle_template( $request['template'], $post->ID );
		}

		/**
		 * @TODO: Enable json_insert_post() action after
		 * Media Controller has been migrated to new style.
		 *
		 * do_action( 'json_insert_post', $post, $request, true );
		 */

		$response = $this->get_item( array(
			'id'      => $post_id,
			'context' => 'edit',
		) );
		$response = json_ensure_response( $response );
		$response->set_status( 201 );
		$response->header( 'Location', json_url( '/wp/' . $this->get_post_type_base( $post->post_type ) . '/' . $post_id ) );

		return $response;
	}

	/**
	 * Update a single post
	 *
	 * @param WP_JSON_Request $request Full details about the request
	 * @return WP_Error|WP_HTTP_ResponseInterface
	 */
	public function update_item( $request ) {
		$id = (int) $request['id'];
		$post = get_post( $id );

		if ( ! $post ) {
			return new WP_Error( 'json_post_invalid_id', __( 'Post ID is invalid.' ), array( 'status' => 400 ) );
		}

		$post = $this->prepare_item_for_database( $request );
		if ( is_wp_error( $post ) ) {
			return $post;
		}

		$post_id = wp_update_post( $post, true );
		if ( is_wp_error( $post_id ) ) {
			if ( in_array( $post_id->get_error_code(), array( 'db_update_error' ) ) ) {
				$post_id->add_data( array( 'status' => 500 ) );
			} else {
				$post_id->add_data( array( 'status' => 400 ) );
			}
			return $post_id;
		}

		$schema = $this->get_item_schema();

		if ( ! empty( $schema['properties']['format'] ) && ! empty( $request['format'] ) ) {
			$this->handle_format_param( $request['format'], $post );
		}

		if ( ! empty( $schema['properties']['featured_image'] ) && isset( $request['featured_image' ] ) ) {
			$this->handle_featured_image( $request['featured_image'], $post_id );
		}

		if ( ! empty( $schema['properties']['sticky'] ) && isset( $request['sticky'] ) ) {
			if ( ! empty( $request['sticky'] ) ) {
				stick_post( $post_id );
			} else {
				unstick_post( $post_id );
			}
		}

		if ( ! empty( $schema['properties']['template'] ) && isset( $request['template'] ) ) {
			$this->handle_template( $request['template'], $post->ID );
		}

		/**
		 * @TODO: Enable json_insert_post() action after
		 * Media Controller has been migrated to new style.
		 *
		 * do_action( 'json_insert_post', $post, $request );
		 */

		$response = $this->get_item( array(
			'id'      => $post_id,
			'context' => 'edit',
		));
		$response = json_ensure_response( $response );
		$response->set_status( 201 );
		$response->header( 'Location', json_url( '/wp/' . $this->get_post_type_base( $post->post_type ) . '/' . $post_id ) );
		return $response;
	}

	/**
	 * Delete a single post
	 *
	 * @param WP_JSON_Request $request Full details about the request
	 * @return array|WP_Error
	 */
	public function delete_item( $request ) {
		$id = (int) $request['id'];
		$force = isset( $request['force'] ) ? (bool) $request['force']: false;

		$post = get_post( $id );

		if ( empty( $id ) || empty( $post->ID ) ) {
			return new WP_Error( 'json_post_invalid_id', __( 'Invalid post ID.' ), array( 'status' => 404 ) );
		}

		$result = wp_delete_post( $id, $force );

		if ( ! $result ) {
			return new WP_Error( 'json_cannot_delete', __( 'The post cannot be deleted.' ), array( 'status' => 500 ) );
		}

		if ( $force ) {
			return array( 'message' => __( 'Permanently deleted post' ) );
		} else {
			// TODO: return a HTTP 202 here instead
			return array( 'message' => __( 'Deleted post' ) );
		}
	}

	/**
	 * Check if a given request has access to read a post
	 *
	 * @param  WP_JSON_Request $request Full details about the request.
	 * @return bool
	 */
	public function get_item_permissions_check( $request ) {

		$post = get_post( (int) $request['id'] );

		if ( 'edit' === $request['context'] && $post && ! $this->check_update_permission( $post ) ) {
			return false;
		}

		if ( $post ) {
			return $this->check_read_permission( $post );
		}

		return true;
	}

	/**
<<<<<<< HEAD
	 * Check if a given request has access to read a post's revisions
	 *
	 * @param  WP_JSON_Request $request Full details about the request.
	 * @return bool
	 */
	public function get_item_revisions_permissions_check( $request ) {

		$post = get_post( $request['id'] );

		if ( $post && ! $this->check_update_permission( $post ) ) {
			return false;
		}

		return true;
	}

	/**
=======
>>>>>>> 327ab877
	 * Check if a given request has access to create a post
	 *
	 * @param  WP_JSON_Request $request Full details about the request.
	 * @return bool
	 */
	public function create_item_permissions_check( $request ) {

		$post_type = get_post_type_object( $this->post_type );

		if ( ! empty( $request['password'] ) && ! current_user_can( $post_type->cap->publish_posts ) ) {
			return new WP_Error( 'json_forbidden', __( 'Sorry, you are not allowed to create password protected posts in this post type' ), array( 'status' => 403 ) );
		}

		if ( ! empty( $request['author'] ) && $request['author'] !== get_current_user_id() && ! current_user_can( $post_type->cap->edit_others_posts ) ) {
			return new WP_Error( 'json_forbidden', __( 'You are not allowed to create posts as this user.' ), array( 'status' => 403 ) );
		}

		if ( ! empty( $request['sticky'] ) && ! current_user_can( $post_type->cap->edit_others_posts ) ) {
			return new WP_Error( 'json_forbidden', __( "You do not have permission to make posts sticky." ), array( 'status' => 403 ) );
		}

		return current_user_can( $post_type->cap->create_posts );
	}

	/**
	 * Check if a given request has access to update a post
	 *
	 * @param  WP_JSON_Request $request Full details about the request.
	 * @return bool
	 */
	public function update_item_permissions_check( $request ) {

		$post = get_post( $request['id'] );
		$post_type = get_post_type_object( $this->post_type );

		if ( $post && ! $this->check_update_permission( $post ) ) {
			return false;
		}

		if ( ! empty( $request['password'] ) && ! current_user_can( $post_type->cap->publish_posts ) ) {
			return new WP_Error( 'json_forbidden', __( 'Sorry, you are not allowed to create password protected posts in this post type' ), array( 'status' => 403 ) );
		}

		if ( ! empty( $request['author'] ) && $request['author'] !== get_current_user_id() && ! current_user_can( $post_type->cap->edit_others_posts ) ) {
			return new WP_Error( 'json_forbidden', __( 'You are not allowed to update posts as this user.' ), array( 'status' => 403 ) );
		}
		
		if ( ! empty( $request['sticky'] ) && ! current_user_can( $post_type->cap->edit_others_posts ) ) {
			return new WP_Error( 'json_forbidden', __( "You do not have permission to make posts sticky." ), array( 'status' => 403 ) );
		}

		return true;
	}

	/**
	 * Check if a given request has access to delete a post
	 *
	 * @param  WP_JSON_Request $request Full details about the request.
	 * @return bool
	 */
	public function delete_item_permissions_check( $request ) {

		$post = get_post( $request['id'] );

		if ( $post && ! $this->check_delete_permission( $post ) ) {
			return false;
		}

		return true;
	}

	/**
	 * Determine the allowed query_vars for a get_items() response and
	 * prepare for WP_Query.
	 *
	 * @param array $prepared_args
	 * @return array $query_args
	 */
	protected function prepare_items_query( $prepared_args = array() ) {
		global $wp;
		$valid_vars = apply_filters( 'query_vars', $wp->public_query_vars );

		if ( current_user_can( 'edit_posts' ) ) {
			/**
			 * Alter allowed query vars for authorized users.
			 *
			 * If the user has the `edit_posts` capability, we also allow use of
			 * private query parameters, which are only undesirable on the
			 * frontend, but are safe for use in query strings.
			 *
			 * To disable anyway, use
			 * `add_filter('json_private_query_vars', '__return_empty_array');`
			 *
			 * @param array $private List of allowed query vars for authorized users.
			 */
			$private = apply_filters( 'json_private_query_vars', $wp->private_query_vars );
			$valid_vars = array_merge( $valid_vars, $private );
		}
		// Define our own in addition to WP's normal vars
		$json_valid = array( 'posts_per_page', 'ignore_sticky_posts', 'post_parent' );
		$valid_vars = array_merge( $valid_vars, $json_valid );

		/**
		 * Alter allowed query vars for the REST API.
		 *
		 * This filter allows you to add or remove query vars from the allowed
		 * list for all requests, including unauthenticated ones. To alter the
		 * vars for editors only, {@see json_private_query_vars}.
		 *
		 * @param array $valid_vars List of allowed query vars.
		 */
		$valid_vars = apply_filters( 'json_query_vars', $valid_vars );
		$valid_vars = array_flip( $valid_vars );

		$query_args = array();
		foreach ( $valid_vars as $var => $index ) {
			if ( isset( $prepared_args[ $var ] ) ) {
				$query_args[ $var ] = apply_filters( 'json_query_var-' . $var, $prepared_args[ $var ] );
			}
		}

		if ( empty( $query_args['post_status'] ) && 'attachment' === $this->post_type ) {
			$query_args['post_status'] = 'inherit';
		}

		return $query_args;
	}

	/**
	 * Check the post excerpt and prepare it for single post output
	 *
	 * @param string       $excerpt
	 * @return string|null $excerpt
	 */
	protected function prepare_excerpt_response( $excerpt ) {
		if ( post_password_required() ) {
			return __( 'There is no excerpt because this is a protected post.' );
		}

		$excerpt = apply_filters( 'the_excerpt', apply_filters( 'get_the_excerpt', $excerpt ) );

		if ( empty( $excerpt ) ) {
			return '';
		}

		return $excerpt;
	}

	/**
	 * Check the post_date_gmt or modified_gmt and prepare any post or
	 * modified date for single post output.
	 *
	 * @param string       $date_gmt
	 * @param string|null  $date
	 * @return string|null ISO8601/RFC3339 formatted datetime.
	 */
	protected function prepare_date_response( $date_gmt, $date = null ) {
		if ( '0000-00-00 00:00:00' === $date_gmt ) {
			return null;
		}

		if ( isset( $date ) ) {
			return json_mysql_to_rfc3339( $date );
		}

		return json_mysql_to_rfc3339( $date_gmt );
	}

	protected function prepare_password_response( $password ) {
		if ( ! empty( $password ) ) {
			/**
			 * Fake the correct cookie to fool post_password_required().
			 * Without this, get_the_content() will give a password form.
			 */
			require_once ABSPATH . 'wp-includes/class-phpass.php';
			$hasher = new PasswordHash( 8, true );
			$value = $hasher->HashPassword( $password );
			$_COOKIE[ 'wp-postpass_' . COOKIEHASH ] = wp_slash( $value );
		}

		return $password;
	}

	/**
	 * Prepare a single post for create or update
	 *
	 * @param WP_JSON_Request $request Request object
	 * @return WP_Error|obj $prepared_post Post object
	 */
	protected function prepare_item_for_database( $request ) {
		$prepared_post = new stdClass;

		// ID
		if ( isset( $request['id'] ) ) {
			$prepared_post->ID = absint( $request['id'] );
		}

		$schema = $this->get_item_schema();

		// Post title
		if ( ! empty( $schema['properties']['title'] ) && isset( $request['title'] ) ) {
			if ( is_string( $request['title'] ) ) {
				$prepared_post->post_title = wp_filter_post_kses( $request['title'] );
			}
			elseif ( ! empty( $request['title']['raw'] ) ) {
				$prepared_post->post_title = wp_filter_post_kses( $request['title']['raw'] );
			}
		}

		// Post content
		if ( ! empty( $schema['properties']['content'] ) && isset( $request['content'] ) ) {
			if ( is_string( $request['content'] ) ) {
				$prepared_post->post_content = wp_filter_post_kses( $request['content'] );
			}
			elseif ( isset( $request['content']['raw'] ) ) {
				$prepared_post->post_content = wp_filter_post_kses( $request['content']['raw'] );
			}
		}

		// Post excerpt
		if ( ! empty( $schema['properties']['excerpt'] ) && isset( $request['excerpt'] ) ) {
			if ( is_string( $request['excerpt'] ) ) {
				$prepared_post->post_excerpt = wp_filter_post_kses( $request['excerpt'] );
			}
			elseif ( isset( $request['excerpt']['raw'] ) ) {
				$prepared_post->post_excerpt = wp_filter_post_kses( $request['excerpt']['raw'] );
			}
		}

		// Post type
		if ( empty( $request['id'] ) ) {
			// Creating new post, use default type for the controller
			$prepared_post->post_type = $this->post_type;
		} else {
			// Updating a post, use previous type.
			$prepared_post->post_type = get_post_type( $request['id'] );
		}
		$post_type = get_post_type_object( $prepared_post->post_type );

		// Post status
		if ( isset( $request['status'] ) ) {
			$status = $this->handle_status_param( $request['status'], $post_type );
			if ( is_wp_error( $status ) ) {
				return $status;
			}

			$prepared_post->post_status = $status;
		}

		// Post date
		if ( ! empty( $request['date'] ) ) {
			$date_data = json_get_date_with_gmt( $request['date'] );

			if ( ! empty( $date_data ) ) {
				list( $prepared_post->post_date, $prepared_post->post_date_gmt ) = $date_data;
			} else {
				return new WP_Error( 'json_invalid_date', __( 'The date you provided is invalid.' ), array( 'status' => 400 ) );
			}
		} elseif ( ! empty( $request['date_gmt'] ) ) {
			$date_data = json_get_date_with_gmt( $request['date_gmt'], true );

			if ( ! empty( $date_data ) ) {
				list( $prepared_post->post_date, $prepared_post->post_date_gmt ) = $date_data;
			} else {
				return new WP_Error( 'json_invalid_date', __( 'The date you provided is invalid.' ), array( 'status' => 400 ) );
			}
		}
		// Post slug
		if ( isset( $request['slug'] ) ) {
			$prepared_post->post_name = sanitize_title( $request['slug'] );
		}

		// Author
		if ( ! empty( $schema['properties']['author'] ) && ! empty( $request['author'] ) ) {
			$author = $this->handle_author_param( $request['author'], $post_type );
			if ( is_wp_error( $author ) ) {
				return $author;
			}

			$prepared_post->post_author = $author;
		}

		// Post password
		if ( isset( $request['password'] ) ) {
			$prepared_post->post_password = $request['password'];

			if ( ! empty( $schema['properties']['sticky'] ) && ! empty( $request['sticky'] ) ) {
				return new WP_Error( 'json_invalid_field', __( 'A post can not be sticky and have a password.' ), array( 'status' => 400 ) );
			}

			if ( ! empty( $prepared_post->ID ) && is_sticky( $prepared_post->ID ) ) {
				return new WP_Error( 'json_invalid_field', __( 'A sticky post can not be password protected.' ), array( 'status' => 400 ) );
			}
		}

		if ( ! empty( $request['sticky'] ) ) {
			if ( ! empty( $prepared_post->ID ) && post_password_required( $prepared_post->ID ) ) {
				return new WP_Error( 'json_invalid_field', __( 'A password protected post can not be set to sticky.' ), array( 'status' => 400 ) );
			}
		}

		// Parent
		$post_type_obj = get_post_type_object( $this->post_type );
		if ( ! empty( $schema['properties']['parent'] ) && ! empty( $request['parent'] ) ) {
			$parent = get_post( (int) $request['parent'] );
			if ( empty( $parent ) ) {
				return new WP_Error( 'json_post_invalid_id', __( 'Invalid post parent ID.' ), array( 'status' => 400 ) );
			}

			$prepared_post->post_parent = (int) $parent->ID;
		}

		// Menu order
		if ( ! empty( $schema['properties']['menu_order'] ) && isset( $request['menu_order'] ) ) {
			$prepared_post->menu_order = (int) $request['menu_order'];
		}

		// Comment status
		if ( ! empty( $schema['properties']['comment_status'] ) && ! empty( $request['comment_status'] ) ) {
			$prepared_post->comment_status = sanitize_text_field( $request['comment_status'] );
		}

		// Ping status
		if ( ! empty( $schema['properties']['ping_status'] ) && ! empty( $request['ping_status'] ) ) {
			$prepared_post->ping_status = sanitize_text_field( $request['ping_status'] );
		}

		return apply_filters( 'json_pre_insert_' . $this->post_type, $prepared_post, $request );
	}

	/**
	 * Determine validity and normalize provided status param.
	 *
	 * @param string $post_status
	 * @param object $post_type
	 * @return WP_Error|string $post_status
	 */
	protected function handle_status_param( $post_status, $post_type ) {
		$post_status = sanitize_text_field( $post_status );

		switch ( $post_status ) {
			case 'draft':
			case 'pending':
				break;
			case 'private':
				if ( ! current_user_can( $post_type->cap->publish_posts ) ) {
					return new WP_Error( 'json_forbidden', __( 'Sorry, you are not allowed to create private posts in this post type' ), array( 'status' => 403 ) );
				}
				break;
			case 'publish':
			case 'future':
				if ( ! current_user_can( $post_type->cap->publish_posts ) ) {
					return new WP_Error( 'json_forbidden', __( 'Sorry, you are not allowed to publish posts in this post type' ), array( 'status' => 403 ) );
				}
				break;
			default:
				if ( ! get_post_status_object( $post_status ) ) {
					$post_status = 'draft';
				}
				break;
		}

		return $post_status;
	}

	/**
	 * Determine validity and normalize provided author param.
	 *
	 * @param object|integer $post_author
	 * @param object $post_type
	 * @return WP_Error|integer $post_author
	 */
	protected function handle_author_param( $post_author, $post_type ) {
		if ( is_object( $post_author ) ) {
			if ( empty( $post_author->id ) ) {
				return new WP_Error( 'json_invalid_author', __( 'Invalid author object.' ), array( 'status' => 400 ) );
			}
			$post_author = (int) $post_author->id;
		} else {
			$post_author = (int) $post_author;
		}

		// Only check edit others' posts if we are another user
		if ( $post_author !== get_current_user_id() ) {

			$author = get_userdata( $post_author );

			if ( ! $author ) {
				return new WP_Error( 'json_invalid_author', __( 'Invalid author ID.' ), array( 'status' => 400 ) );
			}
		}

		return $post_author;
	}

	/**
	 * Determine the featured image based on a request param
	 *
	 * @param int $featured_image
	 * @param int $post_id
	 */
	protected function handle_featured_image( $featured_image, $post_id ) {

		$featured_image = (int) $featured_image;
		if ( $featured_image ) {
			$result = set_post_thumbnail( $post_id, $featured_image );
			if ( $result ) {
				return true;
			} else {
				return new WP_Error( 'json_invalid_featured_image', __( 'Invalid featured image ID.' ), array( 'status' => 400 ) );
			}
		} else {
			return delete_post_thumbnail( $post_id );
		}

	}

	/**
	 * Determine if a post format should be set from format param.
	 *
	 * @param string $post_format
	 * @param object $post
	 */
	protected function handle_format_param( $post_format, $post ) {
		$post_format = sanitize_text_field( $post_format );

		$formats = get_post_format_slugs();
		if ( ! in_array( $post_format, $formats ) ) {
			return new WP_Error( 'json_invalid_post_format', __( 'Invalid post format.' ), array( 'status' => 400 ) );
		}

		return set_post_format( $post, $post_format );
	}

	/**
	 * Set the template for a page
	 *
	 * @param string $template
	 * @param integer $post_id
	 */
	public function handle_template( $template, $post_id ) {
		if ( in_array( $template, array_values( get_page_templates() ) ) ) {
			update_post_meta( $post_id, '_wp_page_template', $template );
		} else {
			update_post_meta( $post_id, '_wp_page_template', '' );
		}
	}

	/**
	 * Check if a given post type should be viewed or managed.
	 *
	 * @param object|string $post_type
	 * @return bool Is post type allowed?
	 */
	protected function check_is_post_type_allowed( $post_type ) {
		if ( ! is_object( $post_type ) ) {
			$post_type = get_post_type_object( $post_type );
		}

		if ( ! empty( $post_type ) && $post_type->show_in_json ) {
			return true;
		}

		return false;
	}

	/**
	 * Check if we can read a post
	 *
	 * Correctly handles posts with the inherit status.
	 *
	 * @param obj $post Post object
	 * @return bool Can we read it?
	 */
	public function check_read_permission( $post ) {
		if ( ! empty( $post->post_password ) && ! $this->check_update_permission( $post ) ) {
			return false;
		}

		$post_type = get_post_type_object( $post->post_type );
		if ( ! $this->check_is_post_type_allowed( $post_type ) ) {
			return false;
		}

		// Can we read the post?
		if ( 'publish' === $post->post_status || current_user_can( $post_type->cap->read_post, $post->ID ) ) {
			return true;
		}

		// Can we read the parent if we're inheriting?
		if ( 'inherit' === $post->post_status && $post->post_parent > 0 ) {
			$parent = get_post( $post->post_parent );

			if ( $this->check_read_permission( $parent ) ) {
				return true;
			}
		}

		// If we don't have a parent, but the status is set to inherit, assume
		// it's published (as per get_post_status())
		if ( 'inherit' === $post->post_status ) {
			return true;
		}

		return false;
	}

	/**
	 * Check if we can edit a post
	 *
	 * @param obj $post Post object
	 * @return bool Can we edit it?
	 */
	protected function check_update_permission( $post ) {
		$post_type = get_post_type_object( $post->post_type );

		if ( ! $this->check_is_post_type_allowed( $post_type ) ) {
			return false;
		}

		return current_user_can( $post_type->cap->edit_post, $post->ID );
	}

	/**
	 * Check if we can create a post
	 *
	 * @param obj $post Post object
	 * @return bool Can we create it?
	 */
	protected function check_create_permission( $post ) {
		$post_type = get_post_type_object( $post->post_type );

		if ( ! $this->check_is_post_type_allowed( $post_type ) ) {
			return false;
		}

		return current_user_can( $post_type->cap->create_posts );
	}

	/**
	 * Check if we can delete a post
	 *
	 * @param obj $post Post object
	 * @return bool Can we delete it?
	 */
	protected function check_delete_permission( $post ) {
		$post_type = get_post_type_object( $post->post_type );

		if ( ! $this->check_is_post_type_allowed( $post_type ) ) {
			return false;
		}

		return current_user_can( $post_type->cap->delete_post, $post->ID );
	}

	/**
	 * Get the base path for a post type's endpoints.
	 *
	 * @param object|string $post_type
	 * @return string       $base
	 */
	public function get_post_type_base( $post_type ) {
		if ( ! is_object( $post_type ) ) {
			$post_type = get_post_type_object( $post_type );
		}

		$base = ! empty( $post_type->json_base ) ? $post_type->json_base : $post_type->name;

		return $base;
	}

	/**
	 * Prepare a single post output for response
	 *
	 * @param WP_Post $post Post object
	 * @param WP_JSON_Request $request Request object
	 * @return array $data
	 */
	public function prepare_item_for_response( $post, $request ) {
		$GLOBALS['post'] = $post;
		setup_postdata( $post );

		// Base fields for every post
		$data = array(
			'id'           => $post->ID,
			'date'         => $this->prepare_date_response( $post->post_date_gmt, $post->post_date ),
			'date_gmt'     => $this->prepare_date_response( $post->post_date_gmt ),
			'guid'         => array(
				'rendered' => apply_filters( 'get_the_guid', $post->guid ),
				'raw'      => $post->guid,
			),
			'modified'     => $this->prepare_date_response( $post->post_modified_gmt, $post->post_modified ),
			'modified_gmt' => $this->prepare_date_response( $post->post_modified_gmt ),
			'password'     => $post->post_password,
			'slug'         => $post->post_name,
			'status'       => $post->post_status,
			'type'         => $post->post_type,
			'link'         => get_permalink( $post->ID ),
		);

		$schema = $this->get_item_schema();

		if ( ! empty( $schema['properties']['title'] ) ) {
			$data['title'] = array(
				'raw'      => $post->post_title,
				'rendered' => get_the_title( $post->ID ),
			);
		}

		if ( ! empty( $schema['properties']['content'] ) ) {

			if ( ! empty( $post->post_password ) ) {
				$this->prepare_password_response( $post->post_password );
			}

			$data['content'] = array(
				'raw'      => $post->post_content,
				'rendered' => apply_filters( 'the_content', $post->post_content ),
			);

			// Don't leave our cookie lying around: https://github.com/WP-API/WP-API/issues/1055
			if ( ! empty( $post->post_password ) ) {
				$_COOKIE['wp-postpass_' . COOKIEHASH] = '';
			}

		}

		if ( ! empty( $schema['properties']['excerpt'] ) ) {
			$data['excerpt'] = array(
				'raw'      => $post->post_excerpt,
				'rendered' => $this->prepare_excerpt_response( $post->post_excerpt ),
			);
		}

		if ( ! empty( $schema['properties']['author'] ) ) {
			$data['author'] = (int) $post->post_author;
		}

		if ( ! empty( $schema['properties']['featured_image'] ) ) {
			$data['featured_image'] = (int) get_post_thumbnail_id( $post->ID );
		}

		if ( ! empty( $schema['properties']['parent'] ) ) {
			$data['parent'] = (int) $post->post_parent;
			if ( 0 == $data['parent'] ) {
				$data['parent'] = null;
			}
		}

		if ( ! empty( $schema['properties']['menu_order'] ) ) {
			$data['menu_order'] = (int) $post->menu_order;
		}

		if ( ! empty( $schema['properties']['comment_status'] ) ) {
			$data['comment_status'] = $post->comment_status;
		}

		if ( ! empty( $schema['properties']['ping_status'] ) ) {
			$data['ping_status'] = $post->ping_status;
		}

		if ( ! empty( $schema['properties']['sticky'] ) ) {
			$data['sticky'] = is_sticky( $post->ID );
		}

		if ( ! empty( $schema['properties']['template'] ) ) {
			if ( $template = get_page_template_slug( $post->ID ) ) {
				$data['template'] = $template;
			} else {
				$data['template'] = '';
			}
		}

		if ( ! empty( $schema['properties']['format'] ) ) {
			$data['format'] = get_post_format( $post->ID );
			// Fill in blank post format
			if ( empty( $data['format'] ) ) {
				$data['format'] = 'standard';
			}
		}

		if ( ( 'view' === $request['context'] || 'view-revision' === $request['context'] ) && 0 !== $post->post_parent ) {
			/**
			 * Avoid nesting too deeply.
			 *
			 * This gives post + post-extended + meta for the main post,
			 * post + meta for the parent and just meta for the grandparent
			 */
			$parent = get_post( $post->post_parent );
			$data['parent'] = $this->prepare_item_for_response( $parent, array(
				'context' => 'embed',
			) );
		}

		$context = ! empty( $request['context'] ) ? $request['context'] : 'view';
		$data = $this->filter_response_by_context( $data, $context );
		return apply_filters( 'json_prepare_' . $this->post_type, $data, $post, $request );
	}

	/**
	 * Prepare links for the request.
	 *
	 * @param WP_Post $post Post object.
	 * @return array Links for the given post.
	 */
	protected function prepare_links( $post ) {
		$base = '/wp/' . $this->get_post_type_base( $this->post_type );

		// Entity meta
		$links = array(
			'self' => array(
				'href' => json_url( trailingslashit( $base ) . $post->ID ),
			),
			'collection' => array(
				'href' => json_url( $base ),
			),
		);

		if ( in_array( $post->post_type, array( 'post', 'page' ) ) || post_type_supports( $post->post_type, 'author' ) ) {
			$links['author'] = array(
				'href'       => json_url( '/wp/users/' . $post->post_author ),
				'embeddable' => true,
			);
		};

		if ( in_array( $post->post_type, array( 'post', 'page' ) ) || post_type_supports( $post->post_type, 'comments' ) ) {
			$replies_url = json_url( '/wp/comments' );
			$replies_url = add_query_arg( 'post_id', $post->ID, $replies_url );
			$links['replies'] = array(
				'href'         => $replies_url,
				'embeddable'   => true,
			);
		}

		if ( in_array( $post->post_type, array( 'post', 'page' ) ) || post_type_supports( $post->post_type, 'revisions' ) ) {
			$links['version-history'] = array(
				'href' => json_url( trailingslashit( $base ) . $post->ID . '/revisions' ),
			);
		}
		$post_type_obj = get_post_type_object( $post->post_type );
		if ( $post_type_obj->hierarchical && ! empty( $post->post_parent ) ) {
			$links['up'] = array(
				'href'       => json_url( trailingslashit( $base ) . (int) $post->post_parent ),
				'embeddable' => true,
			);
		}

		if ( ! in_array( $post->post_type, array( 'attachment', 'nav_menu_item', 'revision' ) ) ) {
			$attachments_url = json_url( 'wp/media' );
			$attachments_url = add_query_arg( 'post_parent', $post->ID, $attachments_url );
			$links['attachments'] = array(
				'href'       => $attachments_url,
				'embeddable' => true,
			);
		}

		$taxonomies = get_object_taxonomies( $post->post_type );
		if ( ! empty( $taxonomies ) ) {
			foreach ( $taxonomies as $tax ) {
				$taxonomy_obj = get_taxonomy( $tax );
				// Skip taxonomies that are not public.
				if ( false === $taxonomy_obj->public ) {
					continue;
				}

				$terms_url = json_url( 'wp/terms/' . $tax );
				$terms_url = add_query_arg( 'post', $post->ID, $terms_url );

				$links[ $tax ] = array(
					'href' => $terms_url,
					'embeddable' => true,
				);
			}
		}

		return $links;
	}

	/**
	 * Get the Post's schema, conforming to JSON Schema
	 *
	 * @return array
	 */
	public function get_item_schema() {

		$base = $this->get_post_type_base( $this->post_type );
		$schema = array(
			'$schema'    => 'http://json-schema.org/draft-04/schema#',
			'title'      => $base,
			'type'       => 'object',
			/*
			 * Base properties for every Post
			 */
			'properties' => array(
				'date'            => array(
					'description' => 'The date the object was published.',
					'type'        => 'string',
					'format'      => 'date-time',
					'context'     => array( 'view', 'edit' ),
				),
				'date_gmt'        => array(
					'description' => 'The date the object was published, as GMT.',
					'type'        => 'string',
					'format'      => 'date-time',
					'context'     => array( 'edit' ),
				),
				'guid'            => array(
					'description' => 'The globally unique identifier for the object.',
					'type'        => 'object',
					'context'     => array( 'view', 'edit' ),
					'properties'  => array(
						'raw'      => array(
							'description' => 'GUID for the object, as it exists in the database.',
							'type'        => 'string',
							'context'     => array( 'edit' ),
						),
						'rendered' => array(
							'description' => 'GUID for the object, transformed for display.',
							'type'        => 'string',
							'context'     => array( 'view', 'edit' ),
						),
					),
				),
				'id'              => array(
					'description' => 'Unique identifier for the object.',
					'type'        => 'integer',
					'context'     => array( 'view', 'edit' ),
				),
				'link'            => array(
					'description' => 'URL to the object.',
					'type'        => 'string',
					'format'      => 'uri',
					'context'     => array( 'view', 'edit' ),
				),
				'modified'        => array(
					'description' => 'The date the object was last modified.',
					'type'        => 'string',
					'format'      => 'date-time',
					'context'     => array( 'view', 'edit' ),
				),
				'modified_gmt'    => array(
					'description' => 'The date the object was last modified, as GMT.',
					'type'        => 'string',
					'format'      => 'date-time',
					'context'     => array( 'view', 'edit' ),
				),
				'password'        => array(
					'description' => 'A password to protect access to the post.',
					'type'        => 'string',
					'context'     => array( 'edit' ),
				),
				'slug'            => array(
					'description' => 'An alphanumeric identifier for the object unique to its type.',
					'type'        => 'string',
					'context'     => array( 'view', 'edit' ),
				),
				'status'          => array(
					'description' => 'A named status for the object.',
					'type'        => 'string',
					'enum'        => array_keys( get_post_stati( array( 'internal' => false ) ) ),
					'context'     => array( 'edit' ),
				),
				'type'            => array(
					'description' => 'Type of Post for the object.',
					'type'        => 'string',
					'context'     => array( 'view', 'edit' ),
				),
			)
		);

		$post_type_obj = get_post_type_object( $this->post_type );
		if ( $post_type_obj->hierarchical ) {
			$schema['properties']['parent'] = array(
				'description' => 'The ID for the parent of the object.',
				'type'        => 'integer',
				'context'     => array( 'view', 'edit' ),
			);
		}

		$post_type_attributes = array(
			'title',
			'editor',
			'author',
			'excerpt',
			'thumbnail',
			'comments',
			'revisions',
			'page-attributes',
			'post-formats',
		);
		$fixed_schemas = array(
			'post' => array(
				'title',
				'editor',
				'author',
				'excerpt',
				'thumbnail',
				'comments',
				'revisions',
				'post-formats',
			),
			'page' => array(
				'title',
				'editor',
				'author',
				'excerpt',
				'thumbnail',
				'comments',
				'revisions',
				'page-attributes',
			),
			'attachment' => array(
				'title',
				'author',
				'comments',
				'revisions',
			),
		);
		foreach ( $post_type_attributes as $attribute ) {
			if ( isset( $fixed_schemas[ $this->post_type ] ) && ! in_array( $attribute, $fixed_schemas[ $this->post_type ] ) ) {
				continue;
			} elseif ( ! in_array( $this->post_type, array_keys( $fixed_schemas ) ) && ! post_type_supports( $this->post_type, $attribute ) ) {
				continue;
			}

			switch( $attribute ) {

				case 'title':
					$schema['properties']['title'] = array(
						'description' => 'The title for the object.',
						'type'        => 'object',
						'context'     => array( 'view', 'edit' ),
						'properties'  => array(
							'raw' => array(
								'description' => 'Title for the object, as it exists in the database.',
								'type'        => 'string',
								'context'     => array( 'edit' ),
							),
							'rendered' => array(
								'description' => 'Title for the object, transformed for display.',
								'type'        => 'string',
								'context'     => array( 'view', 'edit' ),
							),
						),
					);
					break;

				case 'editor':
					$schema['properties']['content'] = array(
						'description' => 'The content for the object.',
						'type'        => 'object',
						'context'     => array( 'view', 'edit' ),
						'properties'  => array(
							'raw' => array(
								'description' => 'Content for the object, as it exists in the database.',
								'type'        => 'string',
								'context'     => array( 'edit' ),
							),
							'rendered' => array(
								'description' => 'Content for the object, transformed for display.',
								'type'        => 'string',
								'context'     => array( 'view', 'edit' ),
							),
						),
					);
					break;

				case 'author':
					$schema['properties']['author'] = array(
						'description' => 'The ID for the author of the object.',
						'type'        => 'integer',
						'context'     => array( 'view', 'edit' ),
					);
					break;

				case 'excerpt':
					$schema['properties']['excerpt'] = array(
						'description' => 'The excerpt for the object.',
						'type'        => 'object',
						'context'     => array( 'view', 'edit' ),
						'properties'  => array(
							'raw' => array(
								'description' => 'Excerpt for the object, as it exists in the database.',
								'type'        => 'string',
								'context'     => array( 'edit' ),
							),
							'rendered' => array(
								'description' => 'Excerpt for the object, transformed for display.',
								'type'        => 'string',
								'context'     => array( 'view', 'edit' ),
							),
						),
					);
					break;

				case 'thumbnail':
					$schema['properties']['featured_image'] = array(
						'description' => 'ID of the featured image for the object.',
						'type'        => 'integer',
						'context'     => array( 'view', 'edit' ),
					);
					break;

				case 'comments':
					$schema['properties']['comment_status'] = array(
						'description' => 'Whether or not comments are open on the object.',
						'type'        => 'string',
						'enum'        => array( 'open', 'closed' ),
						'context'     => array( 'view', 'edit' ),
					);
					$schema['properties']['ping_status'] = array(
						'description' => 'Whether or not the object can be pinged.',
						'type'        => 'string',
						'enum'        => array( 'open', 'closed' ),
						'context'     => array( 'view', 'edit' ),
					);
					break;

				case 'page-attributes':
					$schema['properties']['menu_order'] = array(
						'description' => 'The order of the object in relation to other object of its type.',
						'type'        => 'integer',
						'context'     => array( 'view', 'edit' ),
					);
					break;

				case 'post-formats':
					$schema['properties']['format'] = array(
						'description' => 'The format for the object.',
						'type'        => 'string',
						'enum'        => get_post_format_slugs(),
						'context'     => array( 'view', 'edit' ),
					);
					break;

			}
		}

		if ( 'post' === $this->post_type ) {
			$schema['properties']['sticky'] = array(
				'description' => 'Whether or not the object should be treated as sticky.',
				'type'        => 'boolean',
				'context'     => array( 'view', 'edit' ),
			);
		}

		if ( 'page' === $this->post_type ) {
			$schema['properties']['template'] = array(
				'description' => 'The theme file to use to display the object.',
				'type'        => 'string',
				'enum'        => array_values( get_page_templates() ),
				'context'     => array( 'view', 'edit' ),
			);
		}

		return $schema;
	}

}<|MERGE_RESOLUTION|>--- conflicted
+++ resolved
@@ -333,73 +333,53 @@
 	}
 
 	/**
-<<<<<<< HEAD
-	 * Check if a given request has access to read a post's revisions
+	 * Check if a given request has access to create a post
 	 *
 	 * @param  WP_JSON_Request $request Full details about the request.
 	 * @return bool
 	 */
-	public function get_item_revisions_permissions_check( $request ) {
+	public function create_item_permissions_check( $request ) {
+
+		$post_type = get_post_type_object( $this->post_type );
+
+		if ( ! empty( $request['password'] ) && ! current_user_can( $post_type->cap->publish_posts ) ) {
+			return new WP_Error( 'json_forbidden', __( 'Sorry, you are not allowed to create password protected posts in this post type' ), array( 'status' => 403 ) );
+		}
+
+		if ( ! empty( $request['author'] ) && $request['author'] !== get_current_user_id() && ! current_user_can( $post_type->cap->edit_others_posts ) ) {
+			return new WP_Error( 'json_forbidden', __( 'You are not allowed to create posts as this user.' ), array( 'status' => 403 ) );
+		}
+
+		if ( ! empty( $request['sticky'] ) && ! current_user_can( $post_type->cap->edit_others_posts ) ) {
+			return new WP_Error( 'json_forbidden', __( "You do not have permission to make posts sticky." ), array( 'status' => 403 ) );
+		}
+
+		return current_user_can( $post_type->cap->create_posts );
+	}
+
+	/**
+	 * Check if a given request has access to update a post
+	 *
+	 * @param  WP_JSON_Request $request Full details about the request.
+	 * @return bool
+	 */
+	public function update_item_permissions_check( $request ) {
 
 		$post = get_post( $request['id'] );
+		$post_type = get_post_type_object( $this->post_type );
 
 		if ( $post && ! $this->check_update_permission( $post ) ) {
 			return false;
 		}
 
-		return true;
-	}
-
-	/**
-=======
->>>>>>> 327ab877
-	 * Check if a given request has access to create a post
-	 *
-	 * @param  WP_JSON_Request $request Full details about the request.
-	 * @return bool
-	 */
-	public function create_item_permissions_check( $request ) {
-
-		$post_type = get_post_type_object( $this->post_type );
-
 		if ( ! empty( $request['password'] ) && ! current_user_can( $post_type->cap->publish_posts ) ) {
 			return new WP_Error( 'json_forbidden', __( 'Sorry, you are not allowed to create password protected posts in this post type' ), array( 'status' => 403 ) );
 		}
 
 		if ( ! empty( $request['author'] ) && $request['author'] !== get_current_user_id() && ! current_user_can( $post_type->cap->edit_others_posts ) ) {
-			return new WP_Error( 'json_forbidden', __( 'You are not allowed to create posts as this user.' ), array( 'status' => 403 ) );
-		}
-
-		if ( ! empty( $request['sticky'] ) && ! current_user_can( $post_type->cap->edit_others_posts ) ) {
-			return new WP_Error( 'json_forbidden', __( "You do not have permission to make posts sticky." ), array( 'status' => 403 ) );
-		}
-
-		return current_user_can( $post_type->cap->create_posts );
-	}
-
-	/**
-	 * Check if a given request has access to update a post
-	 *
-	 * @param  WP_JSON_Request $request Full details about the request.
-	 * @return bool
-	 */
-	public function update_item_permissions_check( $request ) {
-
-		$post = get_post( $request['id'] );
-		$post_type = get_post_type_object( $this->post_type );
-
-		if ( $post && ! $this->check_update_permission( $post ) ) {
-			return false;
-		}
-
-		if ( ! empty( $request['password'] ) && ! current_user_can( $post_type->cap->publish_posts ) ) {
-			return new WP_Error( 'json_forbidden', __( 'Sorry, you are not allowed to create password protected posts in this post type' ), array( 'status' => 403 ) );
-		}
-
-		if ( ! empty( $request['author'] ) && $request['author'] !== get_current_user_id() && ! current_user_can( $post_type->cap->edit_others_posts ) ) {
 			return new WP_Error( 'json_forbidden', __( 'You are not allowed to update posts as this user.' ), array( 'status' => 403 ) );
 		}
-		
+
 		if ( ! empty( $request['sticky'] ) && ! current_user_can( $post_type->cap->edit_others_posts ) ) {
 			return new WP_Error( 'json_forbidden', __( "You do not have permission to make posts sticky." ), array( 'status' => 403 ) );
 		}
