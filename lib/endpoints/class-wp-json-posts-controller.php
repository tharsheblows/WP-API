--- conflicted
+++ resolved
@@ -349,7 +349,7 @@
 
 	/**
 	 * Check if a given request has access to read a post
-	 * 
+	 *
 	 * @param  WP_JSON_Request $request Full details about the request.
 	 * @return bool
 	 */
@@ -362,15 +362,15 @@
 		}
 
 		if ( $post ) {
-			return $this->check_read_permission( $post );	
-		}
-		
+			return $this->check_read_permission( $post );
+		}
+
 		return true;
 	}
 
 	/**
 	 * Check if a given request has access to read a post's revisions
-	 * 
+	 *
 	 * @param  WP_JSON_Request $request Full details about the request.
 	 * @return bool
 	 */
@@ -387,7 +387,7 @@
 
 	/**
 	 * Check if a given request has access to create a post
-	 * 
+	 *
 	 * @param  WP_JSON_Request $request Full details about the request.
 	 * @return bool
 	 */
@@ -412,7 +412,7 @@
 
 	/**
 	 * Check if a given request has access to update a post
-	 * 
+	 *
 	 * @param  WP_JSON_Request $request Full details about the request.
 	 * @return bool
 	 */
@@ -432,7 +432,7 @@
 		if ( ! empty( $request['author'] ) && $request['author'] !== get_current_user_id() && ! current_user_can( $post_type->cap->edit_others_posts ) ) {
 			return new WP_Error( 'json_forbidden', __( 'You are not allowed to update posts as this user.' ), array( 'status' => 403 ) );
 		}
-		
+
 		if ( ! empty( $request['sticky'] ) && ! current_user_can( $post_type->cap->edit_others_posts ) ) {
 			return new WP_Error( 'json_forbidden', __( "You do not have permission to make posts sticky." ), array( 'status' => 403 ) );
 		}
@@ -442,7 +442,7 @@
 
 	/**
 	 * Check if a given request has access to delete a post
-	 * 
+	 *
 	 * @param  WP_JSON_Request $request Full details about the request.
 	 * @return bool
 	 */
@@ -1080,7 +1080,9 @@
 			) );
 		}
 
-<<<<<<< HEAD
+		$context = ! empty( $request['context'] ) ? $request['context'] : 'view';
+		$data = $this->filter_response_by_context( $data, $context );
+
 		// Wrap the data in a response object
 		$data = json_ensure_response( $data );
 
@@ -1091,19 +1093,7 @@
 			$data->add_link( $rel, $attributes['href'], $other );
 		}
 
-		/**
-		 * @TODO: reconnect the json_prepare_post() filter after all related
-		 * routes are finished converting to new structure.
-		 *
-		 * return apply_filters( 'json_prepare_post', $data, $post, $request );
-		 */
-
-		return $data;
-=======
-		$context = ! empty( $request['context'] ) ? $request['context'] : 'view';
-		$data = $this->filter_response_by_context( $data, $context );
 		return apply_filters( 'json_prepare_' . $this->post_type, $data, $post, $request );
->>>>>>> 5a9589e1
 	}
 
 	/**
