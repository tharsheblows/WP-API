--- conflicted
+++ resolved
@@ -126,10 +126,9 @@
 			unset( $args['filter'] );
 		}
 
-<<<<<<< HEAD
 		// Ensure our per_page parameter overrides filter.
 		$args['posts_per_page'] = $request['per_page'];
-=======
+
 		if ( isset( $request['sticky'] ) ) {
 			$sticky_posts = get_option( 'sticky_posts', array() );
 			if ( $sticky_posts && $request['sticky'] ) {
@@ -151,7 +150,6 @@
 				$args['post__not_in'] = array_merge( $args['post__not_in'], $sticky_posts );
 			}
 		}
->>>>>>> e7816733
 
 		// Force the post_type argument, since it's not a user input variable.
 		$args['post_type'] = $this->post_type;
