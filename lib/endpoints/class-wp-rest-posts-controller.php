<?php

class WP_REST_Posts_Controller extends WP_REST_Controller {

	protected $post_type;

	public function __construct( $post_type ) {
		$this->post_type = $post_type;
		$this->namespace = 'wp/v2';
		$obj = get_post_type_object( $post_type );
		$this->rest_base = ! empty( $obj->rest_base ) ? $obj->rest_base : $obj->name;
	}

	/**
	 * Register the routes for the objects of the controller.
	 */
	public function register_routes() {

		register_rest_route( $this->namespace, '/' . $this->rest_base, array(
			array(
				'methods'         => WP_REST_Server::READABLE,
				'callback'        => array( $this, 'get_items' ),
				'permission_callback' => array( $this, 'get_items_permissions_check' ),
				'args'            => $this->get_collection_params(),
			),
			array(
				'methods'         => WP_REST_Server::CREATABLE,
				'callback'        => array( $this, 'create_item' ),
				'permission_callback' => array( $this, 'create_item_permissions_check' ),
				'args'            => $this->get_endpoint_args_for_item_schema( WP_REST_Server::CREATABLE ),
			),
			'schema' => array( $this, 'get_public_item_schema' ),
		) );
		register_rest_route( $this->namespace, '/' . $this->rest_base . '/(?P<id>[\d]+)', array(
			array(
				'methods'         => WP_REST_Server::READABLE,
				'callback'        => array( $this, 'get_item' ),
				'permission_callback' => array( $this, 'get_item_permissions_check' ),
				'args'            => array(
					'context'  => $this->get_context_param( array( 'default' => 'view' ) ),
					'password' => array(
						'description' => __( 'The password for the post if it is password protected.' ),
					),
				),
			),
			array(
				'methods'         => WP_REST_Server::EDITABLE,
				'callback'        => array( $this, 'update_item' ),
				'permission_callback' => array( $this, 'update_item_permissions_check' ),
				'args'            => $this->get_endpoint_args_for_item_schema( WP_REST_Server::EDITABLE ),
			),
			array(
				'methods'  => WP_REST_Server::DELETABLE,
				'callback' => array( $this, 'delete_item' ),
				'permission_callback' => array( $this, 'delete_item_permissions_check' ),
				'args'     => array(
					'force'    => array(
						'default'      => false,
						'description'  => __( 'Whether to bypass trash and force deletion.' ),
					),
				),
			),
			'schema' => array( $this, 'get_public_item_schema' ),
		) );
	}

	/**
	 * Check if a given request has access to read /posts.
	 *
	 * @param  WP_REST_Request $request Full details about the request.
	 * @return WP_Error|boolean
	 */
	public function get_items_permissions_check( $request ) {

		$post_type = get_post_type_object( $this->post_type );

		if ( 'edit' === $request['context'] && ! current_user_can( $post_type->cap->edit_posts ) ) {
			return new WP_Error( 'rest_forbidden_context', __( 'Sorry, you are not allowed to edit these posts in this post type' ), array( 'status' => rest_authorization_required_code() ) );
		}

		return true;
	}

	/**
	 * Get a collection of posts.
	 *
	 * @param WP_REST_Request $request Full details about the request.
	 * @return WP_Error|WP_REST_Response
	 */
	public function get_items( $request ) {

		//Make sure a search string is set in case the orderby is set to 'relevace'
		if ( ! empty( $request['orderby'] ) && 'relevance' === $request['orderby'] && empty( $request['search'] ) && empty( $request['filter']['s'] ) ) {
			return new WP_Error( 'rest_no_search_term_defined', __( 'You need to define a search term to order by relevance.' ), array( 'status' => 400 ) );
		}

<<<<<<< HEAD
		$registered             = $this->get_collection_params();
		$args                   = array();
		$args['offset']         = $request['offset'];
		$args['order']          = $request['order'];
		$args['orderby']        = $request['orderby'];
		$args['paged']          = $request['page'];
		$args['post__in']       = $request['include'];
		$args['post__not_in']   = $request['exclude'];
		$args['posts_per_page'] = $request['per_page'];
		$args['name']           = $request['slug'];
		$args['post_status']    = $request['status'];
		$args['s']              = $request['search'];

		if ( isset( $registered['author'] ) ) {
			$args['author__in']     = $request['author'];
			$args['author__not_in'] = $request['author_exclude'];
		}

		if ( isset( $registered['menu_order'] ) ) {
			$args['menu_order'] = $request['menu_order'];
		}

		if ( isset( $registered['parent'] ) ) {
			$args['post_parent__in']      = $request['parent'];
			$args['post_parent__not_in']  = $request['parent_exclude'];
		}
=======
		$args                         = array();
		$args['author__in']           = $request['author'];
		$args['author__not_in']       = $request['author_exclude'];
		$args['menu_order']           = $request['menu_order'];
		$args['offset']               = $request['offset'];
		$args['order']                = $request['order'];
		$args['orderby']              = $request['orderby'];
		$args['paged']                = $request['page'];
		$args['post__in']             = $request['include'];
		$args['post__not_in']         = $request['exclude'];
		$args['name']                 = $request['slug'];
		$args['post_parent__in']      = $request['parent'];
		$args['post_parent__not_in']  = $request['parent_exclude'];
		$args['post_status']          = $request['status'];
		$args['s']                    = $request['search'];
>>>>>>> 55fbeeed

		$args['date_query'] = array();
		// Set before into date query. Date query must be specified as an array of an array.
		if ( isset( $request['before'] ) ) {
			$args['date_query'][0]['before'] = $request['before'];
		}

		// Set after into date query. Date query must be specified as an array of an array.
		if ( isset( $request['after'] ) ) {
			$args['date_query'][0]['after'] = $request['after'];
		}

		if ( is_array( $request['filter'] ) ) {
			$args = array_merge( $args, $request['filter'] );
			unset( $args['filter'] );
		}

<<<<<<< HEAD
		if ( isset( $registered['sticky'] ) && isset( $request['sticky'] ) ) {
=======
		// Ensure our per_page parameter overrides filter.
		$args['posts_per_page'] = $request['per_page'];

		if ( isset( $request['sticky'] ) ) {
>>>>>>> 55fbeeed
			$sticky_posts = get_option( 'sticky_posts', array() );
			if ( $sticky_posts && $request['sticky'] ) {
				// As post__in will be used to only get sticky posts,
				// we have to support the case where post__in was already
				// specified.
				$args['post__in'] = $args['post__in'] ? array_intersect( $sticky_posts, $args['post__in'] ) : $sticky_posts;

				// If we intersected, but there are no post ids in common,
				// WP_Query won't return "no posts" for `post__in = array()`
				// so we have to fake it a bit.
				if ( ! $args['post__in'] ) {
					$args['post__in'] = array( -1 );
				}
			} elseif ( $sticky_posts ) {
				// As post___not_in will be used to only get posts that
				// are not sticky, we have to support the case where post__not_in
				// was already specified.
				$args['post__not_in'] = array_merge( $args['post__not_in'], $sticky_posts );
			}
		}

		// Force the post_type argument, since it's not a user input variable.
		$args['post_type'] = $this->post_type;

		/**
		 * Filter the query arguments for a request.
		 *
		 * Enables adding extra arguments or setting defaults for a post
		 * collection request.
		 *
		 * @see https://developer.wordpress.org/reference/classes/wp_user_query/
		 *
		 * @param array           $args    Key value array of query var to query value.
		 * @param WP_REST_Request $request The request used.
		 */
		$args = apply_filters( "rest_{$this->post_type}_query", $args, $request );
		$query_args = $this->prepare_items_query( $args, $request );

		$taxonomies = wp_list_filter( get_object_taxonomies( $this->post_type, 'objects' ), array( 'show_in_rest' => true ) );
		foreach ( $taxonomies as $taxonomy ) {
			$base = ! empty( $taxonomy->rest_base ) ? $taxonomy->rest_base : $taxonomy->name;
			$tax_exclude = $base . '_exclude';

			if ( ! empty( $request[ $base ] ) ) {
				$query_args['tax_query'][] = array(
					'taxonomy'         => $taxonomy->name,
					'field'            => 'term_id',
					'terms'            => $request[ $base ],
					'include_children' => false,
				);
			}

			if ( ! empty( $request[ $tax_exclude ] ) ) {
				$query_args['tax_query'][] = array(
					'taxonomy'         => $taxonomy->name,
					'field'            => 'term_id',
					'terms'            => $request[ $tax_exclude ],
					'include_children' => false,
					'operator'         => 'NOT IN',
				);
			}
		}

		$posts_query = new WP_Query();
		$query_result = $posts_query->query( $query_args );

		// Allow access to all password protected posts if the context is edit.
		if ( 'edit' === $request['context'] ) {
			add_filter( 'post_password_required', '__return_false' );
		}

		$posts = array();
		foreach ( $query_result as $post ) {
			if ( ! $this->check_read_permission( $post ) ) {
				continue;
			}

			$data = $this->prepare_item_for_response( $post, $request );
			$posts[] = $this->prepare_response_for_collection( $data );
		}

		// Reset filter.
		if ( 'edit' === $request['context'] ) {
			remove_filter( 'post_password_required', '__return_false' );
		}

		$page = (int) $query_args['paged'];
		$total_posts = $posts_query->found_posts;

		if ( $total_posts < 1 ) {
			// Out-of-bounds, run the query again without LIMIT for total count
			unset( $query_args['paged'] );
			$count_query = new WP_Query();
			$count_query->query( $query_args );
			$total_posts = $count_query->found_posts;
		}

		$max_pages = ceil( $total_posts / (int) $query_args['posts_per_page'] );

		$response = rest_ensure_response( $posts );
		$response->header( 'X-WP-Total', (int) $total_posts );
		$response->header( 'X-WP-TotalPages', (int) $max_pages );

		$request_params = $request->get_query_params();
		if ( ! empty( $request_params['filter'] ) ) {
			// Normalize the pagination params.
			unset( $request_params['filter']['posts_per_page'] );
			unset( $request_params['filter']['paged'] );
		}
		$base = add_query_arg( $request_params, rest_url( sprintf( '%s/%s', $this->namespace, $this->rest_base ) ) );

		if ( $page > 1 ) {
			$prev_page = $page - 1;
			if ( $prev_page > $max_pages ) {
				$prev_page = $max_pages;
			}
			$prev_link = add_query_arg( 'page', $prev_page, $base );
			$response->link_header( 'prev', $prev_link );
		}
		if ( $max_pages > $page ) {
			$next_page = $page + 1;
			$next_link = add_query_arg( 'page', $next_page, $base );
			$response->link_header( 'next', $next_link );
		}

		return $response;
	}

	/**
	 * Check if a given request has access to read a post.
	 *
	 * @param  WP_REST_Request $request Full details about the request.
	 * @return WP_Error|boolean
	 */
	public function get_item_permissions_check( $request ) {

		$post = $this->get_post( (int) $request['id'] );

		if ( 'edit' === $request['context'] && $post && ! $this->check_update_permission( $post ) ) {
			return new WP_Error( 'rest_forbidden_context', __( 'Sorry, you are not allowed to edit this post' ), array( 'status' => rest_authorization_required_code() ) );
		}

		if ( $post && ! empty( $request['password'] ) ) {
			// Check post password, and return error if invalid.
			if ( ! hash_equals( $post->post_password, $request['password'] ) ) {
				return new WP_Error( 'rest_post_incorrect_password', __( 'Incorrect post password.' ), array( 'status' => 403 ) );
			}
		}

		// Allow access to all password protected posts if the context is edit.
		if ( 'edit' === $request['context'] ) {
			add_filter( 'post_password_required', '__return_false' );
		}

		if ( $post ) {
			return $this->check_read_permission( $post );
		}

		return true;
	}

	/**
	 * Can the user access passworded content?
	 *
	 * This method determines whether we need to override the regular password
	 * check in core with a filter.
	 *
	 * @param WP_Post $post Post to check against.
	 * @param WP_REST_Request $request Request data to check.
	 * @return bool True if the user can access passworded content, false otherwise.
	 */
	protected function can_access_password_content( $post, $request ) {
		if ( empty( $post->post_password ) ) {
			// No filter required.
			return false;
		}

		// Edit context always gets access to passworded posts.
		if ( 'edit' === $request['context'] ) {
			return true;
		}

		// No password, no auth.
		if ( empty( $request['password'] ) ) {
			return false;
		}

		// Double-check the request password.
		return hash_equals( $post->post_password, $request['password'] );
	}

	/**
	 * Get a single post.
	 *
	 * @param WP_REST_Request $request Full details about the request.
	 * @return WP_Error|WP_REST_Response
	 */
	public function get_item( $request ) {
		$id = (int) $request['id'];
		$post = $this->get_post( $id );

		if ( empty( $id ) || empty( $post->ID ) || $this->post_type !== $post->post_type ) {
			return new WP_Error( 'rest_post_invalid_id', __( 'Invalid post id.' ), array( 'status' => 404 ) );
		}

		$data = $this->prepare_item_for_response( $post, $request );
		$response = rest_ensure_response( $data );

		if ( is_post_type_viewable( get_post_type_object( $post->post_type ) ) ) {
			$response->link_header( 'alternate',  get_permalink( $id ), array( 'type' => 'text/html' ) );
		}

		return $response;
	}

	/**
	 * Check if a given request has access to create a post.
	 *
	 * @param  WP_REST_Request $request Full details about the request.
	 * @return WP_Error|boolean
	 */
	public function create_item_permissions_check( $request ) {

		$post_type = get_post_type_object( $this->post_type );

		if ( ! empty( $request['author'] ) && get_current_user_id() !== $request['author'] && ! current_user_can( $post_type->cap->edit_others_posts ) ) {
			return new WP_Error( 'rest_cannot_edit_others', __( 'You are not allowed to create posts as this user.' ), array( 'status' => rest_authorization_required_code() ) );
		}

		if ( ! empty( $request['sticky'] ) && ! current_user_can( $post_type->cap->edit_others_posts ) ) {
			return new WP_Error( 'rest_cannot_assign_sticky', __( 'You do not have permission to make posts sticky.' ), array( 'status' => rest_authorization_required_code() ) );
		}

		if ( ! current_user_can( $post_type->cap->create_posts ) ) {
			return new WP_Error( 'rest_cannot_create', __( 'Sorry, you are not allowed to create new posts.' ), array( 'status' => rest_authorization_required_code() ) );
		}
		return true;
	}

	/**
	 * Create a single post.
	 *
	 * @param WP_REST_Request $request Full details about the request.
	 * @return WP_Error|WP_REST_Response
	 */
	public function create_item( $request ) {
		if ( ! empty( $request['id'] ) ) {
			return new WP_Error( 'rest_post_exists', __( 'Cannot create existing post.' ), array( 'status' => 400 ) );
		}

		$post = $this->prepare_item_for_database( $request );
		if ( is_wp_error( $post ) ) {
			return $post;
		}

		$post->post_type = $this->post_type;
		$post_id = wp_insert_post( $post, true );

		if ( is_wp_error( $post_id ) ) {

			if ( in_array( $post_id->get_error_code(), array( 'db_insert_error' ) ) ) {
				$post_id->add_data( array( 'status' => 500 ) );
			} else {
				$post_id->add_data( array( 'status' => 400 ) );
			}
			return $post_id;
		}
		$post->ID = $post_id;

		$schema = $this->get_item_schema();

		if ( ! empty( $schema['properties']['sticky'] ) ) {
			if ( ! empty( $request['sticky'] ) ) {
				stick_post( $post_id );
			} else {
				unstick_post( $post_id );
			}
		}

		if ( ! empty( $schema['properties']['featured_media'] ) && isset( $request['featured_media'] ) ) {
			$this->handle_featured_media( $request['featured_media'], $post->ID );
		}

		if ( ! empty( $schema['properties']['format'] ) && ! empty( $request['format'] ) ) {
			set_post_format( $post, $request['format'] );
		}

		if ( ! empty( $schema['properties']['template'] ) && isset( $request['template'] ) ) {
			$this->handle_template( $request['template'], $post->ID );
		}
		$terms_update = $this->handle_terms( $post->ID, $request );
		if ( is_wp_error( $terms_update ) ) {
			return $terms_update;
		}

		$post = $this->get_post( $post_id );
		$fields_update = $this->update_additional_fields_for_object( $post, $request );
		if ( is_wp_error( $fields_update ) ) {
			return $fields_update;
		}

		/**
		 * Fires after a single post is created or updated via the REST API.
		 *
		 * @param object          $post      Inserted Post object (not a WP_Post object).
		 * @param WP_REST_Request $request   Request object.
		 * @param boolean         $creating  True when creating post, false when updating.
		 */
		do_action( "rest_insert_{$this->post_type}", $post, $request, true );

		$request->set_param( 'context', 'edit' );
		$response = $this->prepare_item_for_response( $post, $request );
		$response = rest_ensure_response( $response );
		$response->set_status( 201 );
		$response->header( 'Location', rest_url( sprintf( '%s/%s/%d', $this->namespace, $this->rest_base, $post_id ) ) );

		return $response;
	}

	/**
	 * Check if a given request has access to update a post.
	 *
	 * @param  WP_REST_Request $request Full details about the request.
	 * @return WP_Error|boolean
	 */
	public function update_item_permissions_check( $request ) {

		$post = $this->get_post( $request['id'] );
		$post_type = get_post_type_object( $this->post_type );

		if ( $post && ! $this->check_update_permission( $post ) ) {
			return new WP_Error( 'rest_cannot_edit', __( 'Sorry, you are not allowed to update this post.' ), array( 'status' => rest_authorization_required_code() ) );;
		}

		if ( ! empty( $request['author'] ) && get_current_user_id() !== $request['author'] && ! current_user_can( $post_type->cap->edit_others_posts ) ) {
			return new WP_Error( 'rest_cannot_edit_others', __( 'You are not allowed to update posts as this user.' ), array( 'status' => rest_authorization_required_code() ) );
		}

		if ( ! empty( $request['sticky'] ) && ! current_user_can( $post_type->cap->edit_others_posts ) ) {
			return new WP_Error( 'rest_cannot_assign_sticky', __( 'You do not have permission to make posts sticky.' ), array( 'status' => rest_authorization_required_code() ) );
		}

		return true;
	}

	/**
	 * Update a single post.
	 *
	 * @param WP_REST_Request $request Full details about the request.
	 * @return WP_Error|WP_REST_Response
	 */
	public function update_item( $request ) {
		$id = (int) $request['id'];
		$post = $this->get_post( $id );

		if ( empty( $id ) || empty( $post->ID ) || $this->post_type !== $post->post_type ) {
			return new WP_Error( 'rest_post_invalid_id', __( 'Post id is invalid.' ), array( 'status' => 404 ) );
		}

		$post = $this->prepare_item_for_database( $request );
		if ( is_wp_error( $post ) ) {
			return $post;
		}
		// convert the post object to an array, otherwise wp_update_post will expect non-escaped input
		$post_id = wp_update_post( (array) $post, true );
		if ( is_wp_error( $post_id ) ) {
			if ( in_array( $post_id->get_error_code(), array( 'db_update_error' ) ) ) {
				$post_id->add_data( array( 'status' => 500 ) );
			} else {
				$post_id->add_data( array( 'status' => 400 ) );
			}
			return $post_id;
		}

		$schema = $this->get_item_schema();

		if ( ! empty( $schema['properties']['format'] ) && ! empty( $request['format'] ) ) {
			set_post_format( $post, $request['format'] );
		}

		if ( ! empty( $schema['properties']['featured_media'] ) && isset( $request['featured_media'] ) ) {
			$this->handle_featured_media( $request['featured_media'], $post_id );
		}

		if ( ! empty( $schema['properties']['sticky'] ) && isset( $request['sticky'] ) ) {
			if ( ! empty( $request['sticky'] ) ) {
				stick_post( $post_id );
			} else {
				unstick_post( $post_id );
			}
		}

		if ( ! empty( $schema['properties']['template'] ) && isset( $request['template'] ) ) {
			$this->handle_template( $request['template'], $post->ID );
		}

		$terms_update = $this->handle_terms( $post->ID, $request );
		if ( is_wp_error( $terms_update ) ) {
			return $terms_update;
		}

		$post = $this->get_post( $post_id );
		$fields_update = $this->update_additional_fields_for_object( $post, $request );
		if ( is_wp_error( $fields_update ) ) {
			return $fields_update;
		}

		/* This action is documented in lib/endpoints/class-wp-rest-controller.php */
		do_action( "rest_insert_{$this->post_type}", $post, $request, false );

		$request->set_param( 'context', 'edit' );
		$response = $this->prepare_item_for_response( $post, $request );
		return rest_ensure_response( $response );
	}

	/**
	 * Check if a given request has access to delete a post.
	 *
	 * @param  WP_REST_Request $request Full details about the request.
	 * @return bool|WP_Error
	 */
	public function delete_item_permissions_check( $request ) {

		$post = $this->get_post( $request['id'] );

		if ( $post && ! $this->check_delete_permission( $post ) ) {
			return new WP_Error( 'rest_cannot_delete', __( 'Sorry, you are not allowed to delete posts.' ), array( 'status' => rest_authorization_required_code() ) );
		}

		return true;
	}

	/**
	 * Delete a single post.
	 *
	 * @param WP_REST_Request $request Full details about the request.
	 * @return WP_REST_Response|WP_Error
	 */
	public function delete_item( $request ) {
		$id = (int) $request['id'];
		$force = (bool) $request['force'];

		$post = $this->get_post( $id );

		if ( empty( $id ) || empty( $post->ID ) || $this->post_type !== $post->post_type ) {
			return new WP_Error( 'rest_post_invalid_id', __( 'Invalid post id.' ), array( 'status' => 404 ) );
		}

		$supports_trash = ( EMPTY_TRASH_DAYS > 0 );
		if ( $post->post_type === 'attachment' ) {
			$supports_trash = $supports_trash && MEDIA_TRASH;
		}

		/**
		 * Filter whether a post is trashable.
		 *
		 * Return false to disable trash support for the post.
		 *
		 * @param boolean $supports_trash Whether the post type support trashing.
		 * @param WP_Post $post           The Post object being considered for trashing support.
		 */
		$supports_trash = apply_filters( "rest_{$this->post_type}_trashable", $supports_trash, $post );

		if ( ! $this->check_delete_permission( $post ) ) {
			return new WP_Error( 'rest_user_cannot_delete_post', __( 'Sorry, you are not allowed to delete this post.' ), array( 'status' => rest_authorization_required_code() ) );
		}

		$request->set_param( 'context', 'edit' );
		$response = $this->prepare_item_for_response( $post, $request );

		// If we're forcing, then delete permanently.
		if ( $force ) {
			$result = wp_delete_post( $id, true );
		} else {
			// If we don't support trashing for this type, error out.
			if ( ! $supports_trash ) {
				return new WP_Error( 'rest_trash_not_supported', __( 'The post does not support trashing.' ), array( 'status' => 501 ) );
			}

			// Otherwise, only trash if we haven't already.
			if ( 'trash' === $post->post_status ) {
				return new WP_Error( 'rest_already_trashed', __( 'The post has already been deleted.' ), array( 'status' => 410 ) );
			}

			// (Note that internally this falls through to `wp_delete_post` if
			// the trash is disabled.)
			$result = wp_trash_post( $id );
		}

		if ( ! $result ) {
			return new WP_Error( 'rest_cannot_delete', __( 'The post cannot be deleted.' ), array( 'status' => 500 ) );
		}

		/**
		 * Fires after a single post is deleted or trashed via the REST API.
		 *
		 * @param object           $post     The deleted or trashed post.
		 * @param WP_REST_Response $response The response data.
		 * @param WP_REST_Request  $request  The request sent to the API.
		 */
		do_action( "rest_delete_{$this->post_type}", $post, $response, $request );

		return $response;
	}

	/**
	 * Determine the allowed query_vars for a get_items() response and
	 * prepare for WP_Query.
	 *
	 * @param array           $prepared_args
	 * @param WP_REST_Request $request
	 * @return array          $query_args
	 */
	protected function prepare_items_query( $prepared_args = array(), $request = null ) {

		$valid_vars = array_flip( $this->get_allowed_query_vars() );
		$query_args = array();
		foreach ( $valid_vars as $var => $index ) {
			if ( isset( $prepared_args[ $var ] ) ) {
				/**
				 * Filter the query_vars used in `get_items` for the constructed query.
				 *
				 * The dynamic portion of the hook name, $var, refers to the query_var key.
				 *
				 * @param mixed $prepared_args[ $var ] The query_var value.
				 *
				 */
				$query_args[ $var ] = apply_filters( "rest_query_var-{$var}", $prepared_args[ $var ] );
			}
		}

		if ( 'post' !== $this->post_type || ! isset( $query_args['ignore_sticky_posts'] ) ) {
			$query_args['ignore_sticky_posts'] = true;
		}

		if ( 'include' === $query_args['orderby'] ) {
			$query_args['orderby'] = 'post__in';
		}

		return $query_args;
	}

	/**
	 * Get all the WP Query vars that are allowed for the API request.
	 *
	 * @return array
	 */
	protected function get_allowed_query_vars() {
		global $wp;

		/**
		 * Filter the publicly allowed query vars.
		 *
		 * Allows adjusting of the default query vars that are made public.
		 *
		 * @param array  Array of allowed WP_Query query vars.
		 */
		$valid_vars = apply_filters( 'query_vars', $wp->public_query_vars );

		$post_type_obj = get_post_type_object( $this->post_type );
		if ( current_user_can( $post_type_obj->cap->edit_posts ) ) {
			/**
			 * Filter the allowed 'private' query vars for authorized users.
			 *
			 * If the user has the `edit_posts` capability, we also allow use of
			 * private query parameters, which are only undesirable on the
			 * frontend, but are safe for use in query strings.
			 *
			 * To disable anyway, use
			 * `add_filter( 'rest_private_query_vars', '__return_empty_array' );`
			 *
			 * @param array $private_query_vars Array of allowed query vars for authorized users.
			 * }
			 */
			$private = apply_filters( 'rest_private_query_vars', $wp->private_query_vars );
			$valid_vars = array_merge( $valid_vars, $private );
		}
		// Define our own in addition to WP's normal vars.
		$rest_valid = array(
			'author__in',
			'author__not_in',
			'ignore_sticky_posts',
			'menu_order',
			'offset',
			'post__in',
			'post__not_in',
			'post_parent',
			'post_parent__in',
			'post_parent__not_in',
			'posts_per_page',
			'date_query',
		);
		$valid_vars = array_merge( $valid_vars, $rest_valid );

		/**
		 * Filter allowed query vars for the REST API.
		 *
		 * This filter allows you to add or remove query vars from the final allowed
		 * list for all requests, including unauthenticated ones. To alter the
		 * vars for editors only, {@see rest_private_query_vars}.
		 *
		 * @param array {
		 *    Array of allowed WP_Query query vars.
		 *
		 *    @param string $allowed_query_var The query var to allow.
		 * }
		 */
		$valid_vars = apply_filters( 'rest_query_vars', $valid_vars );

		return $valid_vars;
	}

	/**
	 * Check the post_date_gmt or modified_gmt and prepare any post or
	 * modified date for single post output.
	 *
	 * @param string       $date_gmt
	 * @param string|null  $date
	 * @return string|null ISO8601/RFC3339 formatted datetime.
	 */
	protected function prepare_date_response( $date_gmt, $date = null ) {
		// Use the date if passed.
		if ( isset( $date ) ) {
			return mysql_to_rfc3339( $date );
		}

		// Return null if $date_gmt is empty/zeros.
		if ( '0000-00-00 00:00:00' === $date_gmt ) {
			return null;
		}

		// Return the formatted datetime.
		return mysql_to_rfc3339( $date_gmt );
	}

	/**
	 * Prepare a single post for create or update.
	 *
	 * @param WP_REST_Request $request Request object.
	 * @return WP_Error|stdClass $prepared_post Post object.
	 */
	protected function prepare_item_for_database( $request ) {
		$prepared_post = new stdClass;

		// ID.
		if ( isset( $request['id'] ) ) {
			$prepared_post->ID = absint( $request['id'] );
		}

		$schema = $this->get_item_schema();

		// Post title.
		if ( ! empty( $schema['properties']['title'] ) && isset( $request['title'] ) ) {
			if ( is_string( $request['title'] ) ) {
				$prepared_post->post_title = wp_filter_post_kses( $request['title'] );
			} elseif ( ! empty( $request['title']['raw'] ) ) {
				$prepared_post->post_title = wp_filter_post_kses( $request['title']['raw'] );
			}
		}

		// Post content.
		if ( ! empty( $schema['properties']['content'] ) && isset( $request['content'] ) ) {
			if ( is_string( $request['content'] ) ) {
				$prepared_post->post_content = wp_filter_post_kses( $request['content'] );
			} elseif ( isset( $request['content']['raw'] ) ) {
				$prepared_post->post_content = wp_filter_post_kses( $request['content']['raw'] );
			}
		}

		// Post excerpt.
		if ( ! empty( $schema['properties']['excerpt'] ) && isset( $request['excerpt'] ) ) {
			if ( is_string( $request['excerpt'] ) ) {
				$prepared_post->post_excerpt = wp_filter_post_kses( $request['excerpt'] );
			} elseif ( isset( $request['excerpt']['raw'] ) ) {
				$prepared_post->post_excerpt = wp_filter_post_kses( $request['excerpt']['raw'] );
			}
		}

		// Post type.
		if ( empty( $request['id'] ) ) {
			// Creating new post, use default type for the controller.
			$prepared_post->post_type = $this->post_type;
		} else {
			// Updating a post, use previous type.
			$prepared_post->post_type = get_post_type( $request['id'] );
		}
		$post_type = get_post_type_object( $prepared_post->post_type );

		// Post status.
		if ( ! empty( $schema['properties']['status'] ) && isset( $request['status'] ) ) {
			$status = $this->handle_status_param( $request['status'], $post_type );
			if ( is_wp_error( $status ) ) {
				return $status;
			}

			$prepared_post->post_status = $status;
		}

		// Post date.
		if ( ! empty( $schema['properties']['date'] ) && ! empty( $request['date'] ) ) {
			$date_data = rest_get_date_with_gmt( $request['date'] );

			if ( ! empty( $date_data ) ) {
				list( $prepared_post->post_date, $prepared_post->post_date_gmt ) = $date_data;
			}
		} elseif ( ! empty( $schema['properties']['date_gmt'] ) && ! empty( $request['date_gmt'] ) ) {
			$date_data = rest_get_date_with_gmt( $request['date_gmt'], true );

			if ( ! empty( $date_data ) ) {
				list( $prepared_post->post_date, $prepared_post->post_date_gmt ) = $date_data;
			}
		}
		// Post slug.
		if ( ! empty( $schema['properties']['slug'] ) && isset( $request['slug'] ) ) {
			$prepared_post->post_name = $request['slug'];
		}

		// Author
		if ( ! empty( $schema['properties']['author'] ) && ! empty( $request['author'] ) ) {
			$post_author = (int) $request['author'];
			if ( get_current_user_id() !== $post_author ) {
				$user_obj = get_userdata( $post_author );
				if ( ! $user_obj ) {
					return new WP_Error( 'rest_invalid_author', __( 'Invalid author id.' ), array( 'status' => 400 ) );
				}
			}
			$prepared_post->post_author = $post_author;
		}

		// Post password.
		if ( ! empty( $schema['properties']['password'] ) && isset( $request['password'] ) && '' !== $request['password'] ) {
			$prepared_post->post_password = $request['password'];

			if ( ! empty( $schema['properties']['sticky'] ) && ! empty( $request['sticky'] ) ) {
				return new WP_Error( 'rest_invalid_field', __( 'A post can not be sticky and have a password.' ), array( 'status' => 400 ) );
			}

			if ( ! empty( $prepared_post->ID ) && is_sticky( $prepared_post->ID ) ) {
				return new WP_Error( 'rest_invalid_field', __( 'A sticky post can not be password protected.' ), array( 'status' => 400 ) );
			}
		}

		if ( ! empty( $schema['properties']['sticky'] ) && ! empty( $request['sticky'] ) ) {
			if ( ! empty( $prepared_post->ID ) && post_password_required( $prepared_post->ID ) ) {
				return new WP_Error( 'rest_invalid_field', __( 'A password protected post can not be set to sticky.' ), array( 'status' => 400 ) );
			}
		}

		// Parent.
		if ( ! empty( $schema['properties']['parent'] ) && ! empty( $request['parent'] ) ) {
			$parent = $this->get_post( (int) $request['parent'] );
			if ( empty( $parent ) ) {
				return new WP_Error( 'rest_post_invalid_id', __( 'Invalid post parent id.' ), array( 'status' => 400 ) );
			}

			$prepared_post->post_parent = (int) $parent->ID;
		}

		// Menu order.
		if ( ! empty( $schema['properties']['menu_order'] ) && isset( $request['menu_order'] ) ) {
			$prepared_post->menu_order = (int) $request['menu_order'];
		}

		// Comment status.
		if ( ! empty( $schema['properties']['comment_status'] ) && ! empty( $request['comment_status'] ) ) {
			$prepared_post->comment_status = $request['comment_status'];
		}

		// Ping status.
		if ( ! empty( $schema['properties']['ping_status'] ) && ! empty( $request['ping_status'] ) ) {
			$prepared_post->ping_status = $request['ping_status'];
		}
		/**
		 * Filter a post before it is inserted via the REST API.
		 *
		 * The dynamic portion of the hook name, $this->post_type, refers to post_type of the post being
		 * prepared for insertion.
		 *
		 * @param stdClass        $prepared_post An object representing a single post prepared
		 *                                       for inserting or updating the database.
		 * @param WP_REST_Request $request       Request object.
		 */
		return apply_filters( "rest_pre_insert_{$this->post_type}", $prepared_post, $request );

	}

	/**
	 * Determine validity and normalize provided status param.
	 *
	 * @param string $post_status
	 * @param object $post_type
	 * @return WP_Error|string $post_status
	 */
	protected function handle_status_param( $post_status, $post_type ) {

		switch ( $post_status ) {
			case 'draft':
			case 'pending':
				break;
			case 'private':
				if ( ! current_user_can( $post_type->cap->publish_posts ) ) {
					return new WP_Error( 'rest_cannot_publish', __( 'Sorry, you are not allowed to create private posts in this post type' ), array( 'status' => rest_authorization_required_code() ) );
				}
				break;
			case 'publish':
			case 'future':
				if ( ! current_user_can( $post_type->cap->publish_posts ) ) {
					return new WP_Error( 'rest_cannot_publish', __( 'Sorry, you are not allowed to publish posts in this post type' ), array( 'status' => rest_authorization_required_code() ) );
				}
				break;
			default:
				if ( ! get_post_status_object( $post_status ) ) {
					$post_status = 'draft';
				}
				break;
		}

		return $post_status;
	}

	/**
	 * Determine the featured media based on a request param.
	 *
	 * @param int $featured_media
	 * @param int $post_id
	 *
	 * @return bool|WP_Error
	 */
	protected function handle_featured_media( $featured_media, $post_id ) {

		$featured_media = (int) $featured_media;
		if ( $featured_media ) {
			$result = set_post_thumbnail( $post_id, $featured_media );
			if ( $result ) {
				return true;
			} else {
				return new WP_Error( 'rest_invalid_featured_media', __( 'Invalid featured media id.' ), array( 'status' => 400 ) );
			}
		} else {
			return delete_post_thumbnail( $post_id );
		}

	}

	/**
	 * Set the template for a page.
	 *
	 * @param string $template
	 * @param integer $post_id
	 */
	public function handle_template( $template, $post_id ) {
		if ( in_array( $template, array_keys( wp_get_theme()->get_page_templates( $this->get_post( $post_id ) ) ) ) ) {
			update_post_meta( $post_id, '_wp_page_template', $template );
		} else {
			update_post_meta( $post_id, '_wp_page_template', '' );
		}
	}

	/**
	 * Update the post's terms from a REST request.
	 *
	 * @param  int             $post_id The post ID to update the terms form.
	 * @param  WP_REST_Request $request The request object with post and terms data.
	 * @return null|WP_Error   WP_Error on an error assigning any of ther terms.
	 */
	protected function handle_terms( $post_id, $request ) {
		$taxonomies = wp_list_filter( get_object_taxonomies( $this->post_type, 'objects' ), array( 'show_in_rest' => true ) );
		foreach ( $taxonomies as $taxonomy ) {
			$base = ! empty( $taxonomy->rest_base ) ? $taxonomy->rest_base : $taxonomy->name;

			if ( ! isset( $request[ $base ] ) ) {
				continue;
			}
			$terms = array_map( 'absint', $request[ $base ] );
			$result = wp_set_object_terms( $post_id, $terms, $taxonomy->name );
			if ( is_wp_error( $result ) ) {
				return $result;
			}
		}
	}

	/**
	 * Check if a given post type should be viewed or managed.
	 *
	 * @param object|string $post_type
	 * @return boolean Is post type allowed?
	 */
	protected function check_is_post_type_allowed( $post_type ) {
		if ( ! is_object( $post_type ) ) {
			$post_type = get_post_type_object( $post_type );
		}

		if ( ! empty( $post_type ) && ! empty( $post_type->show_in_rest ) ) {
			return true;
		}

		return false;
	}

	/**
	 * Check if we can read a post.
	 *
	 * Correctly handles posts with the inherit status.
	 *
	 * @param object $post Post object.
	 * @return boolean Can we read it?
	 */
	public function check_read_permission( $post ) {
		$post_type = get_post_type_object( $post->post_type );
		if ( ! $this->check_is_post_type_allowed( $post_type ) ) {
			return false;
		}

		// Can we read the post?
		if ( 'publish' === $post->post_status || current_user_can( $post_type->cap->read_post, $post->ID ) ) {
			return true;
		}

		$post_status_obj = get_post_status_object( $post->post_status );
		if ( $post_status_obj && $post_status_obj->public ) {
			return true;
		}

		// Can we read the parent if we're inheriting?
		if ( 'inherit' === $post->post_status && $post->post_parent > 0 ) {
			$parent = $this->get_post( $post->post_parent );
			return $this->check_read_permission( $parent );
		}

		// If we don't have a parent, but the status is set to inherit, assume
		// it's published (as per get_post_status()).
		if ( 'inherit' === $post->post_status ) {
			return true;
		}

		return false;
	}

	/**
	 * Check if we can edit a post.
	 *
	 * @param object $post Post object.
	 * @return boolean Can we edit it?
	 */
	protected function check_update_permission( $post ) {
		$post_type = get_post_type_object( $post->post_type );

		if ( ! $this->check_is_post_type_allowed( $post_type ) ) {
			return false;
		}

		return current_user_can( $post_type->cap->edit_post, $post->ID );
	}

	/**
	 * Check if we can create a post.
	 *
	 * @param object $post Post object.
	 * @return boolean Can we create it?.
	 */
	protected function check_create_permission( $post ) {
		$post_type = get_post_type_object( $post->post_type );

		if ( ! $this->check_is_post_type_allowed( $post_type ) ) {
			return false;
		}

		return current_user_can( $post_type->cap->create_posts );
	}

	/**
	 * Check if we can delete a post.
	 *
	 * @param object $post Post object.
	 * @return boolean Can we delete it?
	 */
	protected function check_delete_permission( $post ) {
		$post_type = get_post_type_object( $post->post_type );

		if ( ! $this->check_is_post_type_allowed( $post_type ) ) {
			return false;
		}

		return current_user_can( $post_type->cap->delete_post, $post->ID );
	}

	/**
	 * Prepare a single post output for response.
	 *
	 * @param WP_Post $post Post object.
	 * @param WP_REST_Request $request Request object.
	 * @return WP_REST_Response $data
	 */
	public function prepare_item_for_response( $post, $request ) {
		$GLOBALS['post'] = $post;
		setup_postdata( $post );

		$schema = $this->get_item_schema();

		// Base fields for every post.
		$data = array();

		if ( ! empty( $schema['properties']['id'] ) ) {
			$data['id'] = $post->ID;
		}

		if ( ! empty( $schema['properties']['date'] ) ) {
			$data['date'] = $this->prepare_date_response( $post->post_date_gmt, $post->post_date );
		}

		if ( ! empty( $schema['properties']['date_gmt'] ) ) {
			$data['date_gmt'] = $this->prepare_date_response( $post->post_date_gmt );
		}

		if ( ! empty( $schema['properties']['guid'] ) ) {
			$data['guid'] = array(
				/** This filter is documented in wp-includes/post-template.php */
				'rendered' => apply_filters( 'get_the_guid', $post->guid ),
				'raw'      => $post->guid,
			);
		}

		if ( ! empty( $schema['properties']['modified'] ) ) {
			$data['modified'] = $this->prepare_date_response( $post->post_modified_gmt, $post->post_modified );
		}

		if ( ! empty( $schema['properties']['modified_gmt'] ) ) {
			$data['modified_gmt'] = $this->prepare_date_response( $post->post_modified_gmt );
		}

		if ( ! empty( $schema['properties']['password'] ) ) {
			$data['password'] = $post->post_password;
		}

		if ( ! empty( $schema['properties']['slug'] ) ) {
			$data['slug'] = $post->post_name;
		}

		if ( ! empty( $schema['properties']['status'] ) ) {
			$data['status'] = $post->post_status;
		}

		if ( ! empty( $schema['properties']['type'] ) ) {
			$data['type'] = $post->post_type;
		}

		if ( ! empty( $schema['properties']['link'] ) ) {
			$data['link'] = get_permalink( $post->ID );
		}

		if ( ! empty( $schema['properties']['title'] ) ) {
			add_filter( 'protected_title_format', array( $this, 'protected_title_format' ) );
			$data['title'] = array(
				'raw'      => $post->post_title,
				'rendered' => get_the_title( $post->ID ),
			);
			remove_filter( 'protected_title_format', array( $this, 'protected_title_format' ) );
		}

		$has_password_filter = false;
		if ( $this->can_access_password_content( $post, $request ) ) {
			// Allow access to the post, permissions already checked before.
			add_filter( 'post_password_required', '__return_false' );
			$has_password_filter = true;
		}

		if ( ! empty( $schema['properties']['content'] ) ) {
			$data['content'] = array(
				'raw'       => $post->post_content,
				/** This filter is documented in wp-includes/post-template.php */
				'rendered'  => post_password_required( $post ) ? '' : apply_filters( 'the_content', $post->post_content ),
				'protected' => (bool) $post->post_password,
			);
		}

		if ( ! empty( $schema['properties']['excerpt'] ) ) {
			/** This filter is documented in wp-includes/post-template.php */
			$excerpt = apply_filters( 'the_excerpt', apply_filters( 'get_the_excerpt', $post->post_excerpt, $post ) );
			$data['excerpt'] = array(
				'raw'       => $post->post_excerpt,
				'rendered'  => post_password_required( $post ) ? '' : $excerpt,
				'protected' => (bool) $post->post_password,
			);
		}

		if ( $has_password_filter ) {
			// Reset filter.
			remove_filter( 'post_password_required', '__return_false' );
		}

		if ( ! empty( $schema['properties']['author'] ) ) {
			$data['author'] = (int) $post->post_author;
		}

		if ( ! empty( $schema['properties']['featured_media'] ) ) {
			$data['featured_media'] = (int) get_post_thumbnail_id( $post->ID );
		}

		if ( ! empty( $schema['properties']['parent'] ) ) {
			$data['parent'] = (int) $post->post_parent;
		}

		if ( ! empty( $schema['properties']['menu_order'] ) ) {
			$data['menu_order'] = (int) $post->menu_order;
		}

		if ( ! empty( $schema['properties']['comment_status'] ) ) {
			$data['comment_status'] = $post->comment_status;
		}

		if ( ! empty( $schema['properties']['ping_status'] ) ) {
			$data['ping_status'] = $post->ping_status;
		}

		if ( ! empty( $schema['properties']['sticky'] ) ) {
			$data['sticky'] = is_sticky( $post->ID );
		}

		if ( ! empty( $schema['properties']['template'] ) ) {
			if ( $template = get_page_template_slug( $post->ID ) ) {
				$data['template'] = $template;
			} else {
				$data['template'] = '';
			}
		}

		if ( ! empty( $schema['properties']['format'] ) ) {
			$data['format'] = get_post_format( $post->ID );
			// Fill in blank post format.
			if ( empty( $data['format'] ) ) {
				$data['format'] = 'standard';
			}
		}

		$taxonomies = wp_list_filter( get_object_taxonomies( $this->post_type, 'objects' ), array( 'show_in_rest' => true ) );
		foreach ( $taxonomies as $taxonomy ) {
			$base = ! empty( $taxonomy->rest_base ) ? $taxonomy->rest_base : $taxonomy->name;
			if ( ! empty( $schema['properties'][ $base ] ) ) {
				$terms = get_the_terms( $post, $taxonomy->name );
				$data[ $base ] = $terms ? array_values( wp_list_pluck( $terms, 'term_id' ) ) : array();
			}
		}

		$context = ! empty( $request['context'] ) ? $request['context'] : 'view';
		$data = $this->add_additional_fields_to_object( $data, $request );
		$data = $this->filter_response_by_context( $data, $context );

		// Wrap the data in a response object.
		$response = rest_ensure_response( $data );

		$response->add_links( $this->prepare_links( $post ) );

		/**
		 * Filter the post data for a response.
		 *
		 * The dynamic portion of the hook name, $this->post_type, refers to post_type of the post being
		 * prepared for the response.
		 *
		 * @param WP_REST_Response   $response   The response object.
		 * @param WP_Post            $post       Post object.
		 * @param WP_REST_Request    $request    Request object.
		 */
		return apply_filters( "rest_prepare_{$this->post_type}", $response, $post, $request );
	}

	/**
	 * Overwrite the default protected title format.
	 *
	 * By default WordPress will show password protected posts with a title of
	 * "Protected: %s", as the REST API communicates the protected status of a post
	 * in a machine readable format, we remove the "Protected: " prefix.
	 *
	 * @param  string $format
	 * @return string
	 */
	public function protected_title_format() {
		return '%s';
	}

	/**
	 * Prepare links for the request.
	 *
	 * @param WP_Post $post Post object.
	 * @return array Links for the given post.
	 */
	protected function prepare_links( $post ) {
		$base = sprintf( '%s/%s', $this->namespace, $this->rest_base );

		// Entity meta
		$links = array(
			'self' => array(
				'href'   => rest_url( trailingslashit( $base ) . $post->ID ),
			),
			'collection' => array(
				'href'   => rest_url( $base ),
			),
			'about'      => array(
				'href'   => rest_url( 'wp/v2/types/' . $this->post_type ),
			),
		);

		if ( ( in_array( $post->post_type, array( 'post', 'page' ) ) || post_type_supports( $post->post_type, 'author' ) )
			&& ! empty( $post->post_author ) ) {
			$links['author'] = array(
				'href'       => rest_url( 'wp/v2/users/' . $post->post_author ),
				'embeddable' => true,
			);
		};

		if ( in_array( $post->post_type, array( 'post', 'page' ) ) || post_type_supports( $post->post_type, 'comments' ) ) {
			$replies_url = rest_url( 'wp/v2/comments' );
			$replies_url = add_query_arg( 'post', $post->ID, $replies_url );
			$links['replies'] = array(
				'href'         => $replies_url,
				'embeddable'   => true,
			);
		}

		if ( in_array( $post->post_type, array( 'post', 'page' ) ) || post_type_supports( $post->post_type, 'revisions' ) ) {
			$links['version-history'] = array(
				'href' => rest_url( trailingslashit( $base ) . $post->ID . '/revisions' ),
			);
		}
		$post_type_obj = get_post_type_object( $post->post_type );
		if ( $post_type_obj->hierarchical && ! empty( $post->post_parent ) ) {
			$links['up'] = array(
				'href'       => rest_url( trailingslashit( $base ) . (int) $post->post_parent ),
				'embeddable' => true,
			);
		}

		// If we have a featured media, add that.
		if ( $featured_media = get_post_thumbnail_id( $post->ID ) ) {
			$image_url = rest_url( 'wp/v2/media/' . $featured_media );
			$links['https://api.w.org/featuredmedia'] = array(
				'href'       => $image_url,
				'embeddable' => true,
			);
		}
		if ( ! in_array( $post->post_type, array( 'attachment', 'nav_menu_item', 'revision' ) ) ) {
			$attachments_url = rest_url( 'wp/v2/media' );
			$attachments_url = add_query_arg( 'parent', $post->ID, $attachments_url );
			$links['https://api.w.org/attachment'] = array(
				'href'       => $attachments_url,
			);
		}

		$taxonomies = get_object_taxonomies( $post->post_type );
		if ( ! empty( $taxonomies ) ) {
			$links['https://api.w.org/term'] = array();

			foreach ( $taxonomies as $tax ) {
				$taxonomy_obj = get_taxonomy( $tax );
				// Skip taxonomies that are not public.
				if ( empty( $taxonomy_obj->show_in_rest ) ) {
					continue;
				}

				$tax_base = ! empty( $taxonomy_obj->rest_base ) ? $taxonomy_obj->rest_base : $tax;
				$terms_url = add_query_arg(
					'post',
					$post->ID,
					rest_url( 'wp/v2/' . $tax_base )
				);

				$links['https://api.w.org/term'][] = array(
					'href'       => $terms_url,
					'taxonomy'   => $tax,
					'embeddable' => true,
				);
			}
		}

		return $links;
	}

	/**
	 * Get the Post's schema, conforming to JSON Schema.
	 *
	 * @return array
	 */
	public function get_item_schema() {

		$schema = array(
			'$schema'    => 'http://json-schema.org/draft-04/schema#',
			'title'      => $this->post_type,
			'type'       => 'object',
			/*
			 * Base properties for every Post.
			 */
			'properties' => array(
				'date'            => array(
					'description' => __( "The date the object was published, in the site's timezone." ),
					'type'        => 'string',
					'format'      => 'date-time',
					'context'     => array( 'view', 'edit', 'embed' ),
				),
				'date_gmt'        => array(
					'description' => __( 'The date the object was published, as GMT.' ),
					'type'        => 'string',
					'format'      => 'date-time',
					'context'     => array( 'view', 'edit' ),
				),
				'guid'            => array(
					'description' => __( 'The globally unique identifier for the object.' ),
					'type'        => 'object',
					'context'     => array( 'view', 'edit' ),
					'readonly'    => true,
					'properties'  => array(
						'raw'      => array(
							'description' => __( 'GUID for the object, as it exists in the database.' ),
							'type'        => 'string',
							'context'     => array( 'edit' ),
							'readonly'    => true,
						),
						'rendered' => array(
							'description' => __( 'GUID for the object, transformed for display.' ),
							'type'        => 'string',
							'context'     => array( 'view', 'edit' ),
							'readonly'    => true,
						),
					),
				),
				'id'              => array(
					'description' => __( 'Unique identifier for the object.' ),
					'type'        => 'integer',
					'context'     => array( 'view', 'edit', 'embed' ),
					'readonly'    => true,
				),
				'link'            => array(
					'description' => __( 'URL to the object.' ),
					'type'        => 'string',
					'format'      => 'uri',
					'context'     => array( 'view', 'edit', 'embed' ),
					'readonly'    => true,
				),
				'modified'        => array(
					'description' => __( "The date the object was last modified, in the site's timezone." ),
					'type'        => 'string',
					'format'      => 'date-time',
					'context'     => array( 'view', 'edit' ),
					'readonly'    => true,
				),
				'modified_gmt'    => array(
					'description' => __( 'The date the object was last modified, as GMT.' ),
					'type'        => 'string',
					'format'      => 'date-time',
					'context'     => array( 'view', 'edit' ),
					'readonly'    => true,
				),
				'slug'            => array(
					'description' => __( 'An alphanumeric identifier for the object unique to its type.' ),
					'type'        => 'string',
					'context'     => array( 'view', 'edit', 'embed' ),
					'arg_options' => array(
						'sanitize_callback' => array( $this, 'sanitize_slug' ),
					),
				),
				'status'          => array(
					'description' => __( 'A named status for the object.' ),
					'type'        => 'string',
					'enum'        => array_keys( get_post_stati( array( 'internal' => false ) ) ),
					'context'     => array( 'edit' ),
				),
				'type'            => array(
					'description' => __( 'Type of Post for the object.' ),
					'type'        => 'string',
					'context'     => array( 'view', 'edit', 'embed' ),
					'readonly'    => true,
				),
			),
		);

		$post_type_obj = get_post_type_object( $this->post_type );
		if ( $post_type_obj->hierarchical ) {
			$schema['properties']['parent'] = array(
				'description' => __( 'The id for the parent of the object.' ),
				'type'        => 'integer',
				'context'     => array( 'view', 'edit' ),
			);
		}

		$post_type_attributes = array(
			'title',
			'editor',
			'author',
			'excerpt',
			'thumbnail',
			'comments',
			'revisions',
			'page-attributes',
			'post-formats',
		);
		$fixed_schemas = array(
			'post' => array(
				'title',
				'editor',
				'author',
				'excerpt',
				'thumbnail',
				'comments',
				'revisions',
				'post-formats',
			),
			'page' => array(
				'title',
				'editor',
				'author',
				'excerpt',
				'thumbnail',
				'comments',
				'revisions',
				'page-attributes',
			),
			'attachment' => array(
				'title',
				'author',
				'comments',
				'revisions',
			),
		);
		foreach ( $post_type_attributes as $attribute ) {
			if ( isset( $fixed_schemas[ $this->post_type ] ) && ! in_array( $attribute, $fixed_schemas[ $this->post_type ] ) ) {
				continue;
			} elseif ( ! in_array( $this->post_type, array_keys( $fixed_schemas ) ) && ! post_type_supports( $this->post_type, $attribute ) ) {
				continue;
			}

			switch ( $attribute ) {

				case 'title':
					$schema['properties']['title'] = array(
						'description' => __( 'The title for the object.' ),
						'type'        => 'object',
						'context'     => array( 'view', 'edit', 'embed' ),
						'properties'  => array(
							'raw' => array(
								'description' => __( 'Title for the object, as it exists in the database.' ),
								'type'        => 'string',
								'context'     => array( 'edit' ),
							),
							'rendered' => array(
								'description' => __( 'HTML title for the object, transformed for display.' ),
								'type'        => 'string',
								'context'     => array( 'view', 'edit', 'embed' ),
								'readonly'    => true,
							),
						),
					);
					break;

				case 'editor':
					$schema['properties']['content'] = array(
						'description' => __( 'The content for the object.' ),
						'type'        => 'object',
						'context'     => array( 'view', 'edit' ),
						'properties'  => array(
							'raw' => array(
								'description' => __( 'Content for the object, as it exists in the database.' ),
								'type'        => 'string',
								'context'     => array( 'edit' ),
							),
							'rendered' => array(
								'description' => __( 'HTML content for the object, transformed for display.' ),
								'type'        => 'string',
								'context'     => array( 'view', 'edit' ),
								'readonly'    => true,
							),
							'protected'       => array(
								'description' => __( 'Whether the content is protected with a password.' ),
								'type'        => 'boolean',
								'context'     => array( 'view', 'edit', 'embed' ),
								'readonly'    => true,
							),
						),
					);
					break;

				case 'author':
					$schema['properties']['author'] = array(
						'description' => __( 'The id for the author of the object.' ),
						'type'        => 'integer',
						'context'     => array( 'view', 'edit', 'embed' ),
					);
					break;

				case 'excerpt':
					$schema['properties']['excerpt'] = array(
						'description' => __( 'The excerpt for the object.' ),
						'type'        => 'object',
						'context'     => array( 'view', 'edit', 'embed' ),
						'properties'  => array(
							'raw' => array(
								'description' => __( 'Excerpt for the object, as it exists in the database.' ),
								'type'        => 'string',
								'context'     => array( 'edit' ),
							),
							'rendered' => array(
								'description' => __( 'HTML excerpt for the object, transformed for display.' ),
								'type'        => 'string',
								'context'     => array( 'view', 'edit', 'embed' ),
								'readonly'    => true,
							),
							'protected'       => array(
								'description' => __( 'Whether the excerpt is protected with a password.' ),
								'type'        => 'boolean',
								'context'     => array( 'view', 'edit', 'embed' ),
								'readonly'    => true,
							),
						),
					);
					break;

				case 'thumbnail':
					$schema['properties']['featured_media'] = array(
						'description' => __( 'The id of the featured media for the object.' ),
						'type'        => 'integer',
						'context'     => array( 'view', 'edit' ),
					);
					break;

				case 'comments':
					$schema['properties']['comment_status'] = array(
						'description' => __( 'Whether or not comments are open on the object.' ),
						'type'        => 'string',
						'enum'        => array( 'open', 'closed' ),
						'context'     => array( 'view', 'edit' ),
					);
					$schema['properties']['ping_status'] = array(
						'description' => __( 'Whether or not the object can be pinged.' ),
						'type'        => 'string',
						'enum'        => array( 'open', 'closed' ),
						'context'     => array( 'view', 'edit' ),
					);
					break;

				case 'page-attributes':
					$schema['properties']['menu_order'] = array(
						'description' => __( 'The order of the object in relation to other object of its type.' ),
						'type'        => 'integer',
						'context'     => array( 'view', 'edit' ),
					);
					break;

				case 'post-formats':
					$schema['properties']['format'] = array(
						'description' => __( 'The format for the object.' ),
						'type'        => 'string',
						'enum'        => array_values( get_post_format_slugs() ),
						'context'     => array( 'view', 'edit' ),
					);
					break;

			}
		}

		if ( 'post' === $this->post_type ) {
			$schema['properties']['sticky'] = array(
				'description' => __( 'Whether or not the object should be treated as sticky.' ),
				'type'        => 'boolean',
				'context'     => array( 'view', 'edit' ),
			);

			$schema['properties']['password'] = array(
				'description' => __( 'A password to protect access to the content and excerpt.' ),
				'type'        => 'string',
				'context'     => array( 'edit' ),
			);
		}

		if ( 'page' === $this->post_type ) {
			$schema['properties']['template'] = array(
				'description' => __( 'The theme file to use to display the object.' ),
				'type'        => 'string',
				'enum'        => array_keys( wp_get_theme()->get_page_templates() ),
				'context'     => array( 'view', 'edit' ),
			);
		}

		$taxonomies = wp_list_filter( get_object_taxonomies( $this->post_type, 'objects' ), array( 'show_in_rest' => true ) );
		foreach ( $taxonomies as $taxonomy ) {
			$base = ! empty( $taxonomy->rest_base ) ? $taxonomy->rest_base : $taxonomy->name;
			$schema['properties'][ $base ] = array(
				'description' => sprintf( __( 'The terms assigned to the object in the %s taxonomy.' ), $taxonomy->name ),
				'type'        => 'array',
				'context'     => array( 'view', 'edit' ),
			);
		}

		return $this->add_additional_fields_schema( $schema );
	}

	/**
	 * Get the query params for collections of attachments.
	 *
	 * @return array
	 */
	public function get_collection_params() {
		$params = parent::get_collection_params();

		$params['context']['default'] = 'view';

		$params['after'] = array(
			'description'        => __( 'Limit response to resources published after a given ISO8601 compliant date.' ),
			'type'               => 'string',
			'format'             => 'date-time',
			'validate_callback'  => 'rest_validate_request_arg',
		);
		if ( post_type_supports( $this->post_type, 'author' ) ) {
			$params['author'] = array(
				'description'         => __( 'Limit result set to posts assigned to specific authors.' ),
				'type'                => 'array',
				'default'             => array(),
				'sanitize_callback'   => 'wp_parse_id_list',
				'validate_callback'   => 'rest_validate_request_arg',
			);
			$params['author_exclude'] = array(
				'description'         => __( 'Ensure result set excludes posts assigned to specific authors.' ),
				'type'                => 'array',
				'default'             => array(),
				'sanitize_callback'   => 'wp_parse_id_list',
				'validate_callback'   => 'rest_validate_request_arg',
			);
		}
		$params['before'] = array(
			'description'        => __( 'Limit response to resources published before a given ISO8601 compliant date.' ),
			'type'               => 'string',
			'format'             => 'date-time',
			'validate_callback'  => 'rest_validate_request_arg',
		);
		$params['exclude'] = array(
			'description'        => __( 'Ensure result set excludes specific ids.' ),
			'type'               => 'array',
			'default'            => array(),
			'sanitize_callback'  => 'wp_parse_id_list',
		);
		$params['include'] = array(
			'description'        => __( 'Limit result set to specific ids.' ),
			'type'               => 'array',
			'default'            => array(),
			'sanitize_callback'  => 'wp_parse_id_list',
		);
		if ( 'page' === $this->post_type || post_type_supports( $this->post_type, 'page-attributes' ) ) {
			$params['menu_order'] = array(
				'description'        => __( 'Limit result set to resources with a specific menu_order value.' ),
				'type'               => 'integer',
				'sanitize_callback'  => 'absint',
				'validate_callback'  => 'rest_validate_request_arg',
			);
		}
		$params['offset'] = array(
			'description'        => __( 'Offset the result set by a specific number of items.' ),
			'type'               => 'integer',
			'sanitize_callback'  => 'absint',
			'validate_callback'  => 'rest_validate_request_arg',
		);
		$params['order'] = array(
			'description'        => __( 'Order sort attribute ascending or descending.' ),
			'type'               => 'string',
			'default'            => 'desc',
			'enum'               => array( 'asc', 'desc' ),
			'validate_callback'  => 'rest_validate_request_arg',
		);
		$params['orderby'] = array(
			'description'        => __( 'Sort collection by object attribute.' ),
			'type'               => 'string',
			'default'            => 'date',
			'enum'               => array(
				'date',
				'relevance',
				'id',
				'include',
				'title',
				'slug',
			),
			'validate_callback'  => 'rest_validate_request_arg',
		);
		if ( 'page' === $this->post_type || post_type_supports( $this->post_type, 'page-attributes' ) ) {
			$params['orderby']['enum'][] = 'menu_order';
		}

		$post_type_obj = get_post_type_object( $this->post_type );
		if ( $post_type_obj->hierarchical || 'attachment' === $this->post_type ) {
			$params['parent'] = array(
				'description'       => __( 'Limit result set to those of particular parent ids.' ),
				'type'              => 'array',
				'sanitize_callback' => 'wp_parse_id_list',
				'default'           => array(),
			);
			$params['parent_exclude'] = array(
				'description'       => __( 'Limit result set to all items except those of a particular parent id.' ),
				'type'              => 'array',
				'sanitize_callback' => 'wp_parse_id_list',
				'default'           => array(),
			);
		}

		$params['slug'] = array(
			'description'       => __( 'Limit result set to posts with a specific slug.' ),
			'type'              => 'string',
			'validate_callback' => 'rest_validate_request_arg',
		);
		$params['status'] = array(
			'default'           => 'publish',
			'description'       => __( 'Limit result set to posts assigned a specific status; can be comma-delimited list of status types.' ),
			'enum'              => array_merge( array_keys( get_post_stati() ), array( 'any' ) ),
			'sanitize_callback' => 'sanitize_key',
			'type'              => 'string',
			'validate_callback' => array( $this, 'validate_user_can_query_private_statuses' ),
		);
		$params['filter'] = array(
			'description'       => __( 'Use WP Query arguments to modify the response; private query vars require appropriate authorization.' ),
		);

		$taxonomies = wp_list_filter( get_object_taxonomies( $this->post_type, 'objects' ), array( 'show_in_rest' => true ) );
		foreach ( $taxonomies as $taxonomy ) {
			$base = ! empty( $taxonomy->rest_base ) ? $taxonomy->rest_base : $taxonomy->name;

			$params[ $base ] = array(
				'description'       => sprintf( __( 'Limit result set to all items that have the specified term assigned in the %s taxonomy.' ), $base ),
				'type'              => 'array',
				'sanitize_callback' => 'wp_parse_id_list',
				'default'           => array(),
			);
		}

		if ( 'post' === $this->post_type ) {
			$params['sticky'] = array(
				'description'       => __( 'Limit result set to items that are sticky.' ),
				'type'              => 'boolean',
				'sanitize_callback' => 'rest_parse_request_arg',
			);
		}

		return $params;
	}

	/**
	 * Validate whether the user can query private statuses
	 *
	 * @param  mixed $value
	 * @param  WP_REST_Request $request
	 * @param  string $parameter
	 * @return WP_Error|boolean
	 */
	public function validate_user_can_query_private_statuses( $value, $request, $parameter ) {
		if ( 'publish' === $value ) {
			return true;
		}
		$post_type_obj = get_post_type_object( $this->post_type );
		if ( current_user_can( $post_type_obj->cap->edit_posts ) ) {
			return true;
		}
		return new WP_Error( 'rest_forbidden_status', __( 'Status is forbidden' ), array( 'status' => rest_authorization_required_code() ) );
	}
}<|MERGE_RESOLUTION|>--- conflicted
+++ resolved
@@ -94,19 +94,17 @@
 			return new WP_Error( 'rest_no_search_term_defined', __( 'You need to define a search term to order by relevance.' ), array( 'status' => 400 ) );
 		}
 
-<<<<<<< HEAD
-		$registered             = $this->get_collection_params();
-		$args                   = array();
-		$args['offset']         = $request['offset'];
-		$args['order']          = $request['order'];
-		$args['orderby']        = $request['orderby'];
-		$args['paged']          = $request['page'];
-		$args['post__in']       = $request['include'];
-		$args['post__not_in']   = $request['exclude'];
-		$args['posts_per_page'] = $request['per_page'];
-		$args['name']           = $request['slug'];
-		$args['post_status']    = $request['status'];
-		$args['s']              = $request['search'];
+		$registered           = $this->get_collection_params();
+		$args                 = array();
+		$args['offset']       = $request['offset'];
+		$args['order']        = $request['order'];
+		$args['orderby']      = $request['orderby'];
+		$args['paged']        = $request['page'];
+		$args['post__in']     = $request['include'];
+		$args['post__not_in'] = $request['exclude'];
+		$args['name']         = $request['slug'];
+		$args['post_status']  = $request['status'];
+		$args['s']            = $request['search'];
 
 		if ( isset( $registered['author'] ) ) {
 			$args['author__in']     = $request['author'];
@@ -121,23 +119,6 @@
 			$args['post_parent__in']      = $request['parent'];
 			$args['post_parent__not_in']  = $request['parent_exclude'];
 		}
-=======
-		$args                         = array();
-		$args['author__in']           = $request['author'];
-		$args['author__not_in']       = $request['author_exclude'];
-		$args['menu_order']           = $request['menu_order'];
-		$args['offset']               = $request['offset'];
-		$args['order']                = $request['order'];
-		$args['orderby']              = $request['orderby'];
-		$args['paged']                = $request['page'];
-		$args['post__in']             = $request['include'];
-		$args['post__not_in']         = $request['exclude'];
-		$args['name']                 = $request['slug'];
-		$args['post_parent__in']      = $request['parent'];
-		$args['post_parent__not_in']  = $request['parent_exclude'];
-		$args['post_status']          = $request['status'];
-		$args['s']                    = $request['search'];
->>>>>>> 55fbeeed
 
 		$args['date_query'] = array();
 		// Set before into date query. Date query must be specified as an array of an array.
@@ -155,14 +136,10 @@
 			unset( $args['filter'] );
 		}
 
-<<<<<<< HEAD
-		if ( isset( $registered['sticky'] ) && isset( $request['sticky'] ) ) {
-=======
 		// Ensure our per_page parameter overrides filter.
 		$args['posts_per_page'] = $request['per_page'];
 
-		if ( isset( $request['sticky'] ) ) {
->>>>>>> 55fbeeed
+		if ( isset( $registered['sticky'] ) && isset( $request['sticky'] ) ) {
 			$sticky_posts = get_option( 'sticky_posts', array() );
 			if ( $sticky_posts && $request['sticky'] ) {
 				// As post__in will be used to only get sticky posts,
