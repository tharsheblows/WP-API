--- conflicted
+++ resolved
@@ -9,7 +9,7 @@
 	 * Register the routes for the objects of the controller.
 	 */
 	public function register_routes() {
-		
+
 		register_json_route( 'wp', '/comments', array(
 			array(
 				'methods'   => WP_JSON_Server::READABLE,
@@ -293,7 +293,7 @@
 
 	/**
 	 * Check if a given request has access to read comments
-	 * 
+	 *
 	 * @param  WP_JSON_Request $request Full details about the request.
 	 * @return bool
 	 */
@@ -317,7 +317,7 @@
 
 	/**
 	 * Check if a given request has access to read the comment
-	 * 
+	 *
 	 * @param  WP_JSON_Request $request Full details about the request.
 	 * @return bool|WP_Error
 	 */
@@ -349,7 +349,7 @@
 
 	/**
 	 * Check if a given request has access to create a comment
-	 * 
+	 *
 	 * @param  WP_JSON_Request $request Full details about the request.
 	 * @return bool
 	 */
@@ -378,7 +378,7 @@
 
 	/**
 	 * Check if a given request has access to update a comment
-	 * 
+	 *
 	 * @param  WP_JSON_Request $request Full details about the request.
 	 * @return bool
 	 */
@@ -397,7 +397,7 @@
 
 	/**
 	 * Check if a given request has access to delete a comment
-	 * 
+	 *
 	 * @param  WP_JSON_Request $request Full details about the request.
 	 * @return bool
 	 */
@@ -435,20 +435,6 @@
 			'type'         => get_comment_type( $comment->comment_ID ),
 		);
 
-<<<<<<< HEAD
-		if ( 'edit' == $request['context'] ) {
-			$data['author']['email']      = $comment->comment_author_email;
-			$data['author']['ip']         = $comment->comment_author_IP;
-			$data['author']['user_agent'] = $comment->comment_agent;
-			$data['date_gmt']             = json_mysql_to_rfc3339( $comment->comment_date_gmt );
-			$data['content']['raw']       = $comment->comment_content;
-			$data['karma']                = $comment->comment_karma;
-		}
-=======
-		$context = ! empty( $request['context'] ) ? $request['context'] : 'view';
-		$fields = $this->filter_response_by_context( $fields, $context );
->>>>>>> cd6e309a
-
 		$context = ! empty( $request['context'] ) ? $request['context'] : 'view';
 		$data = $this->filter_response_by_context( $data, $context );
 
