--- conflicted
+++ resolved
@@ -198,14 +198,11 @@
 
 		$context = ! empty( $request['context'] ) ? $request['context'] : 'view';
 		$data = $this->filter_response_by_context( $data, $context );
-<<<<<<< HEAD
+		$data = $this->add_additional_fields_to_object( $data, $request );
 		$response = rest_ensure_response( $data );
 		if ( is_wp_error( $response ) ) {
 			return $response;
 		}
-=======
-		$data = $this->add_additional_fields_to_object( $data, $request );
->>>>>>> 887a868d
 
 		if ( ! empty( $data['parent'] ) ) {
 			$response->add_link( 'parent', rest_url( sprintf( 'wp/%s/%d', $this->parent_base, $data['parent'] ) ) );
