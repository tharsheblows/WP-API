<?php

/**
 * Access terms associated with a taxonomy
 */
class WP_JSON_Terms_Controller extends WP_JSON_Controller {

	/**
	 * Register the routes for the objects of the controller.
	 */
	public function register_routes() {

		register_json_route( 'wp', '/terms/(?P<taxonomy>[\w-]+)', array(
			array(
<<<<<<< HEAD
				'methods'  => WP_JSON_Server::READABLE,
				'callback' => array( $this, 'get_items' ),
				'args'     => array(
					'search'   => array(
						'sanitize_callback' => 'sanitize_text_field',
						'default'           => ''
					),
					'per_page' => array(
						'sanitize_callback' => 'absint',
						'default'           => 10
					),
					'page'     => array(
						'sanitize_callback' => 'absint',
						'default'           => 1
					),
					'order'    => array(
						'sanitize_callback' => 'sanitize_key',
						'default'           => ''
					),
					'orderby'  => array(
						'sanitize_callback' => 'sanitize_key',
						'default'           => ''
					),
=======
				'methods'             => WP_JSON_Server::READABLE,
				'callback'            => array( $this, 'get_items' ),
				'permission_callback' => array( $this, 'get_items_permissions_check' ),
				'args'                => array(
					'search'   => array(),
					'per_page' => array(),
					'page'     => array(),
					'order'    => array(),
					'orderby'  => array(),
					'post'     => array(),
>>>>>>> d55cf12f
				),
			),
			array(
				'methods'     => WP_JSON_Server::CREATABLE,
				'callback'    => array( $this, 'create_item' ),
				'permission_callback' => array( $this, 'create_item_permissions_check' ),
				'args'        => array(
					'name'        => array(
						'required'          => true,
						'sanitize_callback' => 'sanitize_text_field'
					),
					'description' => array(
						'sanitize_callback' => 'wp_filter_post_kses'
					),
					'slug'        => array(
						'sanitize_callback' => 'sanitize_title'	
					),
					'parent'      => array(),
				),
			),
		));
		register_json_route( 'wp', '/terms/(?P<taxonomy>[\w-]+)/(?P<id>[\d]+)', array(
			array(
				'methods'             => WP_JSON_Server::READABLE,
				'callback'            => array( $this, 'get_item' ),
				'permission_callback' => array( $this, 'get_item_permissions_check' ),
			),
			array(
				'methods'    => WP_JSON_Server::EDITABLE,
				'callback'   => array( $this, 'update_item' ),
				'permission_callback' => array( $this, 'update_item_permissions_check' ),
				'args'       => array(
					'name'        => array(
						'required'          => true,
						'sanitize_callback' => 'sanitize_text_field'
					),
					'description' => array(
						'sanitize_callback' => 'wp_filter_post_kses'
					),
					'slug'        => array(
						'sanitize_callback' => 'sanitize_title'	
					),
					'parent'         => array(),
				),
			),
			array(
				'methods'    => WP_JSON_Server::DELETABLE,
				'callback'   => array( $this, 'delete_item' ),
				'permission_callback' => array( $this, 'delete_item_permissions_check' ),
			),
		) );
		register_json_route( 'wp', '/terms/(?P<taxonomy>[\w-]+)/schema', array(
			'methods'         => WP_JSON_Server::READABLE,
			'callback'        => array( $this, 'get_item_schema' ),
		) );
	}

	/**
	 * Get terms associated with a taxonomy
	 *
	 * @param WP_JSON_Request $request Full details about the request
	 * @return array|WP_Error
	 */
	public function get_items( $request ) {
		$prepared_args = array( 'hide_empty' => false );
<<<<<<< HEAD
		$prepared_args['number']  = $request['per_page'];
		$prepared_args['offset']  = ( $request['page'] - 1 ) * $prepared_args['number']; 
		$prepared_args['search']  = $request['search'];
		$prepared_args['order']   = $request['order'];
		$prepared_args['orderby'] = $request['orderby'];
=======
		$prepared_args['number'] = isset( $request['per_page'] ) ? (int) $request['per_page'] : 10;
		$prepared_args['offset'] = isset( $request['page'] ) ? ( absint( $request['page'] ) - 1 ) * $prepared_args['number'] : 0;
		$prepared_args['search'] = isset( $request['search'] ) ? sanitize_text_field( $request['search'] ) : '';
		$prepared_args['order'] = isset( $request['order'] ) ? sanitize_key( $request['order'] ) : '';
		$prepared_args['orderby'] = isset( $request['orderby'] ) ? sanitize_key( $request['orderby'] ) : '';
>>>>>>> d55cf12f

		$taxonomy = $this->handle_taxonomy_param( $request['taxonomy'] );

		if ( isset( $request['post'] ) ) {
			$post_id = absint( $request['post'] );

			$permission_check = $this->check_post_taxonomy_permission( $taxonomy, $post_id );
			if ( is_wp_error( $permission_check ) ) {
				return $permission_check;
			}

			$terms = wp_get_object_terms( $post_id, $taxonomy, $prepared_args );
		} else {
			$terms = get_terms( $taxonomy, $prepared_args );
		}
		if ( is_wp_error( $terms ) ) {
			return new WP_Error( 'json_taxonomy_invalid', __( "Taxonomy doesn't exist" ), array( 'status' => 404 ) );
		}

		$response = array();
		foreach ( $terms as $term ) {
			$response[] = $this->prepare_item_for_response( $term, $request );
		}

		return json_ensure_response( $response );
	}

	/**
	 * Get a single term from a taxonomy
	 *
	 * @param WP_JSON_Request $request Full details about the request
	 * @return array|WP_Error
	 */
	public function get_item( $request ) {
		$taxonomy = $this->handle_taxonomy_param( $request['taxonomy'] );

		$term = get_term_by( 'term_taxonomy_id', (int) $request['id'], $taxonomy );
		if ( ! $term ) {
			return new WP_Error( 'json_term_invalid', __( "Term doesn't exist." ), array( 'status' => 404 ) );
		}
		if ( is_wp_error( $term ) ) {
			return $term;
		}

		$response = $this->prepare_item_for_response( $term, $request );

		return json_ensure_response( $response );
	}

	/**
	 * Create a single term for a taxonomy
	 *
	 * @param WP_JSON_Request $request Full details about the request
	 * @return array|WP_Error
	 */
	public function create_item( $request ) {
<<<<<<< HEAD

		$taxonomy = $this->check_valid_taxonomy( $request['taxonomy'] );
		if ( is_wp_error( $taxonomy ) ) {
			return $taxonomy;
		}

		$taxonomy_obj = get_taxonomy( $taxonomy );
		if ( ! current_user_can( $taxonomy_obj->cap->manage_terms ) ) {
			return new WP_Error( 'json_user_cannot_create', __( 'Sorry, you are not allowed to create terms.' ), array( 'status' => 403 ) );
		}

		$name = $request['name'];
=======
		$taxonomy = $this->handle_taxonomy_param( $request['taxonomy'] );
		$name = sanitize_text_field( $request['name'] );
>>>>>>> d55cf12f
		$args = array();

		if ( isset( $request['description'] ) ) {
			$args['description'] = $request['description'];
		}
		if ( isset( $request['slug'] ) ) {
			$args['slug'] = $request['slug'];
		}

		$term = wp_insert_term( $name, $taxonomy, $args );
		if ( is_wp_error( $term ) ) {
			return $term;
		}

		$response = $this->get_item( array(
			'id' => $term['term_taxonomy_id'],
			'taxonomy' => $taxonomy,
		 ) );

		return json_ensure_response( $response );
	}

	/**
	 * Update a single term from a taxonomy
	 *
	 * @param WP_JSON_Request $request Full details about the request
	 * @return array|WP_Error
	 */
	public function update_item( $request ) {
		$taxonomy = $this->handle_taxonomy_param( $request['taxonomy'] );

		$prepared_args = array();
		if ( isset( $request['name'] ) ) {
			$prepared_args['name'] = $request['name'];
		}
		if ( isset( $request['description'] ) ) {
			$prepared_args['description'] = $request['description'];
		}
		if ( isset( $request['slug'] ) ) {
			$prepared_args['slug'] = $request['slug'];
		}

		$term = get_term_by( 'term_taxonomy_id', (int) $request['id'], $taxonomy );
		if ( ! $term ) {
			return new WP_Error( 'json_term_invalid', __( "Term doesn't exist." ), array( 'status' => 404 ) );
		}

		// Only update the term if we haz something to update.
		if ( ! empty( $prepared_args ) ) {
			$update = wp_update_term( $term->term_id, $term->taxonomy, $prepared_args );
			if ( is_wp_error( $update ) ) {
				return $update;
			}
		}

		$response = $this->get_item( array(
			'id' => $term->term_taxonomy_id,
			'taxonomy' => $taxonomy,
		 ) );

		return json_ensure_response( $response );
	}

	/**
	 * Delete a single term from a taxonomy
	 *
	 * @param array $args
	 * @param WP_JSON_Request $request Full details about the request
	 * @return array|WP_Error
	 */
	public function delete_item( $request ) {
		$taxonomy = $this->handle_taxonomy_param( $request['taxonomy'] );

		// Get the actual term_id
		$term = get_term_by( 'term_taxonomy_id', (int) $request['id'], $taxonomy );

		wp_delete_term( $term->term_id, $term->taxonomy );
	}

	/**
	 * Check if a given request has access to read the terms.
	 *
	 * @param  WP_JSON_Request $request Full details about the request.
	 * @return bool|WP_Error
	 */
	public function get_items_permissions_check( $request ) {
		$taxonomy = $this->handle_taxonomy_param( $request['taxonomy'] );

		$valid = $this->check_valid_taxonomy( $taxonomy );
		if ( is_wp_error( $valid ) ) {
			return $valid;
		}

		$tax_obj = get_taxonomy( $taxonomy );
		if ( $tax_obj && false === $tax_obj->public ) {
			return false;
		}

		return true;
	}

	/**
	 * Check if a given request has access to read a term.
	 *
	 * @param  WP_JSON_Request $request Full details about the request.
	 * @return bool|WP_Error
	 */
	public function get_item_permissions_check( $request ) {
		$taxonomy = $this->handle_taxonomy_param( $request['taxonomy'] );

		$valid = $this->check_valid_taxonomy( $taxonomy );
		if ( is_wp_error( $valid ) ) {
			return $valid;
		}

		$tax_obj = get_taxonomy( $taxonomy );
		if ( $tax_obj && false === $tax_obj->public ) {
			return false;
		}

		return true;
	}


	/**
	 * Check if a given request has access to create a term
	 *
	 * @param  WP_JSON_Request $request Full details about the request.
	 * @return bool|WP_Error
	 */
	public function create_item_permissions_check( $request ) {
		$taxonomy = $this->handle_taxonomy_param( $request['taxonomy'] );

		$valid = $this->check_valid_taxonomy( $taxonomy );
		if ( is_wp_error( $valid ) ) {
			return $valid;
		}

		$taxonomy_obj = get_taxonomy( $taxonomy );
		if ( ! current_user_can( $taxonomy_obj->cap->manage_terms ) ) {
			return false;
		}

		return true;
	}

	/**
	 * Check if a given request has access to update a term
	 *
	 * @param  WP_JSON_Request $request Full details about the request.
	 * @return bool
	 */
	public function update_item_permissions_check( $request ) {
		$taxonomy = $this->handle_taxonomy_param( $request['taxonomy'] );

		$valid = $this->check_valid_taxonomy( $taxonomy );
		if ( is_wp_error( $valid ) ) {
			return $valid;
		}

		$taxonomy_obj = get_taxonomy( $taxonomy );
		if ( $taxonomy_obj && ! current_user_can( $taxonomy_obj->cap->edit_terms ) ) {
			return false;
		}

		return true;
	}

	/**
	 * Check if a given request has access to delete a term
	 *
	 * @param  WP_JSON_Request $request Full details about the request.
	 * @return bool
	 */
	public function delete_item_permissions_check( $request ) {
		$taxonomy = $this->handle_taxonomy_param( $request['taxonomy'] );

		$valid = $this->check_valid_taxonomy( $taxonomy );
		if ( is_wp_error( $valid ) ) {
			return $valid;
		}

		$term = get_term_by( 'term_taxonomy_id', (int) $request['id'], $taxonomy );
		if ( ! $term ) {
			return new WP_Error( 'json_term_invalid', __( "Term doesn't exist." ), array( 'status' => 404 ) );
		}

		$taxonomy_obj = get_taxonomy( $taxonomy );
		if ( $taxonomy_obj && ! current_user_can( $taxonomy_obj->cap->delete_terms ) ) {
			return false;
		}

		return true;
	}

	/**
	 * Prepare a single term output for response
	 *
	 * @param obj $item Term object
	 * @param WP_JSON_Request $request
	 */
	public function prepare_item_for_response( $item, $request ) {

		$parent_id = 0;
		if ( $item->parent ) {
			$parent_term = get_term_by( 'id', (int) $item->parent, $item->taxonomy );
			if ( $parent_term ) {
				$parent_id = $parent_term->term_taxonomy_id;
			}
		}

		$data = array(
			'id'           => (int) $item->term_taxonomy_id,
			'count'        => (int) $item->count,
			'description'  => $item->description,
			'link'         => get_term_link( $item ),
			'name'         => $item->name,
			'slug'         => $item->slug,
			'taxonomy'     => $item->taxonomy,
			'parent'       => (int) $parent_id,
		);

		$context = ! empty( $request['context'] ) ? $request['context'] : 'view';
		$data = $this->filter_response_by_context( $data, $context );

		if ( ! empty( $parent_term ) ) {
			$data['_links'] = array(
				'parent'     => json_url( sprintf( 'wp/terms/%s/%d', $parent_term->taxonomy, $parent_term->term_taxonomy_id ) ),
				'embeddable' => true,
				);
		}

		return apply_filters( 'json_prepare_term', $data, $item, $request );
	}

	/**
	 * Get the Term's schema, conforming to JSON Schema
	 *
	 * @return array
	 */
	public function get_item_schema() {
		$schema = array(
			'$schema'              => 'http://json-schema.org/draft-04/schema#',
			'title'                => 'term',
			'type'                 => 'object',
			'properties'           => array(
				'id'               => array(
					'description'  => 'Unique identifier for the object.',
					'type'         => 'integer',
					'context'      => array( 'view' ),
					),
				'count'            => array(
					'description'  => 'Number of published posts for the object.',
					'type'         => 'integer',
					'context'      => array( 'view' ),
					),
				'description'      => array(
					'description'  => 'A human-readable description of the object.',
					'type'         => 'string',
					'context'      => array( 'view' ),
					),
				'link'             => array(
					'description'  => 'URL to the object.',
					'type'         => 'string',
					'format'       => 'uri',
					'context'      => array( 'view' ),
					),
				'name'             => array(
					'description'  => 'The title for the object.',
					'type'         => 'string',
					'context'      => array( 'view' ),
					),
				'parent'           => array(
					'description'  => 'The ID for the parent of the object.',
					'type'         => 'integer',
					'context'      => array( 'view' ),
					),
				'slug'             => array(
					'description'  => 'An alphanumeric identifier for the object unique to its type.',
					'type'         => 'string',
					'context'      => array( 'view' ),
					),
				'taxonomy'         => array(
					'description'  => 'Type attribution for the object.',
					'type'         => 'string',
					'enum'         => array_keys( get_taxonomies() ),
					'context'      => array( 'view' ),
					),
				),
			);
		return $schema;
	}

	/**
	 * Check that the taxonomy is valid
	 *
	 * @param string
	 * @return bool|WP_Error
	 */
	protected function check_valid_taxonomy( $taxonomy ) {
		if ( get_taxonomy( $taxonomy ) ) {
			return true;
		}

		return new WP_Error( 'json_taxonomy_invalid', __( "Taxonomy doesn't exist" ), array( 'status' => 404 ) );
	}

	/**
	 * Normalizes the post_tag taxonomy and sanitizes the request variable.
	 *
	 * @param string
	 * @return string
	 */
	protected function handle_taxonomy_param( $taxonomy ) {
		if ( 'tag' === $taxonomy ) {
			$taxonomy = 'post_tag';
		}

		return sanitize_key( $taxonomy );
	}

	/**
	 * Check that the taxonomy is valid for a given post type.
	 *
	 * @param string  $taxonomy
	 * @param integer $post_id
	 * @return bool|WP_Error
	 */
	protected function check_post_taxonomy_permission( $taxonomy, $post_id ) {
		$post = get_post( $post_id );
		if ( empty( $post->ID ) ) {
			return new WP_Error( 'json_post_invalid_id', __( 'Invalid post ID.' ), array( 'status' => 404 ) );
		}

		$posts_controller = new WP_JSON_Posts_Controller( $post->post_type );
		if ( ! $posts_controller->check_read_permission( $post ) ) {
			return new WP_Error( 'json_cannot_read', __( 'Sorry, you cannot view this post.' ), array( 'status' => 403 ) );
		}

		$valid_taxonomies = get_object_taxonomies( $post->post_type );
		if ( ! in_array( $taxonomy, $valid_taxonomies ) ) {
			return new WP_Error( 'json_post_taxonomy_invalid', __( 'Invalid taxonomy for post ID.' ), array( 'status' => 404 ) );
		}

		return true;
	}
}<|MERGE_RESOLUTION|>--- conflicted
+++ resolved
@@ -12,42 +12,31 @@
 
 		register_json_route( 'wp', '/terms/(?P<taxonomy>[\w-]+)', array(
 			array(
-<<<<<<< HEAD
-				'methods'  => WP_JSON_Server::READABLE,
-				'callback' => array( $this, 'get_items' ),
-				'args'     => array(
-					'search'   => array(
-						'sanitize_callback' => 'sanitize_text_field',
-						'default'           => ''
-					),
-					'per_page' => array(
-						'sanitize_callback' => 'absint',
-						'default'           => 10
-					),
-					'page'     => array(
-						'sanitize_callback' => 'absint',
-						'default'           => 1
-					),
-					'order'    => array(
-						'sanitize_callback' => 'sanitize_key',
-						'default'           => ''
-					),
-					'orderby'  => array(
-						'sanitize_callback' => 'sanitize_key',
-						'default'           => ''
-					),
-=======
 				'methods'             => WP_JSON_Server::READABLE,
 				'callback'            => array( $this, 'get_items' ),
 				'permission_callback' => array( $this, 'get_items_permissions_check' ),
 				'args'                => array(
-					'search'   => array(),
-					'per_page' => array(),
-					'page'     => array(),
-					'order'    => array(),
-					'orderby'  => array(),
+					'search'   => array(
+						'sanitize_callback' => 'sanitize_text_field',
+						'default'           => ''
+					),
+					'per_page' => array(
+						'sanitize_callback' => 'absint',
+						'default'           => 10
+					),
+					'page'     => array(
+						'sanitize_callback' => 'absint',
+						'default'           => 1
+					),
+					'order'    => array(
+						'sanitize_callback' => 'sanitize_key',
+						'default'           => ''
+					),
+					'orderby'  => array(
+						'sanitize_callback' => 'sanitize_key',
+						'default'           => ''
+					),
 					'post'     => array(),
->>>>>>> d55cf12f
 				),
 			),
 			array(
@@ -63,7 +52,7 @@
 						'sanitize_callback' => 'wp_filter_post_kses'
 					),
 					'slug'        => array(
-						'sanitize_callback' => 'sanitize_title'	
+						'sanitize_callback' => 'sanitize_title'
 					),
 					'parent'      => array(),
 				),
@@ -88,7 +77,7 @@
 						'sanitize_callback' => 'wp_filter_post_kses'
 					),
 					'slug'        => array(
-						'sanitize_callback' => 'sanitize_title'	
+						'sanitize_callback' => 'sanitize_title'
 					),
 					'parent'         => array(),
 				),
@@ -113,19 +102,12 @@
 	 */
 	public function get_items( $request ) {
 		$prepared_args = array( 'hide_empty' => false );
-<<<<<<< HEAD
+
 		$prepared_args['number']  = $request['per_page'];
-		$prepared_args['offset']  = ( $request['page'] - 1 ) * $prepared_args['number']; 
+		$prepared_args['offset']  = ( $request['page'] - 1 ) * $prepared_args['number'];
 		$prepared_args['search']  = $request['search'];
 		$prepared_args['order']   = $request['order'];
 		$prepared_args['orderby'] = $request['orderby'];
-=======
-		$prepared_args['number'] = isset( $request['per_page'] ) ? (int) $request['per_page'] : 10;
-		$prepared_args['offset'] = isset( $request['page'] ) ? ( absint( $request['page'] ) - 1 ) * $prepared_args['number'] : 0;
-		$prepared_args['search'] = isset( $request['search'] ) ? sanitize_text_field( $request['search'] ) : '';
-		$prepared_args['order'] = isset( $request['order'] ) ? sanitize_key( $request['order'] ) : '';
-		$prepared_args['orderby'] = isset( $request['orderby'] ) ? sanitize_key( $request['orderby'] ) : '';
->>>>>>> d55cf12f
 
 		$taxonomy = $this->handle_taxonomy_param( $request['taxonomy'] );
 
@@ -182,23 +164,9 @@
 	 * @return array|WP_Error
 	 */
 	public function create_item( $request ) {
-<<<<<<< HEAD
-
-		$taxonomy = $this->check_valid_taxonomy( $request['taxonomy'] );
-		if ( is_wp_error( $taxonomy ) ) {
-			return $taxonomy;
-		}
-
-		$taxonomy_obj = get_taxonomy( $taxonomy );
-		if ( ! current_user_can( $taxonomy_obj->cap->manage_terms ) ) {
-			return new WP_Error( 'json_user_cannot_create', __( 'Sorry, you are not allowed to create terms.' ), array( 'status' => 403 ) );
-		}
-
+		$taxonomy = $this->handle_taxonomy_param( $request['taxonomy'] );
 		$name = $request['name'];
-=======
-		$taxonomy = $this->handle_taxonomy_param( $request['taxonomy'] );
-		$name = sanitize_text_field( $request['name'] );
->>>>>>> d55cf12f
+
 		$args = array();
 
 		if ( isset( $request['description'] ) ) {
