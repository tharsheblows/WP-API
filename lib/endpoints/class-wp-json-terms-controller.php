<?php

/**
 * Access terms associated with a taxonomy
 */
class WP_JSON_Terms_Controller extends WP_JSON_Controller {

	/**
	 * Register the routes for the objects of the controller.
	 */
	public function register_routes() {

		register_json_route( 'wp', '/terms/(?P<taxonomy>[\w-]+)', array(
			array(
				'methods'             => WP_JSON_Server::READABLE,
				'callback'            => array( $this, 'get_items' ),
				'permission_callback' => array( $this, 'get_items_permissions_check' ),
				'args'                => array(
					'search'   => array(
						'sanitize_callback' => 'sanitize_text_field',
						'default'           => '',
					),
					'per_page' => array(
						'sanitize_callback' => 'absint',
						'default'           => 10,
					),
					'page'     => array(
						'sanitize_callback' => 'absint',
						'default'           => 1,
					),
					'order'    => array(
						'sanitize_callback' => 'sanitize_key',
						'default'           => 'ASC',
					),
					'orderby'  => array(
						'sanitize_callback' => 'sanitize_key',
						'default'           => 'name',
					),
					'post'     => array(
						'sanitize_callback' => 'absint',
					),
				),
			),
			array(
				'methods'     => WP_JSON_Server::CREATABLE,
				'callback'    => array( $this, 'create_item' ),
				'permission_callback' => array( $this, 'create_item_permissions_check' ),
				'args'        => array(
					'name'        => array(
						'required'          => true,
						'sanitize_callback' => 'sanitize_text_field',
					),
					'description' => array(
						'sanitize_callback' => 'wp_filter_post_kses',
					),
					'slug'        => array(
						'sanitize_callback' => 'sanitize_title',
					),
					'parent'      => array(),
				),
			),
		));
		register_json_route( 'wp', '/terms/(?P<taxonomy>[\w-]+)/(?P<id>[\d]+)', array(
			array(
				'methods'             => WP_JSON_Server::READABLE,
				'callback'            => array( $this, 'get_item' ),
				'permission_callback' => array( $this, 'get_item_permissions_check' ),
			),
			array(
				'methods'    => WP_JSON_Server::EDITABLE,
				'callback'   => array( $this, 'update_item' ),
				'permission_callback' => array( $this, 'update_item_permissions_check' ),
				'args'       => array(
					'name'        => array(
						'required'          => true,
						'sanitize_callback' => 'sanitize_text_field',
					),
					'description' => array(
						'sanitize_callback' => 'wp_filter_post_kses',
					),
					'slug'        => array(
						'sanitize_callback' => 'sanitize_title',
					),
					'parent'         => array(),
				),
			),
			array(
				'methods'    => WP_JSON_Server::DELETABLE,
				'callback'   => array( $this, 'delete_item' ),
				'permission_callback' => array( $this, 'delete_item_permissions_check' ),
			),
		) );
		register_json_route( 'wp', '/terms/(?P<taxonomy>[\w-]+)/schema', array(
			'methods'         => WP_JSON_Server::READABLE,
			'callback'        => array( $this, 'get_item_schema' ),
		) );
	}

	/**
	 * Get terms associated with a taxonomy
	 *
	 * @param WP_JSON_Request $request Full details about the request
	 * @return array|WP_Error
	 */
	public function get_items( $request ) {
		$prepared_args = array( 'hide_empty' => false );

		$prepared_args['number']  = $request['per_page'];
		$prepared_args['offset']  = ( $request['page'] - 1 ) * $prepared_args['number'];
		$prepared_args['search']  = $request['search'];
		$prepared_args['order']   = $request['order'];
		$prepared_args['orderby'] = $request['orderby'];

		$taxonomy = $this->handle_taxonomy_param( $request['taxonomy'] );

		if ( isset( $request['post'] ) ) {
			$post_id = $request['post'];

			$permission_check = $this->check_post_taxonomy_permission( $taxonomy, $post_id );
			if ( is_wp_error( $permission_check ) ) {
				return $permission_check;
			}

			$query_result = wp_get_object_terms( $post_id, $taxonomy, $prepared_args );
		} else {
			$query_result = get_terms( $taxonomy, $prepared_args );
		}
		if ( is_wp_error( $query_result ) ) {
			return new WP_Error( 'json_taxonomy_invalid', __( "Taxonomy doesn't exist" ), array( 'status' => 404 ) );
		}

		$response = array();
		foreach ( $query_result as $term ) {
			$data = $this->prepare_item_for_response( $term, $request );
			$response[] = $this->prepare_response_for_collection( $data );
		}

		return json_ensure_response( $response );
	}

	/**
	 * Get a single term from a taxonomy
	 *
	 * @param WP_JSON_Request $request Full details about the request
	 * @return array|WP_Error
	 */
	public function get_item( $request ) {
		$taxonomy = $this->handle_taxonomy_param( $request['taxonomy'] );

		$term = get_term_by( 'term_taxonomy_id', (int) $request['id'], $taxonomy );
		if ( ! $term ) {
			return new WP_Error( 'json_term_invalid', __( "Term doesn't exist." ), array( 'status' => 404 ) );
		}
		if ( is_wp_error( $term ) ) {
			return $term;
		}

		$response = $this->prepare_item_for_response( $term, $request );

		return json_ensure_response( $response );
	}

	/**
	 * Create a single term for a taxonomy
	 *
	 * @param WP_JSON_Request $request Full details about the request
	 * @return array|WP_Error
	 */
	public function create_item( $request ) {
		$taxonomy = $this->handle_taxonomy_param( $request['taxonomy'] );
		$name = $request['name'];

		$args = array();

		if ( isset( $request['description'] ) ) {
			$args['description'] = $request['description'];
		}
		if ( isset( $request['slug'] ) ) {
			$args['slug'] = $request['slug'];
		}

		$term = wp_insert_term( $name, $taxonomy, $args );
		if ( is_wp_error( $term ) ) {
			return $term;
		}

		$response = $this->get_item( array(
			'id' => $term['term_taxonomy_id'],
			'taxonomy' => $taxonomy,
		 ) );

		return json_ensure_response( $response );
	}

	/**
	 * Update a single term from a taxonomy
	 *
	 * @param WP_JSON_Request $request Full details about the request
	 * @return array|WP_Error
	 */
	public function update_item( $request ) {
		$taxonomy = $this->handle_taxonomy_param( $request['taxonomy'] );

		$prepared_args = array();
		if ( isset( $request['name'] ) ) {
			$prepared_args['name'] = $request['name'];
		}
		if ( isset( $request['description'] ) ) {
			$prepared_args['description'] = $request['description'];
		}
		if ( isset( $request['slug'] ) ) {
			$prepared_args['slug'] = $request['slug'];
		}

<<<<<<< HEAD
		parent::update_additional_fields_for_object( 'term', $request );

		// Bail early becuz no updates
		if ( empty( $prepared_args ) ) {
			return self::get_item( array( 'id' => $request['id'], 'taxonomy' => $request['taxonomy'] ), $request );
=======
		$term = get_term_by( 'term_taxonomy_id', (int) $request['id'], $taxonomy );
		if ( ! $term ) {
			return new WP_Error( 'json_term_invalid', __( "Term doesn't exist." ), array( 'status' => 404 ) );
>>>>>>> 5c146501
		}

		// Only update the term if we haz something to update.
		if ( ! empty( $prepared_args ) ) {
			$update = wp_update_term( $term->term_id, $term->taxonomy, $prepared_args );
			if ( is_wp_error( $update ) ) {
				return $update;
			}
		}

		$response = $this->get_item( array(
			'id' => $term->term_taxonomy_id,
			'taxonomy' => $taxonomy,
		 ) );

		return json_ensure_response( $response );
	}

	/**
	 * Delete a single term from a taxonomy
	 *
	 * @param array $args
	 * @param WP_JSON_Request $request Full details about the request
	 * @return array|WP_Error
	 */
	public function delete_item( $request ) {
		$taxonomy = $this->handle_taxonomy_param( $request['taxonomy'] );

		// Get the actual term_id
		$term = get_term_by( 'term_taxonomy_id', (int) $request['id'], $taxonomy );

		wp_delete_term( $term->term_id, $term->taxonomy );
	}

	/**
	 * Check if a given request has access to read the terms.
	 *
	 * @param  WP_JSON_Request $request Full details about the request.
	 * @return bool|WP_Error
	 */
	public function get_items_permissions_check( $request ) {
		$taxonomy = $this->handle_taxonomy_param( $request['taxonomy'] );

		$valid = $this->check_valid_taxonomy( $taxonomy );
		if ( is_wp_error( $valid ) ) {
			return $valid;
		}

		$tax_obj = get_taxonomy( $taxonomy );
		if ( $tax_obj && false === $tax_obj->public ) {
			return false;
		}

		return true;
	}

	/**
	 * Check if a given request has access to read a term.
	 *
	 * @param  WP_JSON_Request $request Full details about the request.
	 * @return bool|WP_Error
	 */
	public function get_item_permissions_check( $request ) {
		$taxonomy = $this->handle_taxonomy_param( $request['taxonomy'] );

		$valid = $this->check_valid_taxonomy( $taxonomy );
		if ( is_wp_error( $valid ) ) {
			return $valid;
		}

		$tax_obj = get_taxonomy( $taxonomy );
		if ( $tax_obj && false === $tax_obj->public ) {
			return false;
		}

		return true;
	}


	/**
	 * Check if a given request has access to create a term
	 *
	 * @param  WP_JSON_Request $request Full details about the request.
	 * @return bool|WP_Error
	 */
	public function create_item_permissions_check( $request ) {
		$taxonomy = $this->handle_taxonomy_param( $request['taxonomy'] );

		$valid = $this->check_valid_taxonomy( $taxonomy );
		if ( is_wp_error( $valid ) ) {
			return $valid;
		}

		$taxonomy_obj = get_taxonomy( $taxonomy );
		if ( ! current_user_can( $taxonomy_obj->cap->manage_terms ) ) {
			return false;
		}

		return true;
	}

	/**
	 * Check if a given request has access to update a term
	 *
	 * @param  WP_JSON_Request $request Full details about the request.
	 * @return bool
	 */
	public function update_item_permissions_check( $request ) {
		$taxonomy = $this->handle_taxonomy_param( $request['taxonomy'] );

		$valid = $this->check_valid_taxonomy( $taxonomy );
		if ( is_wp_error( $valid ) ) {
			return $valid;
		}

		$taxonomy_obj = get_taxonomy( $taxonomy );
		if ( $taxonomy_obj && ! current_user_can( $taxonomy_obj->cap->edit_terms ) ) {
			return false;
		}

		return true;
	}

	/**
	 * Check if a given request has access to delete a term
	 *
	 * @param  WP_JSON_Request $request Full details about the request.
	 * @return bool
	 */
	public function delete_item_permissions_check( $request ) {
		$taxonomy = $this->handle_taxonomy_param( $request['taxonomy'] );

		$valid = $this->check_valid_taxonomy( $taxonomy );
		if ( is_wp_error( $valid ) ) {
			return $valid;
		}

		$term = get_term_by( 'term_taxonomy_id', (int) $request['id'], $taxonomy );
		if ( ! $term ) {
			return new WP_Error( 'json_term_invalid', __( "Term doesn't exist." ), array( 'status' => 404 ) );
		}

		$taxonomy_obj = get_taxonomy( $taxonomy );
		if ( $taxonomy_obj && ! current_user_can( $taxonomy_obj->cap->delete_terms ) ) {
			return false;
		}

		return true;
	}

	/**
	 * Get the base path for a term's taxonomy endpoints.
	 *
	 * @param object|string $taxonomy
	 * @return string       $base
	 */
	public function get_taxonomy_base( $taxonomy ) {
		if ( ! is_object( $taxonomy ) ) {
			$taxonomy = get_taxonomy( $taxonomy );
		}

		$base = ! empty( $taxonomy->json_base ) ? $taxonomy->json_base : $taxonomy->name;

		return $base;
	}

	/**
	 * Prepare a single term output for response
	 *
	 * @param obj $item Term object
	 * @param WP_JSON_Request $request
	 */
	public function prepare_item_for_response( $item, $request ) {

		$parent_id = 0;
		if ( $item->parent ) {
			$parent_term = get_term_by( 'id', (int) $item->parent, $item->taxonomy );
			if ( $parent_term ) {
				$parent_id = $parent_term->term_taxonomy_id;
			}
		}

		$data = array(
			'id'           => (int) $item->term_taxonomy_id,
			'count'        => (int) $item->count,
			'description'  => $item->description,
			'link'         => get_term_link( $item ),
			'name'         => $item->name,
			'slug'         => $item->slug,
			'taxonomy'     => $item->taxonomy,
			'parent'       => (int) $parent_id,
		);

		$context = ! empty( $request['context'] ) ? $request['context'] : 'view';
		$data = $this->filter_response_by_context( $data, $context );
		$data = json_ensure_response( $data );

		$links = $this->prepare_links( $item );
		foreach ( $links as $rel => $attributes ) {
			$data->add_link( $rel, $attributes['href'], $attributes );
		}

		$data = parent::add_additional_fields_to_object( 'term', $data, $request );

		return apply_filters( 'json_prepare_term', $data, $item, $request );
	}

	/**
	 * Prepare links for the request.
	 *
	 * @param object $term Term object.
	 * @return array Links for the given term.
	 */
	protected function prepare_links( $term ) {
		$base = '/wp/terms/' . $this->get_taxonomy_base( $term->taxonomy );
		$links = array(
			'self'       => array(
				'href'       => json_url( trailingslashit( $base ) . $term->term_taxonomy_id ),
			),
			'collection' => array(
				'href'       => json_url( $base ),
			),
		);

		if ( $term->parent ) {
			$parent_term = get_term_by( 'id', (int) $term->parent, $term->taxonomy );
			if ( $parent_term ) {
				$links['up'] = array(
					'href'       => json_url( sprintf( 'wp/terms/%s/%d', $this->get_taxonomy_base( $parent_term->taxonomy ), $parent_term->term_taxonomy_id ) ),
					'embeddable' => true,
				);
			}
		}

		return $links;
	}

	/**
	 * Get the Term's schema, conforming to JSON Schema
	 *
	 * @return array
	 */
	public function get_item_schema() {
		$schema = array(
			'$schema'              => 'http://json-schema.org/draft-04/schema#',
			'title'                => 'term',
			'type'                 => 'object',
			'properties'           => array(
				'id'               => array(
					'description'  => 'Unique identifier for the object.',
					'type'         => 'integer',
					'context'      => array( 'view' ),
					'readonly'     => true,
					),
				'count'            => array(
					'description'  => 'Number of published posts for the object.',
					'type'         => 'integer',
					'context'      => array( 'view' ),
					'readonly'     => true,
					),
				'description'      => array(
					'description'  => 'A human-readable description of the object.',
					'type'         => 'string',
					'context'      => array( 'view' ),
					),
				'link'             => array(
					'description'  => 'URL to the object.',
					'type'         => 'string',
					'format'       => 'uri',
					'context'      => array( 'view' ),
					'readonly'     => true,
					),
				'name'             => array(
					'description'  => 'The title for the object.',
					'type'         => 'string',
					'context'      => array( 'view' ),
					),
				'parent'           => array(
					'description'  => 'The ID for the parent of the object.',
					'type'         => 'integer',
					'context'      => array( 'view' ),
					),
				'slug'             => array(
					'description'  => 'An alphanumeric identifier for the object unique to its type.',
					'type'         => 'string',
					'context'      => array( 'view' ),
					),
				'taxonomy'         => array(
					'description'  => 'Type attribution for the object.',
					'type'         => 'string',
					'enum'         => array_keys( get_taxonomies() ),
					'context'      => array( 'view' ),
					'readonly'     => true,
					),
				),
			);
		return parent::add_additional_fields_schema( $schema );
	}

	/**
	 * Check that the taxonomy is valid
	 *
	 * @param string
	 * @return bool|WP_Error
	 */
	protected function check_valid_taxonomy( $taxonomy ) {
		if ( get_taxonomy( $taxonomy ) ) {
			return true;
		}

		return new WP_Error( 'json_taxonomy_invalid', __( "Taxonomy doesn't exist" ), array( 'status' => 404 ) );
	}

	/**
	 * Normalizes the post_tag taxonomy and sanitizes the request variable.
	 *
	 * @param string
	 * @return string
	 */
	protected function handle_taxonomy_param( $taxonomy ) {
		if ( 'tag' === $taxonomy ) {
			$taxonomy = 'post_tag';
		}

		return sanitize_key( $taxonomy );
	}

	/**
	 * Check that the taxonomy is valid for a given post type.
	 *
	 * @param string  $taxonomy
	 * @param integer $post_id
	 * @return bool|WP_Error
	 */
	protected function check_post_taxonomy_permission( $taxonomy, $post_id ) {
		$post = get_post( $post_id );
		if ( empty( $post->ID ) ) {
			return new WP_Error( 'json_post_invalid_id', __( 'Invalid post ID.' ), array( 'status' => 404 ) );
		}

		$posts_controller = new WP_JSON_Posts_Controller( $post->post_type );
		if ( ! $posts_controller->check_read_permission( $post ) ) {
			return new WP_Error( 'json_cannot_read', __( 'Sorry, you cannot view this post.' ), array( 'status' => 403 ) );
		}

		$valid_taxonomies = get_object_taxonomies( $post->post_type );
		if ( ! in_array( $taxonomy, $valid_taxonomies ) ) {
			return new WP_Error( 'json_post_taxonomy_invalid', __( 'Invalid taxonomy for post ID.' ), array( 'status' => 404 ) );
		}

		return true;
	}
}<|MERGE_RESOLUTION|>--- conflicted
+++ resolved
@@ -212,17 +212,9 @@
 			$prepared_args['slug'] = $request['slug'];
 		}
 
-<<<<<<< HEAD
-		parent::update_additional_fields_for_object( 'term', $request );
-
-		// Bail early becuz no updates
-		if ( empty( $prepared_args ) ) {
-			return self::get_item( array( 'id' => $request['id'], 'taxonomy' => $request['taxonomy'] ), $request );
-=======
 		$term = get_term_by( 'term_taxonomy_id', (int) $request['id'], $taxonomy );
 		if ( ! $term ) {
 			return new WP_Error( 'json_term_invalid', __( "Term doesn't exist." ), array( 'status' => 404 ) );
->>>>>>> 5c146501
 		}
 
 		// Only update the term if we haz something to update.
