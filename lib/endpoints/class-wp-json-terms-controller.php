--- conflicted
+++ resolved
@@ -410,21 +410,11 @@
 
 		$context = ! empty( $request['context'] ) ? $request['context'] : 'view';
 		$data = $this->filter_response_by_context( $data, $context );
-
-<<<<<<< HEAD
-		// Wrap the data in a response object
 		$data = json_ensure_response( $data );
 
 		$links = $this->prepare_links( $item );
 		foreach ( $links as $rel => $attributes ) {
 			$data->add_link( $rel, $attributes['href'], $attributes );
-=======
-		if ( ! empty( $parent_term ) ) {
-			$data['_links'] = array(
-				'parent'     => json_url( sprintf( 'wp/terms/%s/%d', $parent_term->taxonomy, $parent_term->term_taxonomy_id ) ),
-				'embeddable' => true,
-				);
->>>>>>> 33b82109
 		}
 
 		return apply_filters( 'json_prepare_term', $data, $item, $request );
