<?php

class WP_REST_Post_Statuses_Controller extends WP_REST_Controller {

	/**
	 * Register the routes for the objects of the controller.
	 */
	public function register_routes() {

		register_rest_route( 'wp/v2', '/statuses', array(
			'methods'         => WP_REST_Server::READABLE,
			'callback'        => array( $this, 'get_items' ),
		) );

		register_rest_route( 'wp/v2', '/statuses/schema', array(
			'methods'         => WP_REST_Server::READABLE,
			'callback'        => array( $this, 'get_item_schema' ),
		) );

		register_rest_route( 'wp/v2', '/statuses/(?P<status>[\w-]+)', array(
			'methods'         => WP_REST_Server::READABLE,
			'callback'        => array( $this, 'get_item' ),
		) );
	}

	/**
	 * Get all post statuses, depending on user context
	 *
	 * @param WP_REST_Request $request
	 * @return array|WP_Error
	 */
	public function get_items( $request ) {
		$data = array();
		if ( is_user_logged_in() ) {
			$statuses = get_post_stati( array( 'internal' => false ), 'object' );
		} else {
			$statuses = get_post_stati( array( 'public' => true ), 'object' );
		}
		foreach ( $statuses as $obj ) {
			$status = $this->prepare_item_for_response( $obj, $request );
			if ( is_wp_error( $status ) ) {
				continue;
			}
			$data[ $obj->name ] = $this->prepare_response_for_collection( $status );
		}
		return $data;
	}

	/**
	 * Get a specific post status
	 *
	 * @param WP_REST_Request $request
	 * @return array|WP_Error
	 */
	public function get_item( $request ) {
		$obj = get_post_status_object( $request['status'] );
		if ( empty( $obj ) ) {
			return new WP_Error( 'rest_status_invalid', __( 'Invalid status.' ), array( 'status' => 404 ) );
		}
		return $this->prepare_item_for_response( $obj, $request );
	}

	/**
	 * Prepare a post status object for serialization
	 *
	 * @param stdClass $status Post status data
	 * @param WP_REST_Request $request
	 * @return WP_REST_Response Post status data
	 */
	public function prepare_item_for_response( $status, $request ) {
		if ( ( false === $status->public && ! is_user_logged_in() ) || ( true === $status->internal && is_user_logged_in() ) ) {
			return new WP_Error( 'rest_cannot_read_status', __( 'Cannot view status.' ), array( 'status' => 403 ) );
		}

		$data = array(
			'name'         => $status->label,
			'private'      => (bool) $status->private,
			'protected'    => (bool) $status->protected,
			'public'       => (bool) $status->public,
			'queryable'    => (bool) $status->publicly_queryable,
			'show_in_list' => (bool) $status->show_in_admin_all_list,
			'slug'         => $status->name,
		);

		$context = ! empty( $request['context'] ) ? $request['context'] : 'view';
		$data = $this->filter_response_by_context( $data, $context );
<<<<<<< HEAD
		$data = $this->add_additional_fields_to_object( $data, $request );
=======

		$data = rest_ensure_response( $data );

		$posts_controller = new WP_REST_Posts_Controller( 'post' );

		if ( 'publish' === $status->name ) {
			$data->add_link( 'archives', rest_url( '/wp/v2/' . $posts_controller->get_post_type_base( 'post' ) ) );
		} else {
			$data->add_link( 'archives', add_query_arg( 'status', $status->name, rest_url( '/wp/v2/' . $posts_controller->get_post_type_base( 'post' ) ) ) );
		}
>>>>>>> f961453c

		return $data;
	}

	/**
	 * Get the Post status' schema, conforming to JSON Schema
	 *
	 * @return array
	 */
	public function get_item_schema() {
		$schema = array(
			'$schema'              => 'http://json-schema.org/draft-04/schema#',
			'title'                => 'status',
			'type'                 => 'object',
			'properties'           => array(
				'name'             => array(
					'description'  => 'The title for the status.',
					'type'         => 'string',
					'context'      => array( 'view' ),
					),
				'private'          => array(
					'description'  => 'Whether posts with this status should be private.',
					'type'         => 'boolean',
					'context'      => array( 'view' ),
					),
				'protected'        => array(
					'description'  => 'Whether posts with this status should be protected.',
					'type'         => 'boolean',
					'context'      => array( 'view' ),
					),
				'public'           => array(
					'description'  => 'Whether posts of this status should be shown in the front end of the site.',
					'type'         => 'boolean',
					'context'      => array( 'view' ),
					),
				'queryable'        => array(
					'description'  => 'Whether posts with this status should be publicly-queryable.',
					'type'         => 'boolean',
					'context'      => array( 'view' ),
					),
				'show_in_list'     => array(
					'description'  => 'Whether to include posts in the edit listing for their post type.',
					'type'         => 'boolean',
					'context'      => array( 'view' ),
					),
				'slug'             => array(
					'description'  => 'An alphanumeric identifier for the status.',
					'type'         => 'string',
					'context'      => array( 'view' ),
					),
				),
			);
		return $this->add_additional_fields_schema( $schema );
	}

}<|MERGE_RESOLUTION|>--- conflicted
+++ resolved
@@ -84,9 +84,7 @@
 
 		$context = ! empty( $request['context'] ) ? $request['context'] : 'view';
 		$data = $this->filter_response_by_context( $data, $context );
-<<<<<<< HEAD
 		$data = $this->add_additional_fields_to_object( $data, $request );
-=======
 
 		$data = rest_ensure_response( $data );
 
@@ -97,7 +95,6 @@
 		} else {
 			$data->add_link( 'archives', add_query_arg( 'status', $status->name, rest_url( '/wp/v2/' . $posts_controller->get_post_type_base( 'post' ) ) ) );
 		}
->>>>>>> f961453c
 
 		return $data;
 	}
