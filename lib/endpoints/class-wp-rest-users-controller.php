--- conflicted
+++ resolved
@@ -201,15 +201,9 @@
 		if ( 'edit' === $context && ! current_user_can( 'edit_user', $id ) ) {
 			return new WP_Error( 'rest_user_cannot_view', __( 'Sorry, you cannot view this resource with edit context.' ), array( 'status' => rest_authorization_required_code() ) );
 		} else if ( 'view' === $context && ! current_user_can( 'list_users' ) ) {
-<<<<<<< HEAD
-			return new WP_Error( 'rest_user_cannot_view', sprintf( __( 'Sorry, you cannot view this %s with view context' ), $this->singular_label ), array( 'status' => rest_authorization_required_code() ) );
+			return new WP_Error( 'rest_user_cannot_view', __( 'Sorry, you cannot view this resource with view context.' ), array( 'status' => rest_authorization_required_code() ) );
 		} else if ( 'embed' === $context && ! count_user_posts( $id, $types ) && ! current_user_can( 'edit_user', $id ) && ! current_user_can( 'list_users' ) ) {
-			return new WP_Error( 'rest_user_cannot_view', sprintf( __( 'Sorry, you cannot view this %s' ), $this->singular_label ), array( 'status' => rest_authorization_required_code() ) );
-=======
-			return new WP_Error( 'rest_user_cannot_view', __( 'Sorry, you cannot view this resource with view context.' ), array( 'status' => rest_authorization_required_code() ) );
-		} else if ( 'embed' === $context && ! count_user_posts( $id ) && ! current_user_can( 'edit_user', $id ) && ! current_user_can( 'list_users' ) ) {
 			return new WP_Error( 'rest_user_cannot_view', __( 'Sorry, you cannot view this resource.' ), array( 'status' => rest_authorization_required_code() ) );
->>>>>>> 47491996
 		}
 
 		return true;
