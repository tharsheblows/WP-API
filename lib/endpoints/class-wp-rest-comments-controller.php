--- conflicted
+++ resolved
@@ -328,8 +328,6 @@
 		if ( is_wp_error( $prepared_comment ) ) {
 			return $prepared_comment;
 		}
-<<<<<<< HEAD
-=======
 
 		/**
 		 * Do not allow a comment to be created with an empty string for
@@ -339,7 +337,6 @@
 		if ( '' === $prepared_comment['comment_content'] ) {
 			return new WP_Error( 'rest_comment_content_invalid', __( 'Comment content is invalid.' ), array( 'status' => 400 ) );
 		}
->>>>>>> 6091c814
 
 		// Setting remaining values before wp_insert_comment so we can
 		// use wp_allow_comment().
