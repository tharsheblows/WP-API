--- conflicted
+++ resolved
@@ -193,14 +193,10 @@
 				continue;
 			}
 
-<<<<<<< HEAD
-			$post_type_fields_args[ $field_id ] = array(
+			$endpoint_args[ $field_id ] = array(
 				'validate_callback' => array( $this, 'validate_schema_property' ),
 				'sanitize_callback' => array( $this, 'sanitize_schema_property' )
 			);
-=======
-			$endpoint_args[ $field_id ] = array();
->>>>>>> 12decd40
 
 			if ( $add_required_flag && ! empty( $params['required'] ) ) {
 				$endpoint_args[ $field_id ]['required'] = true;
