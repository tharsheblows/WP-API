--- conflicted
+++ resolved
@@ -195,7 +195,6 @@
 	}
 
 	/**
-<<<<<<< HEAD
 	 * Get the query params for collections
 	 *
 	 * @return array
@@ -224,9 +223,6 @@
 
 	/**
 	 * Add the values from additional fields to a data object
-=======
-	 * Add the values from additional fields to a data object.
->>>>>>> fb1d99ec
 	 *
 	 * @param array  $object
 	 * @param WP_REST_Request $request
