--- conflicted
+++ resolved
@@ -687,18 +687,7 @@
 				}
 
 				if ( is_wp_error( $valid_check ) ) {
-<<<<<<< HEAD
-
-					$error_data = $valid_check->get_error_data();
-
-					// add a status code of 400 if one wasn't set
-					if ( ! $error_data || ! isset( $error_data['status'] ) ) {
-						$valid_check->add_data( array( 'status' => 400 ) );
-					}
-					return $valid_check;
-=======
 					$invalid_params[] = sprintf( '%s (%s)', $key, $valid_check->get_error_message() );
->>>>>>> dcbd6aed
 				}
 			}
 		}
