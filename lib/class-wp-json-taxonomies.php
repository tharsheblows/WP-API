--- conflicted
+++ resolved
@@ -52,14 +52,9 @@
 
 		$data = array();
 
-		foreach ($taxonomies as $tax_type => $value) {
-<<<<<<< HEAD
+		foreach ( $taxonomies as $tax_type => $value ) {
 			$tax = $this->prepare_taxonomy_object( $value, true );
-			if ( is_wp_error( $tax ) )
-=======
-			$tax = $this->prepare_taxonomy( $value, $type, true );
 			if ( is_wp_error( $tax ) ) {
->>>>>>> eb022214
 				continue;
 			}
 
@@ -110,7 +105,6 @@
 	 * @param boolean $_in_collection Are we in a collection?
 	 * @return array Taxonomy data
 	 */
-<<<<<<< HEAD
 	protected function prepare_taxonomy( $taxonomy, $type = null, $_in_collection = false ) {
 		return $this->prepare_taxonomy_object( $taxonomy, $_in_collection );
 	}
@@ -123,11 +117,7 @@
 	 * @return array Taxonomy data
 	 */
 	protected function prepare_taxonomy_object( $taxonomy, $_in_collection = false ) {
-		if ( $taxonomy->public === false )
-=======
-	protected function prepare_taxonomy( $taxonomy, $type, $_in_collection = false ) {
 		if ( $taxonomy->public === false ) {
->>>>>>> eb022214
 			return new WP_Error( 'json_cannot_read_taxonomy', __( 'Cannot view taxonomy' ), array( 'status' => 403 ) );
 		}
 
@@ -149,17 +139,7 @@
 			),
 		);
 
-<<<<<<< HEAD
 		return apply_filters( 'json_prepare_taxonomy', $data, $taxonomy );
-=======
-		if ( $_in_collection ) {
-			$data['meta']['links']['self'] = json_url( $base_url );
-		} else {
-			$data['meta']['links']['collection'] = json_url( $base_url );
-		}
-
-		return apply_filters( 'json_prepare_taxonomy', $data );
->>>>>>> eb022214
 	}
 
 	/**
@@ -189,7 +169,6 @@
 	 * @return array Term collection
 	 */
 	public function get_terms( $type, $taxonomy ) {
-<<<<<<< HEAD
 		return $this->get_taxonomy_terms( $taxonomy );
 	}
 
@@ -200,10 +179,7 @@
 	 * @return array Term collection
 	 */
 	public function get_taxonomy_terms( $taxonomy ) {
-		if ( ! taxonomy_exists( $taxonomy ) )
-=======
 		if ( ! taxonomy_exists( $taxonomy ) ) {
->>>>>>> eb022214
 			return new WP_Error( 'json_taxonomy_invalid_id', __( 'Invalid taxonomy ID.' ), array( 'status' => 404 ) );
 		}
 
@@ -218,14 +194,8 @@
 		}
 
 		$data = array();
-<<<<<<< HEAD
-		foreach ($terms as $term) {
+		foreach ( $terms as $term ) {
 			$data[] = $this->prepare_taxonomy_term( $term );
-=======
-
-		foreach ( $terms as $term ) {
-			$data[] = $this->prepare_term( $term, $type );
->>>>>>> eb022214
 		}
 		return $data;
 	}
@@ -243,7 +213,6 @@
 	 * @return array Term entity
 	 */
 	public function get_term( $type, $taxonomy, $term, $context = 'view' ) {
-<<<<<<< HEAD
 		return $this->get_taxonomy_term( $taxonomy, $term, $context );
 	}
 
@@ -256,10 +225,7 @@
 	 * @return array Term entity
 	 */
 	public function get_taxonomy_term( $taxonomy, $term, $context = 'view' ) {
-		if ( ! taxonomy_exists( $taxonomy ) )
-=======
 		if ( ! taxonomy_exists( $taxonomy ) ) {
->>>>>>> eb022214
 			return new WP_Error( 'json_taxonomy_invalid_id', __( 'Invalid taxonomy ID.' ), array( 'status' => 404 ) );
 		}
 
@@ -333,14 +299,8 @@
 		);
 
 		if ( ! empty( $data['parent'] ) && $context === 'view' ) {
-<<<<<<< HEAD
 			$data['parent'] = $this->get_taxonomy_term( $term->taxonomy, $data['parent'], 'view-parent' );
-		}
-		elseif ( empty( $data['parent'] ) ) {
-=======
-			$data['parent'] = $this->get_term( $type, $term->taxonomy, $data['parent'], 'view-parent' );
 		} elseif ( empty( $data['parent'] ) ) {
->>>>>>> eb022214
 			$data['parent'] = null;
 		}
 
