--- conflicted
+++ resolved
@@ -245,11 +245,7 @@
 		 * @param WP_JSON_Response $result
 		 * @param WP_JSON_Request $request
 		 */
-<<<<<<< HEAD
-		$result = apply_filters( 'json_post_dispatch', json_ensure_response( $result ), $request, $this );
-=======
 		$result = apply_filters( 'json_post_dispatch', json_ensure_response( $result ), $this, $request );
->>>>>>> 75ce8a99
 
 		// Wrap the response in an envelope if asked for
 		if ( isset( $_GET['_envelope'] ) ) {
@@ -537,11 +533,7 @@
 			foreach ( $handlers as $handler ) {
 				$callback  = $handler['callback'];
 				$supported = $handler['methods'];
-<<<<<<< HEAD
 				$response = null;
-=======
-				$response  = null;
->>>>>>> 75ce8a99
 
 				if ( empty( $handler['methods'][ $method ] ) ) {
 					continue;
@@ -588,12 +580,6 @@
 				*/
 
 				if ( ! is_wp_error( $response ) ) {
-<<<<<<< HEAD
-=======
-
-				$request->set_url_params( $args );
-				$request->set_attributes( $handler );
->>>>>>> 75ce8a99
 
 					$request->set_url_params( $args );
 					$request->set_attributes( $handler );
@@ -627,7 +613,6 @@
 							$response = $check_required;
 						} else {
 
-<<<<<<< HEAD
 							/**
 							 * Allow plugins to override dispatching the request
 							 *
@@ -652,35 +637,6 @@
 					$response = json_ensure_response( $response );
 				}
 
-=======
-				$check_required = $this->check_required_parameters( $request );
-				if ( is_wp_error( $check_required ) ) {
-						$response = $check_required;
-					} else {
-				/**
-				 * Allow plugins to override dispatching the request
-				 *
-				 * @param boolean $dispatch_result Dispatch result, will be used if not empty
-				 * @param WP_JSON_Request $request
-				 */
-				$dispatch_result = apply_filters( 'json_dispatch_request', null, $request );
-
-				// Allow plugins to halt the request via this filter
-				if ( $dispatch_result !== null ) {
-							$response = $dispatch_result;
-						} else {
-							$response = call_user_func( $callback, $request );
-						}
-					}
-				}
-
-				if ( is_wp_error( $response ) ) {
-					$response = $this->error_to_response( $response );
-				} else {
-					$response = json_ensure_response( $response );
-				}
-
->>>>>>> 75ce8a99
 				$response->set_matched_route( $route );
 				$response->set_matched_handler( $handler );
 
