<?php
/**
 * WordPress JSON API
 *
 * Contains the WP_JSON_Server class.
 *
 * @package WordPress
 */

require_once ( ABSPATH . 'wp-admin/includes/admin.php' );

/**
 * WordPress JSON API server handler
 *
 * @package WordPress
 */
class WP_JSON_Server {
	const METHOD_GET    = 'GET';
	const METHOD_POST   = 'POST';
	const METHOD_PUT    = 'PUT';
	const METHOD_PATCH  = 'PATCH';
	const METHOD_DELETE = 'DELETE';

	const READABLE   = 'GET';
	const CREATABLE  = 'POST';
	const EDITABLE   = 'POST, PUT, PATCH';
	const DELETABLE  = 'DELETE';
	const ALLMETHODS = 'GET, POST, PUT, PATCH, DELETE';

	/**
	 * Does the endpoint accept raw JSON entities?
	 */
	const ACCEPT_RAW = 64;
	const ACCEPT_JSON = 128;

	/**
	 * Should we hide this endpoint from the index?
	 */
	const HIDDEN_ENDPOINT = 256;

	/**
	 * Map of HTTP verbs to constants
	 * @var array
	 */
	public static $method_map = array(
		'HEAD'   => self::METHOD_GET,
		'GET'    => self::METHOD_GET,
		'POST'   => self::METHOD_POST,
		'PUT'    => self::METHOD_PUT,
		'PATCH'  => self::METHOD_PATCH,
		'DELETE' => self::METHOD_DELETE,
	);

	/**
	 * Endpoints registered to the server
	 *
	 * @var array
	 */
	protected $endpoints = array();

	/**
	 * Instantiate the server
	 */
	public function __construct() {
		$this->endpoints = array(
			// Meta endpoints
			'/' => array(
				'callback' => array( $this, 'get_index' ),
				'methods' => 'GET'
			),
		);
	}


	/**
	 * Check the authentication headers if supplied
	 *
	 * @return WP_Error|null WP_Error indicates unsuccessful login, null indicates successful or no authentication provided
	 */
	public function check_authentication() {
		/**
		 * Pass an authentication error to the API
		 *
		 * This is used to pass a {@see WP_Error} from an authentication method
		 * back to the API.
		 *
		 * Authentication methods should check first if they're being used, as
		 * multiple authentication methods can be enabled on a site (cookies,
		 * HTTP basic auth, OAuth). If the authentication method hooked in is
		 * not actually being attempted, null should be returned to indicate
		 * another authentication method should check instead. Similarly,
		 * callbacks should ensure the value is `null` before checking for
		 * errors.
		 *
		 * A {@see WP_Error} instance can be returned if an error occurs, and
		 * this should match the format used by API methods internally (that is,
		 * the `status` data should be used). A callback can return `true` to
		 * indicate that the authentication method was used, and it succeeded.
		 *
		 * @param WP_Error|null|boolean WP_Error if authentication error, null if authentication method wasn't used, true if authentication succeeded
		 */
		return apply_filters( 'json_authentication_errors', null );
	}

	/**
	 * Convert an error to a response object
	 *
	 * This iterates over all error codes and messages to change it into a flat
	 * array. This enables simpler client behaviour, as it is represented as a
	 * list in JSON rather than an object/map
	 *
	 * @param WP_Error $error
	 * @return array List of associative arrays with code and message keys
	 */
	protected function error_to_response( $error ) {
		$error_data = $error->get_error_data();
		if ( is_array( $error_data ) && isset( $error_data['status'] ) ) {
			$status = $error_data['status'];
		} else {
			$status = 500;
		}

		$data = array();
		foreach ( (array) $error->errors as $code => $messages ) {
			foreach ( (array) $messages as $message ) {
				$data[] = array( 'code' => $code, 'message' => $message, 'data' => $error->get_error_data( $code ) );
			}
		}
		$response = new WP_JSON_Response( $data, $status );

		return $response;
	}

	/**
	 * Get an appropriate error representation in JSON
	 *
	 * Note: This should only be used in {@see WP_JSON_Server::serve_request()},
	 * as it cannot handle WP_Error internally. All callbacks and other internal
	 * methods should instead return a WP_Error with the data set to an array
	 * that includes a 'status' key, with the value being the HTTP status to
	 * send.
	 *
	 * @param string $code WP_Error-style code
	 * @param string $message Human-readable message
	 * @param int $status HTTP status code to send
	 * @return string JSON representation of the error
	 */
	protected function json_error( $code, $message, $status = null ) {
		if ( $status ) {
			$this->set_status( $status );
		}
		$error = compact( 'code', 'message' );

		return json_encode( array( $error ) );
	}

	/**
	 * Handle serving an API request
	 *
	 * Matches the current server URI to a route and runs the first matching
	 * callback then outputs a JSON representation of the returned value.
	 *
	 * @uses WP_JSON_Server::dispatch()
	 */
	public function serve_request( $path = null ) {
		$content_type = isset( $_GET['_jsonp'] ) ? 'application/javascript' : 'application/json';
		$this->send_header( 'Content-Type', $content_type . '; charset=' . get_option( 'blog_charset' ), true );

		// Mitigate possible JSONP Flash attacks
		// http://miki.it/blog/2014/7/8/abusing-jsonp-with-rosetta-flash/
		$this->send_header( 'X-Content-Type-Options', 'nosniff' );

		// Proper filter for turning off the JSON API. It is on by default.
		$enabled = apply_filters( 'json_enabled', true );

		$jsonp_enabled = apply_filters( 'json_jsonp_enabled', true );

		if ( ! $enabled ) {
			echo $this->json_error( 'json_disabled', __( 'The JSON API is disabled on this site.' ), 404 );
			return false;
		}
		if ( isset( $_GET['_jsonp'] ) ) {
			if ( ! $jsonp_enabled ) {
				echo $this->json_error( 'json_callback_disabled', __( 'JSONP support is disabled on this site.' ), 400 );
				return false;
			}

			// Check for invalid characters (only alphanumeric allowed)
			if ( ! is_string( $_GET['_jsonp'] ) || preg_match( '/\W\./', $_GET['_jsonp'] ) ) {
				echo $this->json_error( 'json_callback_invalid', __( 'The JSONP callback function is invalid.' ), 400 );
				return false;
			}
		}

		if ( empty( $path ) ) {
			if ( isset( $_SERVER['PATH_INFO'] ) ) {
				$path = $_SERVER['PATH_INFO'];
			} else {
				$path = '/';
			}
		}

		$request = new WP_JSON_Request( $_SERVER['REQUEST_METHOD'], $path );
		$request->set_query_params( $_GET );
		$request->set_body_params( $_POST );
		$request->set_file_params( $_FILES );
		$request->set_headers( $this->get_headers( $_SERVER ) );
		$request->set_body( $this->get_raw_data() );

		// Compatibility for clients that can't use PUT/PATCH/DELETE
		if ( isset( $_GET['_method'] ) ) {
			$request->set_method( $_GET['_method'] );
		}

		$result = $this->check_authentication();

		if ( ! is_wp_error( $result ) ) {
			/**
			 * Allow hijacking the request before dispatching
			 *
			 * If `$result` is non-empty, this value will be used to serve the
			 * request instead.
			 *
			 * @param mixed $result Response to replace the requested version with. Can be anything a normal endpoint can return, or null to not hijack the request.
			 * @param WP_JSON_Server $this Server instance
			 */
			$result = apply_filters( 'json_pre_dispatch', null, $this, $request );
		}

		if ( empty( $result ) ) {
			$result = $this->dispatch( $request );
		}

		// Normalize to either WP_Error or WP_JSON_Response...
		$result = json_ensure_response( $result );

		// ...then convert WP_Error across
		if ( is_wp_error( $result ) ) {
			$result = $this->error_to_response( $result );
		}

		/**
		 * Allow modifying the response before returning
		 *
		 * @param WP_JSON_Response $result
		 * @param WP_JSON_Request $request
		 */
		$result = apply_filters( 'json_post_dispatch', json_ensure_response( $result ), $request, $this );

		// Wrap the response in an envelope if asked for
		if ( isset( $_GET['_envelope'] ) ) {
			$result = $this->envelope_response( $result, isset( $_GET['_embed'] ) );
		}

		// Send extra data from response objects
		$headers = $result->get_headers();
		$this->send_headers( $headers );

		$code = $result->get_status();
		$this->set_status( $code );

		/**
		 * Allow sending the request manually
		 *
		 * If `$served` is true, the result will not be sent to the client.
		 *
		 * This is a filter rather than an action, since this is designed to be
		 * re-entrant if needed.
		 *
		 * @param bool $served Whether the request has already been served
		 * @param mixed $result Result to send to the client. JsonSerializable, or other value to pass to `json_encode`
		 * @param WP_JSON_Request $request Request used to generate the response
		 * @param WP_JSON_Server $this Server instance
		 */
		$served = apply_filters( 'json_pre_serve_request', false, $result, $request, $this );

		if ( ! $served ) {
			if ( 'HEAD' === $request->get_method() ) {
				return;
			}

			// Embed links inside the request
			$result = $this->response_to_data( $result, isset( $_GET['_embed'] ) );

			$result = json_encode( $result );

			$json_error_message = $this->get_json_last_error();
			if ( $json_error_message ) {
				$json_error_obj = new WP_Error( 'json_encode_error', $json_error_message, array( 'status' => 500 ) );
				$result = $this->error_to_response( $json_error_obj );
				$result = json_encode( $result->data[0] );
			}

			if ( isset( $_GET['_jsonp'] ) ) {
				// Prepend '/**/' to mitigate possible JSONP Flash attacks
				// http://miki.it/blog/2014/7/8/abusing-jsonp-with-rosetta-flash/
				echo '/**/' . $_GET['_jsonp'] . '(' . $result . ')';
			} else {
				echo $result;
			}
		}
	}

	/**
	 * Convert a response to data to send
	 *
	 * @param WP_JSON_Response $response Response object
	 * @param boolean $embed Should we embed links?
	 * @return array
	 */
	public function response_to_data( $response, $embed ) {
		$data  = $this->prepare_response( $response->get_data() );
		$links = $response->get_links();

		if ( ! empty( $links ) ) {
			// Convert links to part of the data
			$data['_links'] = array();
			foreach ( $links as $rel => $items ) {
				$data['_links'][ $rel ] = array();

				foreach ( $items as $item ) {
					$attributes = $item['attributes'];
					$attributes['href'] = $item['href'];
					$data['_links'][ $rel ][] = $attributes;
				}
			}

			if ( $embed ) {
				$data = $this->embed_links( $data );
			}
		}

		return $data;
	}

	/**
	 * Embed the links from the data into the request
	 *
	 * @param array $data Data from the request
	 * @return array Data with sub-requests embedded
	 */
	protected function embed_links( $data ) {
		if ( empty( $data['_links'] ) ) {
			return $data;
		}

		$embedded = array();
		$api_root = json_url();
		foreach ( $data['_links'] as $rel => $links ) {
			// Ignore links to self, for obvious reasons
			if ( $rel === 'self' ) {
				continue;
			}

			$embeds = array();

			foreach ( $links as $item ) {
				// Is the link embeddable?
				if ( empty( $item['embeddable'] ) || strpos( $item['href'], $api_root ) !== 0 ) {
					// Ensure we keep the same order
					$embeds[] = array();
					continue;
				}

				// Run through our internal routing and serve
				$route = substr( $item['href'], strlen( $api_root ) );
				$request = new WP_JSON_Request( 'GET', $route );

				// Embedded resources get passed context=embed
				$request->set_query_params( array( 'context' => 'embed' ) );

				$response = $this->dispatch( $request );

				$embeds[] = $response;
			}

			// Did we get any real links?
			$has_links = count( array_filter( $embeds ) );
			if ( $has_links ) {
				$embedded[ $rel ] = $embeds;
			}
		}

		if ( ! empty( $embedded ) ) {
			$data['_embedded'] = $embedded;
		}

		return $data;
	}

	/**
	 * Wrap the response in an envelope
	 *
	 * The enveloping technique is used to work around browser/client
	 * compatibility issues. Essentially, it converts the full HTTP response to
	 * data instead.
	 *
	 * @param WP_JSON_Response $response Response object
	 * @param boolean $embed Should we embed links?
	 * @return WP_JSON_Response New reponse with wrapped data
	 */
	public function envelope_response( $response, $embed ) {
		$envelope = array(
			'body'    => $this->response_to_data( $response, $embed ),
			'status'  => $response->get_status(),
			'headers' => $response->get_headers(),
		);

		/**
		 * Alter the enveloped form of a response
		 *
		 * @param array $envelope Envelope data
		 * @param WP_JSON_Response $response Original response data
		 */
		$envelope = apply_filters( 'json_envelope_response', $envelope, $response );

		// Ensure it's still a response
		return json_ensure_response( $envelope );
	}

	/**
	 * Register a route to the server
	 *
	 * @param string $route
	 * @param array $route_args
	 * @param boolean $override If the route already exists, should we override it? True overrides, false merges (with newer overriding if duplicate keys exist)
	 */
	public function register_route( $route, $route_args, $override = false ) {
		if ( $override || empty( $this->endpoints[ $route ] ) ) {
			$this->endpoints[ $route ] = $route_args;
		}
		else {
			$this->endpoints[ $route ] = array_merge( $this->endpoints[ $route ], $route_args );
		}
	}

	/**
	 * Retrieve the route map
	 *
	 * The route map is an associative array with path regexes as the keys. The
	 * value is an indexed array with the callback function/method as the first
	 * item, and a bitmask of HTTP methods as the second item (see the class
	 * constants).
	 *
	 * Each route can be mapped to more than one callback by using an array of
	 * the indexed arrays. This allows mapping e.g. GET requests to one callback
	 * and POST requests to another.
	 *
	 * Note that the path regexes (array keys) must have @ escaped, as this is
	 * used as the delimiter with preg_match()
	 *
	 * @return array `'/path/regex' => array( $callback, $bitmask )` or `'/path/regex' => array( array( $callback, $bitmask ), ...)`
	 */
	public function get_routes() {

		$endpoints = apply_filters( 'json_endpoints', $this->endpoints );

		// Normalise the endpoints
		$defaults = array(
			'methods'       => '',
			'accept_json'   => false,
			'accept_raw'    => false,
			'show_in_index' => true,
		);
		foreach ( $endpoints as $route => &$handlers ) {
			if ( isset( $handlers['callback'] ) ) {
				// Single endpoint, add one deeper
				$handlers = array( $handlers );
			}

			foreach ( $handlers as $key => &$handler ) {
				$handler = wp_parse_args( $handler, $defaults );

				// Allow comma-separated HTTP methods
				if ( is_string( $handler['methods'] ) ) {
					$methods = explode( ',', $handler['methods'] );
				} else if ( is_array( $handler['methods'] ) ) {
					$methods = $handler['methods'];
				}

				$handler['methods'] = array();
				foreach ( $methods as $method ) {
					$method = strtoupper( trim( $method ) );
					$handler['methods'][ $method ] = true;
				}
			}
		}
		return $endpoints;
	}

	/**
	 * Check that all required parameters are present in the request.
	 *
	 * @param WP_JSON_Request $request Request with parameters to check.
	 * @return true|WP_Error
	 */
	protected function check_required_parameters( $request ) {
		$attributes = $request->get_attributes();
		$required = array();

		// No arguments set, skip validation
		if ( empty( $attributes['args'] ) ) {
			return true;
		}

		foreach ( $attributes['args'] as $key => $arg ) {
			$param = $request->get_param( $key );
			if ( true === $arg['required'] && null === $param ) {
				$required[] = $key;
			}
		}

		if ( ! empty( $required ) ) {
			return new WP_Error( 'json_missing_callback_param', sprintf( __( 'Missing parameter(s): %s' ), implode( ', ', $required ) ), array( 'status' => 400 ) );
		}

		return true;
	}

	/**
	 * Match the request to a callback and call it
	 *
	 * @param WP_JSON_Request $request Request to attempt dispatching
	 * @return WP_JSON_Response Response returned by the callback
	 */
	public function dispatch( $request ) {
		$method = $request->get_method();
		$path   = $request->get_route();

		foreach ( $this->get_routes() as $route => $handlers ) {
			foreach ( $handlers as $handler ) {
				$callback  = $handler['callback'];
				$supported = $handler['methods'];
				$response = null;

				if ( empty( $handler['methods'][ $method ] ) ) {
					continue;
				}

				$match = preg_match( '@^' . $route . '$@i', $path, $args );

				if ( ! $match ) {
					continue;
				}

				if ( ! is_callable( $callback ) ) {
					$response = new WP_Error( 'json_invalid_handler', __( 'The handler for the route is invalid' ), array( 'status' => 500 ) );
				}

				/*
				if ( ! empty( $handler['accept_json'] ) ) {
					$raw_data = $this->get_raw_data();
					$data = json_decode( $raw_data, true );

					// test for json_decode() error
					$json_error_message = $this->get_json_last_error();
					if ( $json_error_message ) {

						$data = array();
						parse_str( $raw_data, $data );

						if ( empty( $data ) ) {

							return new WP_Error( 'json_decode_error', $json_error_message, array( 'status' => 500 ) );
						}
					}

					if ( $data !== null ) {
						$args = array_merge( $args, array( 'data' => $data ) );
					}
				} elseif ( ! empty( $handler['accept_raw'] ) ) {
					$data = $this->get_raw_data();

					if ( ! empty( $data ) ) {
						$args = array_merge( $args, array( 'data' => $data ) );
					}
				}
				*/

				if ( ! is_wp_error( $response ) ) {

					$request->set_url_params( $args );
					$request->set_attributes( $handler );

					// check permission specified on the route.
					if ( ! empty( $handler['permission_callback'] ) ) {
						$permission = call_user_func( $handler['permission_callback'], $request );

						if ( is_wp_error( $permission ) ) {
							$response = $permission;
						} else if ( false === $permission || null === $permission ) {
							$response = new WP_Error( 'json_forbidden', __( "You don't have permission to do this." ), array( 'status' => 403 ) );
						}
					}

					if ( ! is_wp_error( $response ) ) {

<<<<<<< HEAD
						$check_required = $this->check_required_parameters( $request );

						if ( is_wp_error( $check_required ) ) {
							$response = $check_required;
						} else {

							/**
							 * Allow plugins to override dispatching the request
							 *
							 * @param boolean $dispatch_result Dispatch result, will be used if not empty
							 * @param WP_JSON_Request $request
							 */
							$dispatch_result = apply_filters( 'json_dispatch_request', null, $request );

							// Allow plugins to halt the request via this filter
							if ( $dispatch_result !== null ) {
								$response = $dispatch_result;
							} else {
								$response = call_user_func( $callback, $request );
							}
						}
					}
=======
				$defaults = array();

				foreach ( $handler['args'] as $arg => $options ) {
					if ( isset( $options['default'] ) ) {
						$defaults[$arg] = $options['default'];
					}
				}

				$request->set_default_params( $defaults );

				$check_required = $this->check_required_parameters( $request );
				if ( is_wp_error( $check_required ) ) {
					return $check_required;
>>>>>>> b5f6be88
				}

				if ( is_wp_error( $response ) ) {
					$response = $this->error_to_response( $response );
				} else {
					$response = json_ensure_response( $response );
				}

				$response->set_matched_route( $route );
				$response->set_matched_handler( $handler );

				return $response;
			}
		}

		return $this->error_to_response( new WP_Error( 'json_no_route', __( 'No route was found matching the URL and request method' ), array( 'status' => 404 ) ) );
	}

	/**
	 * Returns if an error occurred during most recent JSON encode/decode
	 * Strings to be translated will be in format like "Encoding error: Maximum stack depth exceeded"
	 *
	 * @return boolean|string Boolean false or string error message
	 */
	protected function get_json_last_error( ) {
		// see https://core.trac.wordpress.org/ticket/27799
		if ( ! function_exists( 'json_last_error' ) ) {
			return false;
		}

		$last_error_code = json_last_error();
		if ( ( defined( 'JSON_ERROR_NONE' ) && $last_error_code === JSON_ERROR_NONE ) || empty( $last_error_code ) ) {
			return false;
		}

		return json_last_error_msg();
	}

	/**
	 * Get the site index.
	 *
	 * This endpoint describes the capabilities of the site.
	 *
	 * @todo Should we generate text documentation too based on PHPDoc?
	 *
	 * @return array Index entity
	 */
	public function get_index() {
		// General site data
		$available = array(
			'name'           => get_option( 'blogname' ),
			'description'    => get_option( 'blogdescription' ),
			'URL'            => get_option( 'siteurl' ),
			'routes'         => array(),
			'authentication' => array(),
			'_links' => array(
				'help'    => array(
					'href' => 'https://github.com/WP-API/WP-API',
				),
			),
		);

		// Find the available routes
		foreach ( $this->get_routes() as $route => $callbacks ) {
			$data = array(
				'methods' => array(),
			);

			$route = preg_replace( '#\(\?P<(\w+?)>.*?\)#', '{$1}', $route );

			foreach ( $callbacks as $callback ) {
				// Skip to the next route if any callback is hidden
				if ( empty( $callback['show_in_index'] ) ) {
					continue;
				}

				$data['methods'] = array_merge( $data['methods'], array_keys( $callback['methods'] ) );

				// For non-variable routes, generate links
				if ( strpos( $route, '{' ) === false ) {
					$data['_links'] = array(
						'self' => json_url( $route ),
					);
				}
			}

			if ( empty( $data['methods'] ) ) {
				// No methods supported, hide the route
				continue;
			}

			$available['routes'][ $route ] = apply_filters( 'json_endpoints_description', $data );
		}
		return apply_filters( 'json_index', $available );
	}

	/**
	 * Send a HTTP status code
	 *
	 * @param int $code HTTP status
	 */
	protected function set_status( $code ) {
		status_header( $code );
	}

	/**
	 * Send a HTTP header
	 *
	 * @param string $key Header key
	 * @param string $value Header value
	 */
	public function send_header( $key, $value ) {
		// Sanitize as per RFC2616 (Section 4.2):
		//   Any LWS that occurs between field-content MAY be replaced with a
		//   single SP before interpreting the field value or forwarding the
		//   message downstream.
		$value = preg_replace( '/\s+/', ' ', $value );
		header( sprintf( '%s: %s', $key, $value ) );
	}

	/**
	 * Send multiple HTTP headers
	 *
	 * @param array Map of header name to header value
	 */
	protected function send_headers( $headers ) {
		foreach ( $headers as $key => $value ) {
			$this->send_header( $key, $value );
		}
	}

	/**
	 * Retrieve the raw request entity (body)
	 *
	 * @return string
	 */
	public function get_raw_data() {
		global $HTTP_RAW_POST_DATA;

		// A bug in PHP < 5.2.2 makes $HTTP_RAW_POST_DATA not set by default,
		// but we can do it ourself.
		if ( !isset( $HTTP_RAW_POST_DATA ) ) {
			$HTTP_RAW_POST_DATA = file_get_contents( 'php://input' );
		}

		return $HTTP_RAW_POST_DATA;
	}

	/**
	 * Prepares response data to be serialized to JSON
	 *
	 * This supports the JsonSerializable interface for PHP 5.2-5.3 as well.
	 *
	 * @param mixed $data Native representation
	 * @return array|string Data ready for `json_encode()`
	 */
	public function prepare_response( $data ) {
		if ( ! defined( 'WP_JSON_SERIALIZE_COMPATIBLE' ) || WP_JSON_SERIALIZE_COMPATIBLE === false ) {
			return $data;
		}

		switch ( gettype( $data ) ) {
			case 'boolean':
			case 'integer':
			case 'double':
			case 'string':
			case 'NULL':
				// These values can be passed through
				return $data;

			case 'array':
				// Arrays must be mapped in case they also return objects
				return array_map( array( $this, 'prepare_response' ), $data);

			case 'object':
				if ( $data instanceof JsonSerializable ) {
					$data = $data->jsonSerialize();
				} else {
					$data = get_object_vars( $data );
				}

				// Now, pass the array (or whatever was returned from
				// jsonSerialize through.)
				return $this->prepare_response( $data );

			default:
				return null;
		}
	}

	/**
	 * Extract headers from a PHP-style $_SERVER array
	 *
	 * @param array $server Associative array similar to $_SERVER
	 * @return array Headers extracted from the input
	 */
	public function get_headers( $server ) {
		$headers = array();

		// CONTENT_* headers are not prefixed with HTTP_
		$additional = array( 'CONTENT_LENGTH' => true, 'CONTENT_MD5' => true, 'CONTENT_TYPE' => true );

		foreach ( $server as $key => $value ) {
			if ( strpos( $key, 'HTTP_' ) === 0 ) {
				$headers[ substr( $key, 5 ) ] = $value;
			} elseif ( isset( $additional[ $key ] ) ) {
				$headers[ $key ] = $value;
			}
		}

		return $headers;
	}
}<|MERGE_RESOLUTION|>--- conflicted
+++ resolved
@@ -579,8 +579,18 @@
 
 				if ( ! is_wp_error( $response ) ) {
 
-					$request->set_url_params( $args );
-					$request->set_attributes( $handler );
+				$request->set_url_params( $args );
+				$request->set_attributes( $handler );
+				
+				$defaults = array();
+
+				foreach ( $handler['args'] as $arg => $options ) {
+					if ( isset( $options['default'] ) ) {
+						$defaults[$arg] = $options['default'];
+					}
+				}
+
+				$request->set_default_params( $defaults );
 
 					// check permission specified on the route.
 					if ( ! empty( $handler['permission_callback'] ) ) {
@@ -595,44 +605,28 @@
 
 					if ( ! is_wp_error( $response ) ) {
 
-<<<<<<< HEAD
-						$check_required = $this->check_required_parameters( $request );
-
-						if ( is_wp_error( $check_required ) ) {
+				$check_required = $this->check_required_parameters( $request );
+
+				if ( is_wp_error( $check_required ) ) {
 							$response = $check_required;
 						} else {
 
-							/**
-							 * Allow plugins to override dispatching the request
-							 *
-							 * @param boolean $dispatch_result Dispatch result, will be used if not empty
-							 * @param WP_JSON_Request $request
-							 */
-							$dispatch_result = apply_filters( 'json_dispatch_request', null, $request );
-
-							// Allow plugins to halt the request via this filter
-							if ( $dispatch_result !== null ) {
+				/**
+				 * Allow plugins to override dispatching the request
+				 *
+				 * @param boolean $dispatch_result Dispatch result, will be used if not empty
+				 * @param WP_JSON_Request $request
+				 */
+				$dispatch_result = apply_filters( 'json_dispatch_request', null, $request );
+
+				// Allow plugins to halt the request via this filter
+				if ( $dispatch_result !== null ) {
 								$response = $dispatch_result;
 							} else {
 								$response = call_user_func( $callback, $request );
 							}
 						}
 					}
-=======
-				$defaults = array();
-
-				foreach ( $handler['args'] as $arg => $options ) {
-					if ( isset( $options['default'] ) ) {
-						$defaults[$arg] = $options['default'];
-					}
-				}
-
-				$request->set_default_params( $defaults );
-
-				$check_required = $this->check_required_parameters( $request );
-				if ( is_wp_error( $check_required ) ) {
-					return $check_required;
->>>>>>> b5f6be88
 				}
 
 				if ( is_wp_error( $response ) ) {
