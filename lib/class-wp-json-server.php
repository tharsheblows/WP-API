<?php
/**
 * WordPress JSON API
 *
 * Contains the WP_JSON_Server class.
 *
 * @package WordPress
 */

require_once ( ABSPATH . 'wp-admin/includes/admin.php' );

/**
 * WordPress JSON API server handler
 *
 * @package WordPress
 */
class WP_JSON_Server {
	const METHOD_GET    = 'GET';
	const METHOD_POST   = 'POST';
	const METHOD_PUT    = 'PUT';
	const METHOD_PATCH  = 'PATCH';
	const METHOD_DELETE = 'DELETE';

	const READABLE   = 'GET';
	const CREATABLE  = 'POST';
	const EDITABLE   = 'POST, PUT, PATCH';
	const DELETABLE  = 'DELETE';
	const ALLMETHODS = 'GET, POST, PUT, PATCH, DELETE';

	/**
	 * Does the endpoint accept raw JSON entities?
	 */
	const ACCEPT_RAW = 64;
	const ACCEPT_JSON = 128;

	/**
	 * Should we hide this endpoint from the index?
	 */
	const HIDDEN_ENDPOINT = 256;

	/**
	 * Map of HTTP verbs to constants
	 * @var array
	 */
	public static $method_map = array(
		'HEAD'   => self::METHOD_GET,
		'GET'    => self::METHOD_GET,
		'POST'   => self::METHOD_POST,
		'PUT'    => self::METHOD_PUT,
		'PATCH'  => self::METHOD_PATCH,
		'DELETE' => self::METHOD_DELETE,
	);

	/**
	 * Endpoints registered to the server
	 *
	 * @var array
	 */
	protected $endpoints = array();

	/**
	 * Instantiate the server
	 */
	public function __construct() {
		$this->endpoints = array(
			// Meta endpoints
			'/' => array(
				'callback' => array( $this, 'get_index' ),
				'methods' => 'GET'
			),
		);
	}


	/**
	 * Check the authentication headers if supplied
	 *
	 * @return WP_Error|null WP_Error indicates unsuccessful login, null indicates successful or no authentication provided
	 */
	public function check_authentication() {
		/**
		 * Pass an authentication error to the API
		 *
		 * This is used to pass a {@see WP_Error} from an authentication method
		 * back to the API.
		 *
		 * Authentication methods should check first if they're being used, as
		 * multiple authentication methods can be enabled on a site (cookies,
		 * HTTP basic auth, OAuth). If the authentication method hooked in is
		 * not actually being attempted, null should be returned to indicate
		 * another authentication method should check instead. Similarly,
		 * callbacks should ensure the value is `null` before checking for
		 * errors.
		 *
		 * A {@see WP_Error} instance can be returned if an error occurs, and
		 * this should match the format used by API methods internally (that is,
		 * the `status` data should be used). A callback can return `true` to
		 * indicate that the authentication method was used, and it succeeded.
		 *
		 * @param WP_Error|null|boolean WP_Error if authentication error, null if authentication method wasn't used, true if authentication succeeded
		 */
		return apply_filters( 'json_authentication_errors', null );
	}

	/**
	 * Convert an error to a response object
	 *
	 * This iterates over all error codes and messages to change it into a flat
	 * array. This enables simpler client behaviour, as it is represented as a
	 * list in JSON rather than an object/map
	 *
	 * @param WP_Error $error
	 * @return array List of associative arrays with code and message keys
	 */
	protected function error_to_response( $error ) {
		$error_data = $error->get_error_data();
		if ( is_array( $error_data ) && isset( $error_data['status'] ) ) {
			$status = $error_data['status'];
		} else {
			$status = 500;
		}

		$data = array();
		foreach ( (array) $error->errors as $code => $messages ) {
			foreach ( (array) $messages as $message ) {
				$data[] = array( 'code' => $code, 'message' => $message, 'data' => $error->get_error_data( $code ) );
			}
		}
		$response = new WP_JSON_Response( $data, $status );

		return $response;
	}

	/**
	 * Get an appropriate error representation in JSON
	 *
	 * Note: This should only be used in {@see WP_JSON_Server::serve_request()},
	 * as it cannot handle WP_Error internally. All callbacks and other internal
	 * methods should instead return a WP_Error with the data set to an array
	 * that includes a 'status' key, with the value being the HTTP status to
	 * send.
	 *
	 * @param string $code WP_Error-style code
	 * @param string $message Human-readable message
	 * @param int $status HTTP status code to send
	 * @return string JSON representation of the error
	 */
	protected function json_error( $code, $message, $status = null ) {
		if ( $status ) {
			$this->set_status( $status );
		}
		$error = compact( 'code', 'message' );

		return json_encode( array( $error ) );
	}

	/**
	 * Handle serving an API request
	 *
	 * Matches the current server URI to a route and runs the first matching
	 * callback then outputs a JSON representation of the returned value.
	 *
	 * @uses WP_JSON_Server::dispatch()
	 */
	public function serve_request( $path = null ) {
		$content_type = isset( $_GET['_jsonp'] ) ? 'application/javascript' : 'application/json';
		$this->send_header( 'Content-Type', $content_type . '; charset=' . get_option( 'blog_charset' ) );

		// Mitigate possible JSONP Flash attacks
		// http://miki.it/blog/2014/7/8/abusing-jsonp-with-rosetta-flash/
		$this->send_header( 'X-Content-Type-Options', 'nosniff' );

		// Proper filter for turning off the JSON API. It is on by default.
		$enabled = apply_filters( 'json_enabled', true );

		$jsonp_enabled = apply_filters( 'json_jsonp_enabled', true );

		if ( ! $enabled ) {
			echo $this->json_error( 'json_disabled', __( 'The JSON API is disabled on this site.' ), 404 );
			return false;
		}
		if ( isset( $_GET['_jsonp'] ) ) {
			if ( ! $jsonp_enabled ) {
				echo $this->json_error( 'json_callback_disabled', __( 'JSONP support is disabled on this site.' ), 400 );
				return false;
			}

			// Check for invalid characters (only alphanumeric allowed)
			if ( ! is_string( $_GET['_jsonp'] ) || preg_match( '/\W\./', $_GET['_jsonp'] ) ) {
				echo $this->json_error( 'json_callback_invalid', __( 'The JSONP callback function is invalid.' ), 400 );
				return false;
			}
		}

		if ( empty( $path ) ) {
			if ( isset( $_SERVER['PATH_INFO'] ) ) {
				$path = $_SERVER['PATH_INFO'];
			} else {
				$path = '/';
			}
		}

		$request = new WP_JSON_Request( $_SERVER['REQUEST_METHOD'], $path );
		$request->set_query_params( $_GET );
		$request->set_body_params( $_POST );
		$request->set_file_params( $_FILES );
		$request->set_headers( $this->get_headers( $_SERVER ) );
		$request->set_body( $this->get_raw_data() );

		// Compatibility for clients that can't use PUT/PATCH/DELETE
		if ( isset( $_GET['_method'] ) ) {
			$request->set_method( $_GET['_method'] );
		}

		$result = $this->check_authentication();

		if ( ! is_wp_error( $result ) ) {
			/**
			 * Allow hijacking the request before dispatching
			 *
			 * If `$result` is non-empty, this value will be used to serve the
			 * request instead.
			 *
			 * @param mixed $result Response to replace the requested version with. Can be anything a normal endpoint can return, or null to not hijack the request.
			 * @param WP_JSON_Server $this Server instance
			 */
			$result = apply_filters( 'json_pre_dispatch', null, $this, $request );
		}

		if ( empty( $result ) ) {
			$result = $this->dispatch( $request );
		}

		// Normalize to either WP_Error or WP_JSON_Response...
		$result = json_ensure_response( $result );

		// ...then convert WP_Error across
		if ( is_wp_error( $result ) ) {
			$result = $this->error_to_response( $result );
		}

		/**
		 * Allow modifying the response before returning
		 *
		 * @param WP_JSON_Response $result
		 * @param WP_JSON_Request $request
		 */
		$result = apply_filters( 'json_post_dispatch', json_ensure_response( $result ), $request );

		// Wrap the response in an envelope if asked for
		if ( isset( $_GET['_envelope'] ) ) {
			$result = $this->envelope_response( $result, isset( $_GET['_embed'] ) );
		}

		// Send extra data from response objects
		$headers = $result->get_headers();
		$this->send_headers( $headers );

		$code = $result->get_status();
		$this->set_status( $code );

		/**
		 * Allow sending the request manually
		 *
		 * If `$served` is true, the result will not be sent to the client.
		 *
		 * This is a filter rather than an action, since this is designed to be
		 * re-entrant if needed.
		 *
		 * @param bool $served Whether the request has already been served
		 * @param mixed $result Result to send to the client. JsonSerializable, or other value to pass to `json_encode`
		 * @param WP_JSON_Request $request Request used to generate the response
		 * @param WP_JSON_Server $this Server instance
		 */
		$served = apply_filters( 'json_pre_serve_request', false, $result, $request, $this );

		if ( ! $served ) {
			if ( 'HEAD' === $request->get_method() ) {
				return;
			}

			// Embed links inside the request
			$result = $this->response_to_data( $result, isset( $_GET['_embed'] ) );

			$result = json_encode( $result );

			$json_error_message = $this->get_json_last_error();
			if ( $json_error_message ) {
				$json_error_obj = new WP_Error( 'json_encode_error', $json_error_message, array( 'status' => 500 ) );
				$result = $this->error_to_response( $json_error_obj );
				$result = json_encode( $result->data[0] );
			}

			if ( isset( $_GET['_jsonp'] ) ) {
				// Prepend '/**/' to mitigate possible JSONP Flash attacks
				// http://miki.it/blog/2014/7/8/abusing-jsonp-with-rosetta-flash/
				echo '/**/' . $_GET['_jsonp'] . '(' . $result . ')';
			} else {
				echo $result;
			}
		}
	}

	/**
	 * Convert a response to data to send
	 *
	 * @param WP_JSON_Response $response Response object
	 * @param boolean $embed Should we embed links?
	 * @return array
	 */
	public function response_to_data( $response, $embed ) {
		$data  = $this->prepare_response( $response->get_data() );
		$links = $response->get_links();

		if ( ! empty( $links ) ) {
			// Convert links to part of the data
			$data['_links'] = array();
			foreach ( $links as $rel => $items ) {
				$data['_links'][ $rel ] = array();

				foreach ( $items as $item ) {
					$attributes = $item['attributes'];
					$attributes['href'] = $item['href'];
					$data['_links'][ $rel ][] = $attributes;
				}
			}

			if ( $embed ) {
				$data = $this->embed_links( $data );
			}
		}

		return $data;
	}

	/**
	 * Embed the links from the data into the request
	 *
	 * @param array $data Data from the request
	 * @return array Data with sub-requests embedded
	 */
	protected function embed_links( $data ) {
		if ( empty( $data['_links'] ) ) {
			return $data;
		}

		$embedded = array();
		$api_root = json_url();
		foreach ( $data['_links'] as $rel => $links ) {
			// Ignore links to self, for obvious reasons
			if ( $rel === 'self' ) {
				continue;
			}

			$embeds = array();

			foreach ( $links as $item ) {
				// Is the link embeddable?
				if ( empty( $item['embeddable'] ) || strpos( $item['href'], $api_root ) !== 0 ) {
					// Ensure we keep the same order
					$embeds[] = array();
					continue;
				}

				// Run through our internal routing and serve
				$route = substr( $item['href'], strlen( $api_root ) );
				$request = new WP_JSON_Request( 'GET', $route );

				// Embedded resources get passed context=embed
				$request->set_query_params( array( 'context' => 'embed' ) );

				$response = $this->dispatch( $request );

				$embeds[] = $response;
			}

			// Did we get any real links?
			$has_links = count( array_filter( $embeds ) );
			if ( $has_links ) {
				$embedded[ $rel ] = $embeds;
			}
		}

		if ( ! empty( $embedded ) ) {
			$data['_embedded'] = $embedded;
		}

		return $data;
	}

	/**
	 * Wrap the response in an envelope
	 *
	 * The enveloping technique is used to work around browser/client
	 * compatibility issues. Essentially, it converts the full HTTP response to
	 * data instead.
	 *
	 * @param WP_JSON_Response $response Response object
	 * @param boolean $embed Should we embed links?
	 * @return WP_JSON_Response New reponse with wrapped data
	 */
	public function envelope_response( $response, $embed ) {
		$envelope = array(
			'body'    => $this->response_to_data( $response, $embed ),
			'status'  => $response->get_status(),
			'headers' => $response->get_headers(),
		);

		/**
		 * Alter the enveloped form of a response
		 *
		 * @param array $envelope Envelope data
		 * @param WP_JSON_Response $response Original response data
		 */
		$envelope = apply_filters( 'json_envelope_response', $envelope, $response );

		// Ensure it's still a response
		return json_ensure_response( $envelope );
	}

	/**
	 * Register a route to the server
	 *
	 * @param string $route
	 * @param array $route_args
	 * @param boolean $override If the route already exists, should we override it? True overrides, false merges (with newer overriding if duplicate keys exist)
	 */
	public function register_route( $route, $route_args, $override = false ) {
		if ( $override || empty( $this->endpoints[ $route ] ) ) {
			$this->endpoints[ $route ] = $route_args;
		}
		else {
			$this->endpoints[ $route ] = array_merge( $this->endpoints[ $route ], $route_args );
		}
	}

	/**
	 * Retrieve the route map
	 *
	 * The route map is an associative array with path regexes as the keys. The
	 * value is an indexed array with the callback function/method as the first
	 * item, and a bitmask of HTTP methods as the second item (see the class
	 * constants).
	 *
	 * Each route can be mapped to more than one callback by using an array of
	 * the indexed arrays. This allows mapping e.g. GET requests to one callback
	 * and POST requests to another.
	 *
	 * Note that the path regexes (array keys) must have @ escaped, as this is
	 * used as the delimiter with preg_match()
	 *
	 * @return array `'/path/regex' => array( $callback, $bitmask )` or `'/path/regex' => array( array( $callback, $bitmask ), ...)`
	 */
	public function get_routes() {

		$endpoints = apply_filters( 'json_endpoints', $this->endpoints );

		// Normalise the endpoints
		$defaults = array(
			'methods'       => '',
			'accept_json'   => false,
			'accept_raw'    => false,
			'show_in_index' => true,
			'args'          => array(),
		);
		foreach ( $endpoints as $route => &$handlers ) {
			if ( isset( $handlers['callback'] ) ) {
				// Single endpoint, add one deeper
				$handlers = array( $handlers );
			}

			foreach ( $handlers as $key => &$handler ) {
				$handler = wp_parse_args( $handler, $defaults );

				// Allow comma-separated HTTP methods
				if ( is_string( $handler['methods'] ) ) {
					$methods = explode( ',', $handler['methods'] );
				} else if ( is_array( $handler['methods'] ) ) {
					$methods = $handler['methods'];
				}

				$handler['methods'] = array();
				foreach ( $methods as $method ) {
					$method = strtoupper( trim( $method ) );
					$handler['methods'][ $method ] = true;
				}
			}
		}
		return $endpoints;
	}

	/**
	 * Check that all required parameters are present in the request.
	 *
	 * @param WP_JSON_Request $request Request with parameters to check.
	 * @return true|WP_Error
	 */
	protected function check_required_parameters( $request ) {
		$attributes = $request->get_attributes();
		$required = array();

		// No arguments set, skip validation
		if ( empty( $attributes['args'] ) ) {
			return true;
		}

		foreach ( $attributes['args'] as $key => $arg ) {

			$param = $request->get_param( $key );
			if ( isset( $arg['required'] ) && true === $arg['required'] && null === $param ) {
				$required[] = $key;
			}
		}

		if ( ! empty( $required ) ) {
			return new WP_Error( 'json_missing_callback_param', sprintf( __( 'Missing parameter(s): %s' ), implode( ', ', $required ) ), array( 'status' => 400 ) );
		}

		return true;
	}

	/**
	 * Match the request to a callback and call it
	 *
	 * @param WP_JSON_Request $request Request to attempt dispatching
	 * @return WP_JSON_Response Response returned by the callback, or a WP_Error instance
	 */
	public function dispatch( $request ) {
		$method = $request->get_method();
		$path   = $request->get_route();

		foreach ( $this->get_routes() as $route => $handlers ) {
			foreach ( $handlers as $handler ) {
				$callback  = $handler['callback'];
<<<<<<< HEAD
				$supported = $handler['methods'];
				$response = null;
=======
>>>>>>> 6ed776dc

				if ( empty( $handler['methods'][ $method ] ) ) {
					continue;
				}

				$match = preg_match( '@^' . $route . '$@i', $path, $args );

				if ( ! $match ) {
					continue;
				}

				if ( ! is_callable( $callback ) ) {
					$response = new WP_Error( 'json_invalid_handler', __( 'The handler for the route is invalid' ), array( 'status' => 500 ) );
				}

				/*
				if ( ! empty( $handler['accept_json'] ) ) {
					$raw_data = $this->get_raw_data();
					$data = json_decode( $raw_data, true );

					// test for json_decode() error
					$json_error_message = $this->get_json_last_error();
					if ( $json_error_message ) {

						$data = array();
						parse_str( $raw_data, $data );

						if ( empty( $data ) ) {

							return new WP_Error( 'json_decode_error', $json_error_message, array( 'status' => 500 ) );
						}
					}

					if ( $data !== null ) {
						$args = array_merge( $args, array( 'data' => $data ) );
					}
				} elseif ( ! empty( $handler['accept_raw'] ) ) {
					$data = $this->get_raw_data();

					if ( ! empty( $data ) ) {
						$args = array_merge( $args, array( 'data' => $data ) );
					}
				}
				*/

<<<<<<< HEAD
				if ( ! is_wp_error( $response ) ) {

					$request->set_url_params( $args );
					$request->set_attributes( $handler );

					$check_required = $this->check_required_parameters( $request );
					if ( is_wp_error( $check_required ) ) {
						$response = $check_required;
					} else {
						/**
						 * Allow plugins to override dispatching the request
						 *
						 * @param boolean $dispatch_result Dispatch result, will be used if not empty
						 * @param WP_JSON_Request $request
						 */
						$dispatch_result = apply_filters( 'json_dispatch_request', null, $request );

						// Allow plugins to halt the request via this filter
						if ( $dispatch_result !== null ) {
							$response = $dispatch_result;
						} else {
							$response = call_user_func( $callback, $request );
						}
					}
=======
				$request->set_url_params( $args );
				$request->set_attributes( $handler );

				$defaults = array();

				foreach ( $handler['args'] as $arg => $options ) {
					if ( isset( $options['default'] ) ) {
						$defaults[$arg] = $options['default'];
					}
				}

				$request->set_default_params( $defaults );

				$check_required = $this->check_required_parameters( $request );
				if ( is_wp_error( $check_required ) ) {
					return $check_required;
>>>>>>> 6ed776dc
				}

				if ( is_wp_error( $response ) ) {
					$response = $this->error_to_response( $response );
				} else {
					$response = json_ensure_response( $response );
				}

				$response->set_matched_route( $route );
				$response->set_matched_handler( $handler );

				return $response;
			}
		}

		return $this->error_to_response( new WP_Error( 'json_no_route', __( 'No route was found matching the URL and request method' ), array( 'status' => 404 ) ) );
	}

	/**
	 * Returns if an error occurred during most recent JSON encode/decode
	 * Strings to be translated will be in format like "Encoding error: Maximum stack depth exceeded"
	 *
	 * @return boolean|string Boolean false or string error message
	 */
	protected function get_json_last_error( ) {
		// see https://core.trac.wordpress.org/ticket/27799
		if ( ! function_exists( 'json_last_error' ) ) {
			return false;
		}

		$last_error_code = json_last_error();
		if ( ( defined( 'JSON_ERROR_NONE' ) && $last_error_code === JSON_ERROR_NONE ) || empty( $last_error_code ) ) {
			return false;
		}

		return json_last_error_msg();
	}

	/**
	 * Get the site index.
	 *
	 * This endpoint describes the capabilities of the site.
	 *
	 * @todo Should we generate text documentation too based on PHPDoc?
	 *
	 * @return array Index entity
	 */
	public function get_index() {
		// General site data
		$available = array(
			'name'           => get_option( 'blogname' ),
			'description'    => get_option( 'blogdescription' ),
			'URL'            => get_option( 'siteurl' ),
			'routes'         => array(),
			'authentication' => array(),
			'_links' => array(
				'help'    => array(
					'href' => 'https://github.com/WP-API/WP-API',
				),
			),
		);

		// Find the available routes
		foreach ( $this->get_routes() as $route => $callbacks ) {
			$data = array(
				'methods' => array(),
			);

			$route = preg_replace( '#\(\?P<(\w+?)>.*?\)#', '{$1}', $route );

			foreach ( $callbacks as $callback ) {
				// Skip to the next route if any callback is hidden
				if ( empty( $callback['show_in_index'] ) ) {
					continue;
				}

				$data['methods'] = array_merge( $data['methods'], array_keys( $callback['methods'] ) );

				// For non-variable routes, generate links
				if ( strpos( $route, '{' ) === false ) {
					$data['_links'] = array(
						'self' => json_url( $route ),
					);
				}
			}

			if ( empty( $data['methods'] ) ) {
				// No methods supported, hide the route
				continue;
			}

			$available['routes'][ $route ] = apply_filters( 'json_endpoints_description', $data );
		}
		return apply_filters( 'json_index', $available );
	}

	/**
	 * Send a HTTP status code
	 *
	 * @param int $code HTTP status
	 */
	protected function set_status( $code ) {
		status_header( $code );
	}

	/**
	 * Send a HTTP header
	 *
	 * @param string $key Header key
	 * @param string $value Header value
	 */
	protected function send_header( $key, $value ) {
		// Sanitize as per RFC2616 (Section 4.2):
		//   Any LWS that occurs between field-content MAY be replaced with a
		//   single SP before interpreting the field value or forwarding the
		//   message downstream.
		$value = preg_replace( '/\s+/', ' ', $value );
		header( sprintf( '%s: %s', $key, $value ) );
	}

	/**
	 * Send multiple HTTP headers
	 *
	 * @param array Map of header name to header value
	 */
	protected function send_headers( $headers ) {
		foreach ( $headers as $key => $value ) {
			$this->send_header( $key, $value );
		}
	}

	/**
	 * Retrieve the raw request entity (body)
	 *
	 * @return string
	 */
	public function get_raw_data() {
		global $HTTP_RAW_POST_DATA;

		// A bug in PHP < 5.2.2 makes $HTTP_RAW_POST_DATA not set by default,
		// but we can do it ourself.
		if ( !isset( $HTTP_RAW_POST_DATA ) ) {
			$HTTP_RAW_POST_DATA = file_get_contents( 'php://input' );
		}

		return $HTTP_RAW_POST_DATA;
	}

	/**
	 * Prepares response data to be serialized to JSON
	 *
	 * This supports the JsonSerializable interface for PHP 5.2-5.3 as well.
	 *
	 * @param mixed $data Native representation
	 * @return array|string Data ready for `json_encode()`
	 */
	public function prepare_response( $data ) {
		if ( ! defined( 'WP_JSON_SERIALIZE_COMPATIBLE' ) || WP_JSON_SERIALIZE_COMPATIBLE === false ) {
			return $data;
		}

		switch ( gettype( $data ) ) {
			case 'boolean':
			case 'integer':
			case 'double':
			case 'string':
			case 'NULL':
				// These values can be passed through
				return $data;

			case 'array':
				// Arrays must be mapped in case they also return objects
				return array_map( array( $this, 'prepare_response' ), $data);

			case 'object':
				if ( $data instanceof JsonSerializable ) {
					$data = $data->jsonSerialize();
				} else {
					$data = get_object_vars( $data );
				}

				// Now, pass the array (or whatever was returned from
				// jsonSerialize through.)
				return $this->prepare_response( $data );

			default:
				return null;
		}
	}

	/**
	 * Extract headers from a PHP-style $_SERVER array
	 *
	 * @param array $server Associative array similar to $_SERVER
	 * @return array Headers extracted from the input
	 */
	public function get_headers( $server ) {
		$headers = array();

		// CONTENT_* headers are not prefixed with HTTP_
		$additional = array( 'CONTENT_LENGTH' => true, 'CONTENT_MD5' => true, 'CONTENT_TYPE' => true );

		foreach ( $server as $key => $value ) {
			if ( strpos( $key, 'HTTP_' ) === 0 ) {
				$headers[ substr( $key, 5 ) ] = $value;
			} elseif ( isset( $additional[ $key ] ) ) {
				$headers[ $key ] = $value;
			}
		}

		return $headers;
	}
}<|MERGE_RESOLUTION|>--- conflicted
+++ resolved
@@ -532,11 +532,7 @@
 		foreach ( $this->get_routes() as $route => $handlers ) {
 			foreach ( $handlers as $handler ) {
 				$callback  = $handler['callback'];
-<<<<<<< HEAD
 				$supported = $handler['methods'];
-				$response = null;
-=======
->>>>>>> 6ed776dc
 
 				if ( empty( $handler['methods'][ $method ] ) ) {
 					continue;
@@ -582,49 +578,40 @@
 				}
 				*/
 
-<<<<<<< HEAD
 				if ( ! is_wp_error( $response ) ) {
 
-					$request->set_url_params( $args );
-					$request->set_attributes( $handler );
-
-					$check_required = $this->check_required_parameters( $request );
-					if ( is_wp_error( $check_required ) ) {
+				$request->set_url_params( $args );
+				$request->set_attributes( $handler );
+
+				$defaults = array();
+
+				foreach ( $handler['args'] as $arg => $options ) {
+					if ( isset( $options['default'] ) ) {
+						$defaults[$arg] = $options['default'];
+					}
+				}
+
+				$request->set_default_params( $defaults );
+
+				$check_required = $this->check_required_parameters( $request );
+				if ( is_wp_error( $check_required ) ) {
 						$response = $check_required;
 					} else {
-						/**
-						 * Allow plugins to override dispatching the request
-						 *
-						 * @param boolean $dispatch_result Dispatch result, will be used if not empty
-						 * @param WP_JSON_Request $request
-						 */
-						$dispatch_result = apply_filters( 'json_dispatch_request', null, $request );
-
-						// Allow plugins to halt the request via this filter
-						if ( $dispatch_result !== null ) {
+				/**
+				 * Allow plugins to override dispatching the request
+				 *
+				 * @param boolean $dispatch_result Dispatch result, will be used if not empty
+				 * @param WP_JSON_Request $request
+				 */
+				$dispatch_result = apply_filters( 'json_dispatch_request', null, $request );
+
+				// Allow plugins to halt the request via this filter
+				if ( $dispatch_result !== null ) {
 							$response = $dispatch_result;
 						} else {
 							$response = call_user_func( $callback, $request );
 						}
 					}
-=======
-				$request->set_url_params( $args );
-				$request->set_attributes( $handler );
-
-				$defaults = array();
-
-				foreach ( $handler['args'] as $arg => $options ) {
-					if ( isset( $options['default'] ) ) {
-						$defaults[$arg] = $options['default'];
-					}
-				}
-
-				$request->set_default_params( $defaults );
-
-				$check_required = $this->check_required_parameters( $request );
-				if ( is_wp_error( $check_required ) ) {
-					return $check_required;
->>>>>>> 6ed776dc
 				}
 
 				if ( is_wp_error( $response ) ) {
