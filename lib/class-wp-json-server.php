<?php
/**
 * WordPress JSON API
 *
 * Contains the WP_JSON_Server class.
 *
 * @package WordPress
 */

require_once ( ABSPATH . 'wp-admin/includes/admin.php' );

/**
 * WordPress JSON API server handler
 *
 * @package WordPress
 */
<<<<<<< HEAD
class WP_JSON_Server {
	const METHOD_GET    = 1;
	const METHOD_POST   = 2;
	const METHOD_PUT    = 4;
	const METHOD_PATCH  = 8;
	const METHOD_DELETE = 16;

	const READABLE   = 1;  // GET
	const CREATABLE  = 2;  // POST
	const EDITABLE   = 14; // POST | PUT | PATCH
	const DELETABLE  = 16; // DELETE
	const ALLMETHODS = 31; // GET | POST | PUT | PATCH | DELETE
=======
class WP_JSON_Server implements WP_JSON_ResponseHandler {
	const METHOD_GET    = 'GET';
	const METHOD_POST   = 'POST';
	const METHOD_PUT    = 'PUT';
	const METHOD_PATCH  = 'PATCH';
	const METHOD_DELETE = 'DELETE';

	const READABLE   = 'GET';
	const CREATABLE  = 'POST';
	const EDITABLE   = 'POST, PUT, PATCH';
	const DELETABLE  = 'DELETE';
	const ALLMETHODS = 'GET, POST, PUT, PATCH, DELETE';
>>>>>>> 6388ce46

	/**
	 * Does the endpoint accept raw JSON entities?
	 */
	const ACCEPT_RAW = 64;
	const ACCEPT_JSON = 128;

	/**
	 * Should we hide this endpoint from the index?
	 */
	const HIDDEN_ENDPOINT = 256;

	/**
	 * Map of HTTP verbs to constants
	 * @var array
	 */
	public static $method_map = array(
		'HEAD'   => self::METHOD_GET,
		'GET'    => self::METHOD_GET,
		'POST'   => self::METHOD_POST,
		'PUT'    => self::METHOD_PUT,
		'PATCH'  => self::METHOD_PATCH,
		'DELETE' => self::METHOD_DELETE,
	);

	/**
	 * Requested path (relative to the API root, `wp-json`)
	 *
	 * @var string
	 */
	public $path = '';

	/**
	 * Requested method (GET/HEAD/POST/PUT/PATCH/DELETE)
	 *
	 * @var string
	 */
	public $method = 'HEAD';

	/**
	 * Request parameters
	 *
	 * This acts as an abstraction of the superglobals
	 * (GET => $_GET, POST => $_POST)
	 *
	 * @var array
	 */
	public $params = array( 'GET' => array(), 'POST' => array() );

	/**
	 * Request headers
	 *
	 * @var array
	 */
	public $headers = array();

	/**
	 * Request files (matches $_FILES)
	 *
	 * @var array
	 */
	public $files = array();

	/**
	 * Check the authentication headers if supplied
	 *
	 * @return WP_Error|null WP_Error indicates unsuccessful login, null indicates successful or no authentication provided
	 */
	public function check_authentication() {
		/**
		 * Pass an authentication error to the API
		 *
		 * This is used to pass a {@see WP_Error} from an authentication method
		 * back to the API.
		 *
		 * Authentication methods should check first if they're being used, as
		 * multiple authentication methods can be enabled on a site (cookies,
		 * HTTP basic auth, OAuth). If the authentication method hooked in is
		 * not actually being attempted, null should be returned to indicate
		 * another authentication method should check instead. Similarly,
		 * callbacks should ensure the value is `null` before checking for
		 * errors.
		 *
		 * A {@see WP_Error} instance can be returned if an error occurs, and
		 * this should match the format used by API methods internally (that is,
		 * the `status` data should be used). A callback can return `true` to
		 * indicate that the authentication method was used, and it succeeded.
		 *
		 * @param WP_Error|null|boolean WP_Error if authentication error, null if authentication method wasn't used, true if authentication succeeded
		 */
		return apply_filters( 'json_authentication_errors', null );
	}

	/**
	 * Convert an error to a response object
	 *
	 * This iterates over all error codes and messages to change it into a flat
	 * array. This enables simpler client behaviour, as it is represented as a
	 * list in JSON rather than an object/map
	 *
	 * @param WP_Error $error
	 * @return array List of associative arrays with code and message keys
	 */
	protected function error_to_response( $error ) {
		$error_data = $error->get_error_data();
		if ( is_array( $error_data ) && isset( $error_data['status'] ) ) {
			$status = $error_data['status'];
		} else {
			$status = 500;
		}

		$data = array();
		foreach ( (array) $error->errors as $code => $messages ) {
			foreach ( (array) $messages as $message ) {
				$data[] = array( 'code' => $code, 'message' => $message );
			}
		}
		$response = new WP_JSON_Response( $data, $status );

		return $response;
	}

	/**
	 * Get an appropriate error representation in JSON
	 *
	 * Note: This should only be used in {@see WP_JSON_Server::serve_request()},
	 * as it cannot handle WP_Error internally. All callbacks and other internal
	 * methods should instead return a WP_Error with the data set to an array
	 * that includes a 'status' key, with the value being the HTTP status to
	 * send.
	 *
	 * @param string $code WP_Error-style code
	 * @param string $message Human-readable message
	 * @param int $status HTTP status code to send
	 * @return string JSON representation of the error
	 */
	protected function json_error( $code, $message, $status = null ) {
		if ( $status ) {
			$this->set_status( $status );
		}
		$error = compact( 'code', 'message' );

		return json_encode( array( $error ) );
	}

	/**
	 * Handle serving an API request
	 *
	 * Matches the current server URI to a route and runs the first matching
	 * callback then outputs a JSON representation of the returned value.
	 *
	 * @uses WP_JSON_Server::dispatch()
	 */
	public function serve_request( $path = null ) {
		$content_type = isset( $_GET['_jsonp'] ) ? 'application/javascript' : 'application/json';
		$this->send_header( 'Content-Type', $content_type . '; charset=' . get_option( 'blog_charset' ), true );

		// Mitigate possible JSONP Flash attacks
		// http://miki.it/blog/2014/7/8/abusing-jsonp-with-rosetta-flash/
		$this->send_header( 'X-Content-Type-Options', 'nosniff' );

		// Proper filter for turning off the JSON API. It is on by default.
		$enabled = apply_filters( 'json_enabled', true );

		$jsonp_enabled = apply_filters( 'json_jsonp_enabled', true );

		if ( ! $enabled ) {
			echo $this->json_error( 'json_disabled', __( 'The JSON API is disabled on this site.' ), 404 );
			return false;
		}
		if ( isset( $_GET['_jsonp'] ) ) {
			if ( ! $jsonp_enabled ) {
				echo $this->json_error( 'json_callback_disabled', __( 'JSONP support is disabled on this site.' ), 400 );
				return false;
			}

			// Check for invalid characters (only alphanumeric allowed)
			if ( ! is_string( $_GET['_jsonp'] ) || preg_match( '/\W\./', $_GET['_jsonp'] ) ) {
				echo $this->json_error( 'json_callback_invalid', __( 'The JSONP callback function is invalid.' ), 400 );
				return false;
			}
		}

		if ( empty( $path ) ) {
			if ( isset( $_SERVER['PATH_INFO'] ) ) {
				$path = $_SERVER['PATH_INFO'];
			} else {
				$path = '/';
			}
		}

		$this->path           = $path;
		$this->method         = $_SERVER['REQUEST_METHOD'];
		$this->params['GET']  = $_GET;
		$this->params['POST'] = $_POST;
		$this->headers        = $this->get_headers( $_SERVER );
		$this->files          = $_FILES;

		// Compatibility for clients that can't use PUT/PATCH/DELETE
		if ( isset( $_GET['_method'] ) ) {
			$this->method = strtoupper( $_GET['_method'] );
		}

		$result = $this->check_authentication();

		if ( ! is_wp_error( $result ) ) {
			/**
			 * Allow hijacking the request before dispatching
			 *
			 * If `$result` is non-empty, this value will be used to serve the
			 * request instead.
			 *
			 * @param mixed $result Response to replace the requested version with. Can be anything a normal endpoint can return, or null to not hijack the request.
			 * @param WP_JSON_Server $this Server instance
			 */
			$result = apply_filters( 'json_pre_dispatch', null, $this );
		}

		if ( empty( $result ) ) {
			$result = $this->dispatch();
		}

		// Normalize errors to response objects
		if ( is_wp_error( $result ) ) {
			$result = $this->error_to_response( $result );
		}

		// Send extra data from response objects
		if ( $result instanceof WP_JSON_ResponseInterface ) {
			$headers = $result->get_headers();
			$this->send_headers( $headers );

			$code = $result->get_status();
			$this->set_status( $code );
		}

		/**
		 * Allow sending the request manually
		 *
		 * If `$served` is true, the result will not be sent to the client.
		 *
		 * This is a filter rather than an action, since this is designed to be
		 * re-entrant if needed.
		 *
		 * @param bool $served Whether the request has already been served
		 * @param mixed $result Result to send to the client. JsonSerializable, or other value to pass to `json_encode`
		 * @param string $path Route requested
		 * @param string $method HTTP request method (HEAD/GET/POST/PUT/PATCH/DELETE)
		 * @param WP_JSON_Server $this Server instance
		 */
		$served = apply_filters( 'json_serve_request', false, $result, $path, $this->method, $this );

		if ( ! $served ) {
			if ( 'HEAD' === $this->method ) {
				return;
			}

			$result = json_encode( $this->prepare_response( $result ) );

			$json_error_message = $this->get_json_last_error();
			if ( $json_error_message ) {
				$json_error_obj = new WP_Error( 'json_encode_error', $json_error_message, array( 'status' => 500 ) );
				$result = $this->error_to_response( $json_error_obj );
				$result = json_encode( $result->data[0] );
			}

			if ( isset( $_GET['_jsonp'] ) ) {
				// Prepend '/**/' to mitigate possible JSONP Flash attacks
				// http://miki.it/blog/2014/7/8/abusing-jsonp-with-rosetta-flash/
				echo '/**/' . $_GET['_jsonp'] . '(' . $result . ')';
			} else {
				echo $result;
			}
		}
	}

	/**
	 * Retrieve the route map
	 *
	 * The route map is an associative array with path regexes as the keys. The
	 * value is an indexed array with the callback function/method as the first
	 * item, and a bitmask of HTTP methods as the second item (see the class
	 * constants).
	 *
	 * Each route can be mapped to more than one callback by using an array of
	 * the indexed arrays. This allows mapping e.g. GET requests to one callback
	 * and POST requests to another.
	 *
	 * Note that the path regexes (array keys) must have @ escaped, as this is
	 * used as the delimiter with preg_match()
	 *
	 * @return array `'/path/regex' => array( $callback, $bitmask )` or `'/path/regex' => array( array( $callback, $bitmask ), ...)`
	 */
	public function get_routes() {
		$endpoints = array(
			// Meta endpoints
			'/' => array(
				'callback' => array( $this, 'get_index' ),
				'methods' => 'GET'
			),
		);

		$endpoints = apply_filters( 'json_endpoints', $endpoints );

		// Normalise the endpoints
		$defaults = array(
			'methods'     => '',
			'accept_json' => false,
			'accept_raw'  => false,
		);
		foreach ( $endpoints as $route => &$handlers ) {
			if ( isset( $handlers['callback'] ) ) {
				// Single endpoint, add one deeper
				$handlers = array( $handlers );
			}

			foreach ( $handlers as $key => &$handler ) {
				$handler = wp_parse_args( $handler, $defaults );

				// Allow comma-separated HTTP methods
				if ( is_string( $handler['methods'] ) ) {
					$methods = explode( ',', $handler['methods'] );
					$handler['methods'] = array();
					foreach ( $methods as $method ) {
						$method = strtoupper( trim( $method ) );
						$handler['methods'][ $method ] = true;
					}
				}
			}
		}
		return $endpoints;
	}

	/**
	 * Match the request to a callback and call it
	 *
	 * @param string $path Requested route
	 * @return mixed The value returned by the callback, or a WP_Error instance
	 */
	public function dispatch() {
		foreach ( $this->get_routes() as $route => $handlers ) {
			foreach ( $handlers as $handler ) {
				$callback  = $handler['callback'];
				$supported = $handler['methods'];

				if ( empty( $handler['methods'][ $this->method ] ) ) {
					continue;
				}

				$match = preg_match( '@^' . $route . '$@i', $this->path, $args );

				if ( ! $match ) {
					continue;
				}

				if ( ! is_callable( $callback ) ) {
					return new WP_Error( 'json_invalid_handler', __( 'The handler for the route is invalid' ), array( 'status' => 500 ) );
				}

				$args = array_merge( $args, $this->params['GET'] );

				if ( $method === 'POST' ) {
					$args = array_merge( $args, $this->params['POST'] );
				}

				if ( ! empty( $handler['accept_json'] ) ) {
					$raw_data = $this->get_raw_data();
					$data = json_decode( $raw_data, true );

					// test for json_decode() error
					$json_error_message = $this->get_json_last_error();
					if ( $json_error_message ) {

						$data = array();
						parse_str( $raw_data, $data );

						if ( empty( $data ) ) {

							return new WP_Error( 'json_decode_error', $json_error_message, array( 'status' => 500 ) );
						}
					}

					if ( $data !== null ) {
						$args = array_merge( $args, array( 'data' => $data ) );
					}
				} elseif ( ! empty( $handler['accept_raw'] ) ) {
					$data = $this->get_raw_data();

					if ( ! empty( $data ) ) {
						$args = array_merge( $args, array( 'data' => $data ) );
					}
				}

				$args['_method']  = $method;
				$args['_route']   = $route;
				$args['_path']    = $this->path;
				$args['_headers'] = $this->headers;
				$args['_files']   = $this->files;

				$args = apply_filters( 'json_dispatch_args', $args, $handler );

				// Allow plugins to halt the request via this filter
				if ( is_wp_error( $args ) ) {
					return $args;
				}

				$params = $this->sort_callback_params( $callback, $args );

				if ( is_wp_error( $params ) ) {
					return $params;
				}

				return call_user_func_array( $callback, $params );
			}
		}

		return new WP_Error( 'json_no_route', __( 'No route was found matching the URL and request method' ), array( 'status' => 404 ) );
	}

	/**
	 * Returns if an error occurred during most recent JSON encode/decode
	 * Strings to be translated will be in format like "Encoding error: Maximum stack depth exceeded"
	 *
	 * @return boolean|string Boolean false or string error message
	 */
	protected function get_json_last_error( ) {
		// see https://core.trac.wordpress.org/ticket/27799
		if ( ! function_exists( 'json_last_error' ) ) {
			return false;
		}

		$last_error_code = json_last_error();
		if ( ( defined( 'JSON_ERROR_NONE' ) && $last_error_code === JSON_ERROR_NONE ) || empty( $last_error_code ) ) {
			return false;
		}

		return json_last_error_msg();
	}

	/**
	 * Sort parameters by order specified in method declaration
	 *
	 * Takes a callback and a list of available params, then filters and sorts
	 * by the parameters the method actually needs, using the Reflection API
	 *
	 * @param callback $callback
	 * @param array $params
	 * @return array
	 */
	protected function sort_callback_params( $callback, $provided ) {
		if ( is_array( $callback ) ) {
			$ref_func = new ReflectionMethod( $callback[0], $callback[1] );
		} else {
			$ref_func = new ReflectionFunction( $callback );
		}

		$wanted = $ref_func->getParameters();
		$ordered_parameters = array();

		foreach ( $wanted as $param ) {
			if ( isset( $provided[ $param->getName() ] ) ) {
				// We have this parameters in the list to choose from
				$ordered_parameters[] = $provided[ $param->getName() ];
			} elseif ( $param->isDefaultValueAvailable() ) {
				// We don't have this parameter, but it's optional
				$ordered_parameters[] = $param->getDefaultValue();
			} else {
				// We don't have this parameter and it wasn't optional, abort!
				return new WP_Error( 'json_missing_callback_param', sprintf( __( 'Missing parameter %s' ), $param->getName() ), array( 'status' => 400 ) );
			}
		}
		return $ordered_parameters;
	}

	/**
	 * Get the site index.
	 *
	 * This endpoint describes the capabilities of the site.
	 *
	 * @todo Should we generate text documentation too based on PHPDoc?
	 *
	 * @return array Index entity
	 */
	public function get_index() {
		// General site data
		$available = array(
			'name'           => get_option( 'blogname' ),
			'description'    => get_option( 'blogdescription' ),
			'URL'            => get_option( 'siteurl' ),
			'routes'         => array(),
			'authentication' => array(),
			'_links' => array(
				'help'    => array(
					'href' => 'https://github.com/WP-API/WP-API',
				),
			),
		);

		// Find the available routes
		foreach ( $this->get_routes() as $route => $callbacks ) {
			$data = array();

			$route = preg_replace( '#\(\?P<(\w+?)>.*?\)#', '{$1}', $route );
			$methods = array();

			foreach ( self::$method_map as $name => $bitmask ) {
				foreach ( $callbacks as $callback ) {
					// Skip to the next route if any callback is hidden
					if ( $callback[1] & self::HIDDEN_ENDPOINT ) {
						continue 3;
					}

					if ( $callback[1] & $bitmask ) {
						$data['supports'][] = $name;
					}

					if ( $callback[1] & self::ACCEPT_JSON ) {
						$data['accepts_json'] = true;
					}

					// For non-variable routes, generate links
					if ( strpos( $route, '<' ) === false ) {
						$data['_links'] = array(
							'self' => json_url( $route ),
						);
					}
				}
			}
			$available['routes'][ $route ] = apply_filters( 'json_endpoints_description', $data );
		}
		return apply_filters( 'json_index', $available );
	}

	/**
	 * Send a HTTP status code
	 *
	 * @param int $code HTTP status
	 */
	protected function set_status( $code ) {
		status_header( $code );
	}

	/**
	 * Send a HTTP header
	 *
	 * @param string $key Header key
	 * @param string $value Header value
	 */
	protected function send_header( $key, $value ) {
		// Sanitize as per RFC2616 (Section 4.2):
		//   Any LWS that occurs between field-content MAY be replaced with a
		//   single SP before interpreting the field value or forwarding the
		//   message downstream.
		$value = preg_replace( '/\s+/', ' ', $value );
		header( sprintf( '%s: %s', $key, $value ) );
	}

	/**
	 * Send multiple HTTP headers
	 *
	 * @param array Map of header name to header value
	 */
	protected function send_headers( $headers ) {
		foreach ( $headers as $key => $value ) {
			$this->send_header( $key, $value );
		}
	}

	/**
	 * Retrieve the raw request entity (body)
	 *
	 * @return string
	 */
	public function get_raw_data() {
		global $HTTP_RAW_POST_DATA;

		// A bug in PHP < 5.2.2 makes $HTTP_RAW_POST_DATA not set by default,
		// but we can do it ourself.
		if ( !isset( $HTTP_RAW_POST_DATA ) ) {
			$HTTP_RAW_POST_DATA = file_get_contents( 'php://input' );
		}

		return $HTTP_RAW_POST_DATA;
	}

	/**
	 * Prepares response data to be serialized to JSON
	 *
	 * This supports the JsonSerializable interface for PHP 5.2-5.3 as well.
	 *
	 * @param mixed $data Native representation
	 * @return array|string Data ready for `json_encode()`
	 */
	public function prepare_response( $data ) {
		if ( ! defined( 'WP_JSON_SERIALIZE_COMPATIBLE' ) || WP_JSON_SERIALIZE_COMPATIBLE === false ) {
			return $data;
		}

		switch ( gettype( $data ) ) {
			case 'boolean':
			case 'integer':
			case 'double':
			case 'string':
			case 'NULL':
				// These values can be passed through
				return $data;

			case 'array':
				// Arrays must be mapped in case they also return objects
				return array_map( array( $this, 'prepare_response' ), $data);

			case 'object':
				if ( $data instanceof JsonSerializable ) {
					$data = $data->jsonSerialize();
				} else {
					$data = get_object_vars( $data );
				}

				// Now, pass the array (or whatever was returned from
				// jsonSerialize through.)
				return $this->prepare_response( $data );

			default:
				return null;
		}
	}

	/**
	 * Extract headers from a PHP-style $_SERVER array
	 *
	 * @param array $server Associative array similar to $_SERVER
	 * @return array Headers extracted from the input
	 */
	public function get_headers( $server ) {
		$headers = array();

		// CONTENT_* headers are not prefixed with HTTP_
		$additional = array( 'CONTENT_LENGTH' => true, 'CONTENT_MD5' => true, 'CONTENT_TYPE' => true );

		foreach ( $server as $key => $value ) {
			if ( strpos( $key, 'HTTP_' ) === 0 ) {
				$headers[ substr( $key, 5 ) ] = $value;
			} elseif ( isset( $additional[ $key ] ) ) {
				$headers[ $key ] = $value;
			}
		}

		return $headers;
	}
}<|MERGE_RESOLUTION|>--- conflicted
+++ resolved
@@ -14,20 +14,6 @@
  *
  * @package WordPress
  */
-<<<<<<< HEAD
-class WP_JSON_Server {
-	const METHOD_GET    = 1;
-	const METHOD_POST   = 2;
-	const METHOD_PUT    = 4;
-	const METHOD_PATCH  = 8;
-	const METHOD_DELETE = 16;
-
-	const READABLE   = 1;  // GET
-	const CREATABLE  = 2;  // POST
-	const EDITABLE   = 14; // POST | PUT | PATCH
-	const DELETABLE  = 16; // DELETE
-	const ALLMETHODS = 31; // GET | POST | PUT | PATCH | DELETE
-=======
 class WP_JSON_Server implements WP_JSON_ResponseHandler {
 	const METHOD_GET    = 'GET';
 	const METHOD_POST   = 'POST';
@@ -40,7 +26,6 @@
 	const EDITABLE   = 'POST, PUT, PATCH';
 	const DELETABLE  = 'DELETE';
 	const ALLMETHODS = 'GET, POST, PUT, PATCH, DELETE';
->>>>>>> 6388ce46
 
 	/**
 	 * Does the endpoint accept raw JSON entities?
