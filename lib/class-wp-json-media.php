--- conflicted
+++ resolved
@@ -384,23 +384,15 @@
 	 * @param array $data Supplied post data
 	 * @param boolean $update Is this an update?
 	 */
-<<<<<<< HEAD
-	public function attachThumbnail( $post, $data, $update ) {
+	public function attach_thumbnail( $post, $data, $update ) {
 		if ( ! $update ) {
 			return;
 		}
 
-		if ( ! empty( $data['featured_image'] ) ) {
-			// Already verified in preinsertCheck()
-			$thumbnail = $this->getPost( $data['featured_image'], 'child' );
-			set_post_thumbnail( $post['ID'], $thumbnail['ID'] );
-=======
-	public function attach_thumbnail( $post, $data, $update ) {
 		if ( ! empty( $data['featured_image'] ) ) {
 			// Already verified in preinsertCheck()
 			$thumbnail = $this->get_post( $data['featured_image'], 'child' );
-			set_post_thumbnail( $post_ID, $thumbnail['ID'] );
->>>>>>> f9a1b71b
+			set_post_thumbnail( $post['ID'], $thumbnail['ID'] );
 		}
 	}
 
