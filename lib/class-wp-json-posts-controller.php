<?php

class WP_JSON_Posts_Controller extends WP_JSON_Controller {

	protected $post_type;

	public function __construct( $post_type ) {
		$this->post_type = $post_type;
	}

	/**
	 * Get a collection of posts
	 *
	 * @param WP_JSON_Request $request Full details about the request
	 * @return WP_Error|WP_HTTP_ResponseInterface
	 */
	public function get_items( $request ) {
		$prepared_args = (array) $request->get_query_params();
		$prepared_args['post_type'] = array();
		$prepared_args['paged'] = isset( $prepared_args['page'] ) ? absint( $prepared_args['page'] ) : 1;
		unset( $prepared_args['page'] );

		$prepared_args['post_type'] = $this->post_type;
		$prepared_args = apply_filters( 'json_post_query', $prepared_args, $request );
		$query_args = $this->prepare_items_query( $prepared_args );

		$posts_query = new WP_Query();
		$query_result = $posts_query->query( $query_args );
		if ( 0 === $posts_query->found_posts ) {
			return json_ensure_response( array() );
		}

		$posts = array();
		foreach ( $query_result as $post ) {
			if ( ! $this->check_read_permission( $post ) ) {
				continue;
			}

			$posts[] = $this->prepare_item_for_response( $post, $request );
		}

		$response = json_ensure_response( $posts );
		$response->query_navigation_headers( $posts_query );

		return $response;
	}

	/**
	 * Get a single post
	 *
	 * @param WP_JSON_Request $request Full details about the request
	 * @return WP_Error|WP_HTTP_ResponseInterface
	 */
	public function get_item( $request ) {
		$id = (int) $request['id'];
		$post = get_post( $id );

		if ( empty( $id ) || empty( $post->ID ) ) {
			return new WP_Error( 'json_post_invalid_id', __( 'Invalid post ID.' ), array( 'status' => 404 ) );
		}

		if ( 'edit' === $request['context'] && ! $this->check_update_permission( $post ) ) {
			return new WP_Error( 'json_post_cannot_edit', __( 'Sorry, you are not allowed to edit this post.' ), array( 'status' => 403 ) );
		} elseif ( ! $this->check_read_permission( $post ) ) {
			return new WP_Error( 'json_user_cannot_read', __( 'Sorry, you cannot read this post.' ), array( 'status' => 401 ) );
		}

		$data = $this->prepare_item_for_response( $post, $request );
		$response = json_ensure_response( $data );

		$links = $this->prepare_links( $post );
		foreach ( $links as $rel => $attributes ) {
			$other = $attributes;
			unset( $other['href'] );
			$response->add_link( $rel, $attributes['href'], $other );
		}

		$response->link_header( 'alternate',  get_permalink( $id ), array( 'type' => 'text/html' ) );

		return $response;
	}

	/**
	 * Get revisions for a specific post.
	 *
	 * @param WP_JSON_Request $request Full details about the request
	 * @return WP_Error|WP_HTTP_ResponseInterface
	 */
	public function get_item_revisions( $request ) {
		$id = (int) $request['id'];
		$parent = get_post( $id );

		if ( empty( $id ) || empty( $parent->ID ) ) {
			return new WP_Error( 'json_post_invalid_id', __( 'Invalid post ID.' ), array( 'status' => 404 ) );
		}

		if ( ! post_type_supports( $parent->post_type, 'revisions' ) ) {
			return new WP_Error( 'json_no_support', __( 'Revisions are not supported for this post.' ), array( 'status' => 404 ) );
		}

		if ( ! $this->check_update_permission( $parent ) ) {
			return new WP_Error( 'json_cannot_view', __( 'Sorry, you cannot view the revisions for this post.' ), array( 'status' => 403 ) );
		}

		// Todo: Query args filter for wp_get_post_revisions
		$revisions = wp_get_post_revisions( $parent->ID );

		$struct = array();
		foreach ( $revisions as $revision ) {
			$struct[] = $this->prepare_item_for_response( $revision, $request );
		}

		$response = json_ensure_response( $struct );
		$response->link_header( 'alternate',  get_permalink( $id ), array( 'type' => 'text/html' ) );

		return $response;
	}

	/**
	 * Create a single post
	 *
	 * @param WP_JSON_Request $request Full details about the request
	 * @return WP_Error|WP_HTTP_ResponseInterface
	 */
	public function create_item( $request ) {

		if ( ! empty( $request['id'] ) ) {
			return new WP_Error( 'json_post_exists', __( 'Cannot create existing post.' ), array( 'status' => 400 ) );
		}

		$post = $this->prepare_item_for_database( $request );
		if ( is_wp_error( $post ) ) {
			return $post;
		}

		if ( ! $this->check_create_permission( $post ) ) {
			return new WP_Error( 'json_post_cannot_create', __( 'Sorry, you are not allowed to post on this site.' ), array( 'status' => 403 ) );
		}

		$post->post_type = $this->post_type;
		$post_id = wp_insert_post( $post, true );
		if ( is_wp_error( $post_id ) ) {
			return $post_id;
		}

		$post->ID = $post_id;
		if ( 'post' === $post->post_type ) {
			$sticky = isset( $request['sticky'] ) ? (bool) $request['sticky'] : false;
			$this->handle_sticky_posts( $sticky, $post_id );
		}

		if ( post_type_supports( $post->post_type, 'thumbnail' ) && isset( $request['featured_image' ] ) ) {
			$this->handle_featured_image( $request['featured_image'], $post->ID );
		}

		if ( post_type_supports( $post->post_type, 'post-formats' ) && ! empty( $request['format'] ) ) {
			$this->handle_format_param( $request['format'], $post );
		}

		/**
		 * @TODO: Enable json_insert_post() action after
		 * Media Controller has been migrated to new style.
		 *
		 * do_action( 'json_insert_post', $post, $request, true );
		 */

		$response = $this->get_item( array(
			'id'      => $post_id,
			'context' => 'edit',
		) );
		$response = json_ensure_response( $response );
		$response->set_status( 201 );
		$response->header( 'Location', json_url( '/wp/' . $this->get_post_type_base( $post->post_type ) . '/' . $post_id ) );

		return $response;
	}

	/**
	 * Update a single post
	 *
	 * @param WP_JSON_Request $request Full details about the request
	 * @return WP_Error|WP_HTTP_ResponseInterface
	 */
	public function update_item( $request ) {
		$id = (int) $request['id'];
		$post = get_post( $id );

		if ( ! $post ) {
			return new WP_Error( 'json_post_invalid_id', __( 'Post ID is invalid.' ), array( 'status' => 400 ) );
		}

		if ( ! $this->check_update_permission( $post ) ) {
			return new WP_Error( 'json_post_cannot_edit', __( 'Sorry, you are not allowed to edit this post.' ), array( 'status' => 403 ) );
		}

		if ( isset( $request['type'] ) && $request['type'] != $post->post_type ) {
			return new WP_Error( 'json_cannot_change_post_type', __( 'The post type may not be changed.' ), array( 'status' => 400 ) );
		}

		$post = $this->prepare_item_for_database( $request );
		if ( is_wp_error( $post ) ) {
			return $post;
		}

		$post_id = wp_update_post( $post, true );
		if ( is_wp_error( $post_id ) ) {
			return $post_id;
		}

		if ( post_type_supports( $post->post_type, 'post-formats' ) && ! empty( $request['format'] ) ) {
			$this->handle_format_param( $request['format'], $post );
		}

		if ( post_type_supports( $post->post_type, 'thumbnail' ) && isset( $request['featured_image' ] ) ) {
			$this->handle_featured_image( $request['featured_image'], $post_id );
		}

		if ( 'post' === $post->post_type ) {
			$sticky = isset( $request['sticky'] ) ? (bool) $request['sticky'] : false;
			$this->handle_sticky_posts( $sticky, $post_id );
		}

		/**
		 * @TODO: Enable json_insert_post() action after
		 * Media Controller has been migrated to new style.
		 *
		 * do_action( 'json_insert_post', $post, $request );
		 */

		$response = $this->get_item( array(
			'id'      => $post_id,
			'context' => 'edit',
		));
		$response = json_ensure_response( $response );
		$response->set_status( 201 );
		$response->header( 'Location', json_url( '/wp/' . $this->get_post_type_base( $post->post_type ) . '/' . $post_id ) );
		return $response;
	}

	/**
	 * Delete a single post
	 *
	 * @param WP_JSON_Request $request Full details about the request
	 * @return array|WP_Error
	 */
	public function delete_item( $request ) {
		$id = (int) $request['id'];
		$force = isset( $request['force'] ) ? (bool) $request['force']: false;

		$post = get_post( $id );

		if ( empty( $id ) || empty( $post->ID ) ) {
			return new WP_Error( 'json_post_invalid_id', __( 'Invalid post ID.' ), array( 'status' => 404 ) );
		}

		if ( ! $this->check_delete_permission( $post ) ) {
			return new WP_Error( 'json_user_cannot_delete_post', __( 'Sorry, you are not allowed to delete this post.' ), array( 'status' => 401 ) );
		}

		$result = wp_delete_post( $id, $force );

		if ( ! $result ) {
			return new WP_Error( 'json_cannot_delete', __( 'The post cannot be deleted.' ), array( 'status' => 500 ) );
		}

		if ( $force ) {
			return array( 'message' => __( 'Permanently deleted post' ) );
		} else {
			// TODO: return a HTTP 202 here instead
			return array( 'message' => __( 'Deleted post' ) );
		}
	}

	/**
	 * Determine the allowed query_vars for a get_items() response and
	 * prepare for WP_Query.
	 *
	 * @param array $prepared_args
	 * @return array $query_args
	 */
	protected function prepare_items_query( $prepared_args = array() ) {
		global $wp;
		$valid_vars = apply_filters( 'query_vars', $wp->public_query_vars );

		/**
		* If the user has the correct permissions, also allow use of internal
		* query parameters, which are only undesirable on the frontend.
		*
		* To disable anyway, use `add_filter('json_private_query_vars', '__return_empty_array');`
		*/
		if ( current_user_can( 'edit_posts' ) ) {
			$private = apply_filters( 'json_private_query_vars', $wp->private_query_vars );
			$valid_vars = array_merge( $valid_vars, $private );
		}
		// Define our own in addition to WP's normal vars
		$json_valid = array( 'posts_per_page', 'ignore_sticky_posts' );
		$valid_vars = array_merge( $valid_vars, $json_valid );

		// Filter and flip for querying
		$valid_vars = apply_filters( 'json_query_vars', $valid_vars );
		$valid_vars = array_flip( $valid_vars );

		$query_args = array();
		foreach ( $valid_vars as $var => $index ) {
			if ( isset( $prepared_args[ $var ] ) ) {
				$query_args[ $var ] = apply_filters( 'json_query_var-' . $var, $prepared_args[ $var ] );
			}
		}

		return $query_args;
	}

	/**
	 * Check the post excerpt and prepare it for single post output
	 *
	 * @param string       $excerpt
	 * @return string|null $excerpt
	 */
	protected function prepare_excerpt_response( $excerpt ) {
		if ( post_password_required() ) {
			return __( 'There is no excerpt because this is a protected post.' );
		}

		$excerpt = apply_filters( 'the_excerpt', apply_filters( 'get_the_excerpt', $excerpt ) );

		if ( empty( $excerpt ) ) {
			return '';
		}

		return $excerpt;
	}

	/**
	 * Check the post_date_gmt or modified_gmt and prepare any post or
	 * modified date for single post output.
	 *
	 * @param string       $date_gmt
	 * @param string|null  $date
	 * @return string|null ISO8601/RFC3339 formatted datetime.
	 */
	protected function prepare_date_response( $date_gmt, $date = null ) {
		if ( '0000-00-00 00:00:00' === $date_gmt ) {
			return null;
		}

		if ( isset( $date ) ) {

			return json_mysql_to_rfc3339( $date );
		}

		return json_mysql_to_rfc3339( $date_gmt );
	}

	protected function prepare_password_response( $password ) {
		if ( ! empty( $password ) ) {
			/**
			 * Fake the correct cookie to fool post_password_required().
			 * Without this, get_the_content() will give a password form.
			 */
			require_once ABSPATH . 'wp-includes/class-phpass.php';
			$hasher = new PasswordHash( 8, true );
			$value = $hasher->HashPassword( $password );
			$_COOKIE[ 'wp-postpass_' . COOKIEHASH ] = wp_slash( $value );
		}

		return $password;
	}

	/**
	 * Prepare a single post for create or update
	 *
	 * @param WP_JSON_Request $request Request object
	 * @return WP_Error|obj $prepared_post Post object
	 */
	protected function prepare_item_for_database( $request ) {
		$prepared_post = new stdClass;

		// ID
		if ( isset( $request['id'] ) ) {
			$prepared_post->ID = absint( $request['id'] );
		}

		$schema = $this->get_item_schema();

		// Post title
		if ( ! empty( $schema['properties']['title'] ) && ! empty( $request['title'] ) ) {
			if ( is_string( $request['title'] ) ) {
				$prepared_post->post_title = wp_kses_post( $request['title'] );
			}
			elseif ( ! empty( $request['title']['raw'] ) ) {
				$prepared_post->post_title = wp_kses_post( $request['title']['raw'] );
			}
		}

		// Post content
<<<<<<< HEAD
		if ( ! empty( $schema['properties']['content'] ) && ! empty( $request['content'] ) ) {
=======
		if ( post_type_supports( $this->post_type, 'editor' ) && isset( $request['content'] ) ) {
>>>>>>> c5095d42
			if ( is_string( $request['content'] ) ) {
				$prepared_post->post_content = wp_kses_post( $request['content'] );
			}
			elseif ( isset( $request['content']['raw'] ) ) {
				$prepared_post->post_content = wp_kses_post( $request['content']['raw'] );
			}
		}

		// Post excerpt
<<<<<<< HEAD
		if ( ! empty( $schema['properties']['excerpt'] ) && ! empty( $request['excerpt'] ) ) {
=======
		if ( post_type_supports( $this->post_type, 'excerpt' ) && isset( $request['excerpt'] ) ) {
>>>>>>> c5095d42
			if ( is_string( $request['excerpt'] ) ) {
				$prepared_post->post_excerpt = wp_kses_post( $request['excerpt'] );
			}
			elseif ( isset( $request['excerpt']['raw'] ) ) {
				$prepared_post->post_excerpt = wp_kses_post( $request['excerpt']['raw'] );
			}
		}

		// Post type
		if ( ! empty( $request['type'] ) ) {
			$request['type'] = sanitize_text_field( $request['type'] );
			// Changing post type
			if ( ! get_post_type_object( $request['type'] ) ) {
				return new WP_Error( 'json_invalid_post_type', __( 'Invalid post type' ), array( 'status' => 400 ) );
			}

			$prepared_post->post_type = $request['type'];
		} elseif ( empty( $request['id'] ) ) {
			// Creating new post, use default type
			$prepared_post->post_type = apply_filters( 'json_insert_default_post_type', 'post' );
		} else {
			// Updating a post, use previous type.
			$prepared_post->post_type = get_post_type( $request['id'] );
		}
		$post_type = get_post_type_object( $prepared_post->post_type );

		// Post status
		if ( isset( $request['status'] ) ) {
			$status = $this->handle_status_param( $request['status'], $post_type );
			if ( is_wp_error( $status ) ) {
				return $status;
			}

			$prepared_post->post_status = $status;
		}

		// Post date
		if ( ! empty( $request['date'] ) ) {
			$date_data = json_get_date_with_gmt( $request['date'] );

			if ( ! empty( $date_data ) ) {
				list( $prepared_post->post_date, $prepared_post->post_date_gmt ) = $date_data;
			}
		} elseif ( ! empty( $request['date_gmt'] ) ) {
			$date_data = json_get_date_with_gmt( $request['date_gmt'], true );

			if ( ! empty( $date_data ) ) {
				list( $prepared_post->post_date, $prepared_post->post_date_gmt ) = $date_data;
			}
		}
		// Post slug
		if ( isset( $request['slug'] ) ) {
			$prepared_post->post_name = sanitize_title( $request['slug'] );
		}

		// Author
		if ( ! empty( $schema['properties']['title'] ) && ! empty( $request['author'] ) ) {
			$author = $this->handle_author_param( $request['author'], $post_type );
			if ( is_wp_error( $author ) ) {
				return $author;
			}

			$prepared_post->post_author = $author;
		}

		// Post password
		if ( isset( $request['password'] ) ) {
			$prepared_post->post_password = $request['password'];

			if ( ! current_user_can( $post_type->cap->publish_posts ) ) {
				return new WP_Error( 'json_cannot_create_password_protected', __( 'Sorry, you are not allowed to create password protected posts in this post type' ), array( 'status' => 401 ) );
			}
		}

		// Parent
		$post_type_obj = get_post_type_object( $this->post_type );
		if ( ! empty( $schema['properties']['parent'] ) && ! empty( $request['parent'] ) ) {
			$parent = get_post( (int) $request['parent'] );
			if ( empty( $parent ) ) {
				return new WP_Error( 'json_post_invalid_id', __( 'Invalid post parent ID.' ), array( 'status' => 400 ) );
			}

			$prepared_post->post_parent = (int) $parent->ID;
		}

		// Menu order
<<<<<<< HEAD
		if ( ! empty( $schema['properties']['menu_order'] ) && ! empty( $request['menu_order'] ) ) {
=======
		if ( post_type_supports( $this->post_type, 'page-attributes' ) && isset( $request['menu_order'] ) ) {
>>>>>>> c5095d42
			$prepared_post->menu_order = (int) $request['menu_order'];
		}

		// Comment status
		if ( ! empty( $schema['properties']['comment_status'] ) && ! empty( $request['comment_status'] ) ) {
			$prepared_post->comment_status = sanitize_text_field( $request['comment_status'] );
		}

		// Ping status
		if ( ! empty( $schema['properties']['ping_status'] ) && ! empty( $request['ping_status'] ) ) {
			$prepared_post->ping_status = sanitize_text_field( $request['ping_status'] );
		}

		/**
		 * @TODO: reconnect the json_pre_insert_post() filter after all related
		 * routes are finished converting to new structure.
		 *
		 * return apply_filters( 'json_pre_insert_post', $prepared_post, $request );
		 */

		return $prepared_post;
	}

	/**
	 * Determine validity and normalize provided status param.
	 *
	 * @param string $post_status
	 * @param object $post_type
	 * @return WP_Error|string $post_status
	 */
	protected function handle_status_param( $post_status, $post_type ) {
		$post_status = sanitize_text_field( $post_status );

		switch ( $post_status ) {
			case 'draft':
			case 'pending':
				break;
			case 'private':
				if ( ! current_user_can( $post_type->cap->publish_posts ) ) {
					return new WP_Error( 'json_cannot_create_private', __( 'Sorry, you are not allowed to create private posts in this post type' ), array( 'status' => 403 ) );
				}
				break;
			case 'publish':
			case 'future':
				if ( ! current_user_can( $post_type->cap->publish_posts ) ) {
					return new WP_Error( 'json_cannot_publish', __( 'Sorry, you are not allowed to publish posts in this post type' ), array( 'status' => 403 ) );
				}
				break;
			default:
				if ( ! get_post_status_object( $post_status ) ) {
					$post_status = 'draft';
				}
				break;
		}

		return $post_status;
	}

	/**
	 * Determine validity and normalize provided author param.
	 *
	 * @param object|integer $post_author
	 * @param object $post_type
	 * @return WP_Error|integer $post_author
	 */
	protected function handle_author_param( $post_author, $post_type ) {
		if ( is_object( $post_author ) ) {
			if ( empty( $post_author->id ) ) {
				return new WP_Error( 'json_invalid_author', __( 'Invalid author object.' ), array( 'status' => 400 ) );
			}
			$post_author = (int) $post_author->id;
		} else {
			$post_author = (int) $post_author;
		}

		// Only check edit others' posts if we are another user
		if ( $post_author !== get_current_user_id() ) {
			if ( ! current_user_can( $post_type->cap->edit_others_posts ) ) {
				return new WP_Error( 'json_cannot_edit_others', __( 'You are not allowed to create or edit posts as this user.' ), array( 'status' => 401 ) );
			}

			$author = get_userdata( $post_author );

			if ( ! $author ) {
				return new WP_Error( 'json_invalid_author', __( 'Invalid author ID.' ), array( 'status' => 400 ) );
			}
		}

		return $post_author;
	}

	/**
	 * Determine the featured image based on a request param
	 *
	 * @param int $featured_image
	 * @param int $post_id
	 */
	protected function handle_featured_image( $featured_image, $post_id ) {

		$featured_image = (int) $featured_image;
		if ( $featured_image ) {
			$result = set_post_thumbnail( $post_id, $featured_image );
			if ( $result ) {
				return true;
			} else {
				return new WP_Error( 'json_invalid_featured_image', __( 'Invalid featured image ID.' ), array( 'status' => 400 ) );
			}
		} else {
			return delete_post_thumbnail( $post_id );
		}

	}

	/**
	 * Determine if a post format should be set from format param.
	 *
	 * @param string $post_format
	 * @param object $post
	 */
	protected function handle_format_param( $post_format, $post ) {
		$post_format = sanitize_text_field( $post_format );

		$formats = get_post_format_slugs();
		if ( ! in_array( $post_format, $formats ) ) {
			return new WP_Error( 'json_invalid_post_format', __( 'Invalid post format.' ), array( 'status' => 400 ) );
		}

		return set_post_format( $post, $post_format );
	}

	/**
	 * Determine if a post should be stuck or unstuck from sticky param.
	 *
	 * @param boolean $sticky
	 * @param integer $post_id
	 */
	protected function handle_sticky_posts( $sticky, $post_id ) {
		if ( isset( $sticky ) ) {
			if ( $sticky ) {
				stick_post( $post_id );
			} else {
				unstick_post( $post_id );
			}
		}
	}

	/**
	 * Check if a given post type should be viewed or managed.
	 *
	 * @param object|string $post_type
	 * @return bool Is post type allowed?
	 */
	protected function check_is_post_type_allowed( $post_type ) {
		if ( ! is_object( $post_type ) ) {
			$post_type = get_post_type_object( $post_type );
		}

		if ( ! empty( $post_type ) && $post_type->show_in_json ) {
			return true;
		}

		return false;
	}

	/**
	 * Check if we can read a post
	 *
	 * Correctly handles posts with the inherit status.
	 *
	 * @param obj $post Post object
	 * @return bool Can we read it?
	 */
	public function check_read_permission( $post ) {
		if ( ! empty( $post->post_password ) && ! $this->check_update_permission( $post ) ) {
			return false;
		}

		$post_type = get_post_type_object( $post->post_type );
		if ( ! $this->check_is_post_type_allowed( $post_type ) ) {
			return false;
		}

		// Can we read the post?
		if ( 'publish' === $post->post_status || current_user_can( $post_type->cap->read_post, $post->ID ) ) {
			return true;
		}

		// Can we read the parent if we're inheriting?
		if ( 'inherit' === $post->post_status && $post->post_parent > 0 ) {
			$parent = get_post( $post->post_parent );

			if ( $this->check_read_permission( $parent ) ) {
				return true;
			}
		}

		// If we don't have a parent, but the status is set to inherit, assume
		// it's published (as per get_post_status())
		if ( 'inherit' === $post->post_status ) {
			return true;
		}

		return false;
	}

	/**
	 * Check if we can edit a post
	 *
	 * @param obj $post Post object
	 * @return bool Can we edit it?
	 */
	protected function check_update_permission( $post ) {
		$post_type = get_post_type_object( $post->post_type );

		if ( ! $this->check_is_post_type_allowed( $post_type ) ) {
			return false;
		}

		return current_user_can( $post_type->cap->edit_post, $post->ID );
	}

	/**
	 * Check if we can create a post
	 *
	 * @param obj $post Post object
	 * @return bool Can we create it?
	 */
	protected function check_create_permission( $post ) {
		$post_type = get_post_type_object( $post->post_type );

		if ( ! $this->check_is_post_type_allowed( $post_type ) ) {
			return false;
		}

		return current_user_can( $post_type->cap->create_posts );
	}

	/**
	 * Check if we can delete a post
	 *
	 * @param obj $post Post object
	 * @return bool Can we delete it?
	 */
	protected function check_delete_permission( $post ) {
		$post_type = get_post_type_object( $post->post_type );

		if ( ! $this->check_is_post_type_allowed( $post_type ) ) {
			return false;
		}

		return current_user_can( $post_type->cap->delete_post, $post->ID );
	}

	/**
	 * Get the base path for a post type's endpoints.
	 *
	 * @param object|string $post_type
	 * @return string       $base
	 */
	public function get_post_type_base( $post_type ) {
		if ( ! is_object( $post_type ) ) {
			$post_type = get_post_type_object( $post_type );
		}

		$base = ! empty( $post_type->json_base ) ? $post_type->json_base : $post_type->name;

		return $base;
	}

	/**
	 * Prepare a single post output for response
	 *
	 * @param WP_Post $post Post object
	 * @param WP_JSON_Request $request Request object
	 * @return array $data
	 */
	public function prepare_item_for_response( $post, $request ) {
		$GLOBALS['post'] = $post;
		setup_postdata( $post );

		// Base fields for every post
		$data = array(
			'id'             => $post->ID,
			'type'           => $post->post_type,
			'slug'           => $post->post_name,
			'link'           => get_permalink( $post->ID ),
			'guid'           => array(
				'rendered'       => apply_filters( 'get_the_guid', $post->guid ),
			),
			'date'           => $this->prepare_date_response( $post->post_date_gmt, $post->post_date ),
			'modified'       => $this->prepare_date_response( $post->post_modified_gmt, $post->post_modified ),
		);

		if ( 'edit' === $request['context'] ) {

			$data_raw = array(
				'guid'         => array(
					'raw'          => $post->guid,
				),
				'status'       => $post->post_status,
				'password'     => $this->prepare_password_response( $post->post_password ),
				'date_gmt'     => $this->prepare_date_response( $post->post_date_gmt ),
				'modified_gmt' => $this->prepare_date_response( $post->post_modified_gmt ),
			);

			$data = array_merge_recursive( $data, $data_raw );

		}

		$schema = $this->get_item_schema();

		if ( ! empty( $schema['properties']['title'] ) ) {
			$data['title'] = array(
				'rendered'       => get_the_title( $post->ID ),
				);
			if ( 'edit' === $request['context'] ) {
				$data['title']['raw'] = $post->post_title;
			}
		}

		if ( ! empty( $schema['properties']['content'] ) ) {
			$data['content'] = array(
				'rendered'       => apply_filters( 'the_content', $post->post_content ),
				);
			if ( 'edit' === $request['context'] ) {
				$data['content']['raw'] = $post->post_content;
			}
		}

		if ( ! empty( $schema['properties']['excerpt'] ) ) {
			$data['excerpt'] = array(
				'rendered'       => $this->prepare_excerpt_response( $post->post_excerpt ),
				);
			if ( 'edit' === $request['context'] ) {
				$data['excerpt']['raw'] = $post->post_excerpt;
			}
		}

		if ( ! empty( $schema['properties']['author'] ) ) {
			$data['author'] = (int) $post->post_author;
		}

		if ( ! empty( $schema['properties']['featured_image'] ) ) {
			$data['featured_image'] = (int) get_post_thumbnail_id( $post->ID );
		}

		if ( ! empty( $schema['properties']['parent'] ) ) {
			$data['parent'] = (int) $post->post_parent;
			if ( 0 == $data['parent'] ) {
				$data['parent'] = null;
			}
		}

		if ( ! empty( $schema['properties']['menu_order'] ) ) {
			$data['menu_order'] = (int) $post->menu_order;
		}

		if ( ! empty( $schema['properties']['comment_status'] ) ) {
			$data['comment_status'] = $post->comment_status;
		}

		if ( ! empty( $schema['properties']['ping_status'] ) ) {
			$data['ping_status'] = $post->ping_status;
		}

		if ( ! empty( $schema['properties']['sticky'] ) ) {
			$data['sticky'] = is_sticky( $post->ID );
		}

		if ( ! empty( $schema['properties']['format'] ) ) {
			$data['format'] = get_post_format( $post->ID );
			// Fill in blank post format
			if ( empty( $data['format'] ) ) {
				$data['format'] = 'standard';
			}
		}

		if ( ( 'view' === $request['context'] || 'view-revision' === $request['context'] ) && 0 !== $post->post_parent ) {
			/**
			 * Avoid nesting too deeply.
			 *
			 * This gives post + post-extended + meta for the main post,
			 * post + meta for the parent and just meta for the grandparent
			 */
			$parent = get_post( $post->post_parent );
			$data['parent'] = $this->prepare_item_for_response( $parent, array(
				'context' => 'embed',
			) );
		}

		/**
		 * @TODO: reconnect the json_prepare_post() filter after all related
		 * routes are finished converting to new structure.
		 *
		 * return apply_filters( 'json_prepare_post', $data, $post, $request );
		 */

		return $data;
	}

	/**
	 * Prepare links for the request.
	 *
	 * @param WP_Post $post Post object.
	 * @return array Links for the given post.
	 */
	protected function prepare_links( $post ) {
		$base = $this->get_post_type_base( $this->post_type );

		// Entity meta
		$links = array(
			'self'            => array(
				'href' => json_url( '/wp/' . $base . '/' . $post->ID ),
			),
			'collection'      => array(
				'href' => json_url( $base ),
			),
		);

		if ( in_array( $post->post_type, array( 'post', 'page' ) ) || post_type_supports( $post->post_type, 'author' ) ) {
			$links['author'] = array(
				'href' => json_url( '/wp/users/' . $post->post_author ),
				'embeddable' => true,
			);
		};

		if ( in_array( $post->post_type, array( 'post', 'page' ) ) || post_type_supports( $post->post_type, 'comments' ) ) {
			$links['replies'] = array(
				'href' => json_url( '/wp/comments' ),
				'embeddable' => true,
				'query_params' => array( 'post_id' => $post->ID ),
			);
		}

		if ( in_array( $post->post_type, array( 'post', 'page' ) ) || post_type_supports( $post->post_type, 'revisions' ) ) {
			$links['version-history'] = array(
				'href' => json_url( trailingslashit( $base ) . $post->ID . '/revisions' ),
			);
		}
		$post_type_obj = get_post_type_object( $post->post_type );
		if ( $post_type_obj->hierarchical && ! empty( $post->post_parent ) ) {
			$links['up'] = array(
				'href' => json_url( trailingslashit( $base ) . (int) $post->post_parent ),
				'embeddable' => true,
			);
		}

		return $links;
	}

	/**
	 * Get the Post's schema, conforming to JSON Schema
	 *
	 * @return array
	 */
	public function get_item_schema() {

		$base = $this->get_post_type_base( $this->post_type );
		$schema = array(
			'$schema'              => 'http://json-schema.org/draft-04/schema#',
			'title'                => $base,
			'type'                 => 'object',
			/*
			 * Base properties for every Post
			 */
			'properties'           => array(
				'id'               => array(
					'description'  => 'Unique identifier for the object.',
					'type'         => 'integer',
				),
				'type'             => array(
					'description'  => 'Type of Post for the object.',
					'type'         => 'string',
				),
				'slug'             => array(
					'description'  => 'An alphanumeric identifier for the object unique to its type.',
					'type'         => 'string',
				),
				'link'             => array(
					'description'  => 'URL to the object.',
					'type'         => 'string',
				),
				'date'             => array(
					'description'  => 'The date the object was published.',
					'type'         => 'string',
					'format'       => 'date-time',
				),
				'modified'         => array(
					'description'  => 'The date the object was last modified.',
					'type'         => 'string',
					'format'       => 'date-time',
				),
			)
		);

		$post_type_obj = get_post_type_object( $this->post_type );
		if ( $post_type_obj->hierarchical ) {
			$schema['properties']['parent'] = array(
				'description'      => 'The ID for the parent of the object.',
				'type'             => 'integer',
				);
		}

		$post_type_attributes = array(
			'title',
			'editor',
			'author',
			'excerpt',
			'thumbnail',
			'comments',
			'revisions',
			'page-attributes',
			'post-formats',
			);
		$fixed_post_attributes = array(
			'title',
			'editor',
			'author',
			'excerpt',
			'thumbnail',
			'comments',
			'revisions',
			'post-formats',
			);
		$fixed_page_attributes = array(
			'title',
			'editor',
			'author',
			'excerpt',
			'thumbnail',
			'comments',
			'revisions',
			'page-attributes',
			);
		foreach( $post_type_attributes as $attribute ) {
			if ( 'post' === $this->post_type && ! in_array( $attribute, $fixed_post_attributes ) )  {
				continue;
			} else if ( 'page' === $this->post_type && ! in_array( $attribute, $fixed_page_attributes ) ) {
				continue;
			} else if ( ! in_array( $this->post_type, array( 'post', 'page' ) ) && ! post_type_supports( $this->post_type, $attribute ) ) {
				continue;
			}

			switch( $attribute ) {

				case 'title':
					$schema['properties']['title'] = array(
						'description'     => 'The title for the object.',
						'type'            => 'object',
						'properties'      => array(
							'raw'         => array(
								'description'     => 'Title for the object, as it exists in the database.',
								'type'            => 'string',
								),
							'rendered'    => array(
								'description'     => 'Title for the object, transformed for display.',
								'type'            => 'string',
								),
							),
						);
					break;

				case 'editor':
					$schema['properties']['content'] = array(
						'description'     => 'The content for the object.',
						'type'            => 'object',
						'properties'      => array(
							'raw'         => array(
								'description'     => 'Content for the object, as it exists in the database.',
								'type'            => 'string',
								),
							'rendered'    => array(
								'description'     => 'Content for the object, transformed for display.',
								'type'            => 'string',
								),
							),
						);
					break;

				case 'author':
					$schema['properties']['author'] = array(
						'description'     => 'The ID for the author of the object.',
						'type'            => 'integer',
						);

				case 'excerpt':
					$schema['properties']['excerpt'] = array(
						'description'     => 'The excerpt for the object.',
						'type'            => 'object',
						'properties'      => array(
							'raw'         => array(
								'description'     => 'Excerpt for the object, as it exists in the database.',
								'type'            => 'string',
								),
							'rendered'    => array(
								'description'     => 'Excerpt for the object, transformed for display.',
								'type'            => 'string',
								),
							),
						);
					break;

				case 'thumbnail':
					$schema['properties']['featured_image'] = array(
						'description'     => 'A featured image for the object.',
						'type'            => 'integer',
						);
					break;

				case 'comments':
					$schema['properties']['comment_status'] = array(
						'description'     => 'Whether or not comments are open on the object.',
						'type'            => 'string',
						'enum'            => array( 'open', 'closed' ),
						);
					$schema['properties']['ping_status'] = array(
						'description'     => 'Whether or not the object can be pinged.',
						'type'            => 'string',
						'enum'            => array( 'open', 'closed' ),
						);
					break;

				case 'page-attributes':
					$schema['properties']['menu_order'] = array(
						'description'     => 'The order of the object in relation to other object of its type.',
						'type'            => 'integer',
						);
					break;

				case 'post-formats':
					$schema['properties']['format'] = array(
						'description'     => 'The format for the object.',
						'type'            => 'string',
						'enum'            => get_post_format_slugs(),
						);
					break;

			}

		}

		if ( 'post' === $this->post_type ) {
			$schema['properties']['sticky'] = array(
				'description'      => 'Whether or not the object should be treated as sticky.',
				'type'             => 'bool',
				);
		}

		return $schema;
	}

}<|MERGE_RESOLUTION|>--- conflicted
+++ resolved
@@ -393,11 +393,7 @@
 		}
 
 		// Post content
-<<<<<<< HEAD
-		if ( ! empty( $schema['properties']['content'] ) && ! empty( $request['content'] ) ) {
-=======
-		if ( post_type_supports( $this->post_type, 'editor' ) && isset( $request['content'] ) ) {
->>>>>>> c5095d42
+		if ( ! empty( $schema['properties']['content'] ) && isset( $request['content'] ) ) {
 			if ( is_string( $request['content'] ) ) {
 				$prepared_post->post_content = wp_kses_post( $request['content'] );
 			}
@@ -407,11 +403,7 @@
 		}
 
 		// Post excerpt
-<<<<<<< HEAD
-		if ( ! empty( $schema['properties']['excerpt'] ) && ! empty( $request['excerpt'] ) ) {
-=======
-		if ( post_type_supports( $this->post_type, 'excerpt' ) && isset( $request['excerpt'] ) ) {
->>>>>>> c5095d42
+		if ( ! empty( $schema['properties']['excerpt'] ) && isset( $request['excerpt'] ) ) {
 			if ( is_string( $request['excerpt'] ) ) {
 				$prepared_post->post_excerpt = wp_kses_post( $request['excerpt'] );
 			}
@@ -498,11 +490,7 @@
 		}
 
 		// Menu order
-<<<<<<< HEAD
-		if ( ! empty( $schema['properties']['menu_order'] ) && ! empty( $request['menu_order'] ) ) {
-=======
-		if ( post_type_supports( $this->post_type, 'page-attributes' ) && isset( $request['menu_order'] ) ) {
->>>>>>> c5095d42
+		if ( ! empty( $schema['properties']['menu_order'] ) && isset( $request['menu_order'] ) ) {
 			$prepared_post->menu_order = (int) $request['menu_order'];
 		}
 
